--- conflicted
+++ resolved
@@ -21,10 +21,6 @@
         "twig/twig": "~1.23|~2.0",
         "psr/cache": "~1.0",
         "psr/log": "~1.0",
-<<<<<<< HEAD
-        "symfony/polyfill-apcu": "~1.0,>=1.0.2",
-=======
->>>>>>> 9617b77a
         "symfony/polyfill-intl-icu": "~1.0",
         "symfony/polyfill-mbstring": "~1.0",
         "symfony/polyfill-php56": "~1.0",
