--- conflicted
+++ resolved
@@ -120,11 +120,8 @@
         "phpdocumentor/reflection-docblock": "^3.0|^4.0"
     },
     "conflict": {
-<<<<<<< HEAD
         "masterminds/html5": "<2.6",
-=======
         "monolog/monolog": ">=2",
->>>>>>> 829ced84
         "phpdocumentor/reflection-docblock": "<3.0||>=3.2.0,<3.2.2",
         "phpdocumentor/type-resolver": "<0.3.0",
         "ocramius/proxy-manager": "<2.1",
