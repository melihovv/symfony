{
    "name": "symfony/symfony",
    "type": "library",
    "description": "The Symfony PHP framework",
    "keywords": ["framework"],
    "homepage": "https://symfony.com",
    "license": "MIT",
    "authors": [
        {
            "name": "Fabien Potencier",
            "email": "fabien@symfony.com"
        },
        {
            "name": "Symfony Community",
            "homepage": "https://symfony.com/contributors"
        }
    ],
    "require": {
        "php": ">=7.2.5",
        "ext-xml": "*",
        "doctrine/event-manager": "~1.0",
        "doctrine/persistence": "^1.3|^2",
        "twig/twig": "^2.10|^3.0",
        "psr/cache": "~1.0",
        "psr/container": "^1.0",
        "psr/event-dispatcher": "^1.0",
        "psr/link": "^1.0",
        "psr/log": "~1.0",
        "symfony/contracts": "^2.1",
        "symfony/polyfill-ctype": "~1.8",
        "symfony/polyfill-intl-grapheme": "~1.0",
        "symfony/polyfill-intl-icu": "~1.0",
        "symfony/polyfill-intl-idn": "^1.10",
        "symfony/polyfill-intl-normalizer": "~1.0",
        "symfony/polyfill-mbstring": "~1.0",
        "symfony/polyfill-php73": "^1.11",
        "symfony/polyfill-php80": "^1.15",
        "symfony/polyfill-uuid": "^1.15"
    },
    "replace": {
        "symfony/asset": "self.version",
        "symfony/amazon-mailer": "self.version",
        "symfony/browser-kit": "self.version",
        "symfony/cache": "self.version",
        "symfony/config": "self.version",
        "symfony/console": "self.version",
        "symfony/css-selector": "self.version",
        "symfony/dependency-injection": "self.version",
        "symfony/debug-bundle": "self.version",
        "symfony/doctrine-bridge": "self.version",
        "symfony/dom-crawler": "self.version",
        "symfony/dotenv": "self.version",
        "symfony/error-handler": "self.version",
        "symfony/event-dispatcher": "self.version",
        "symfony/expression-language": "self.version",
        "symfony/filesystem": "self.version",
        "symfony/finder": "self.version",
        "symfony/form": "self.version",
        "symfony/framework-bundle": "self.version",
        "symfony/google-mailer": "self.version",
        "symfony/http-client": "self.version",
        "symfony/http-foundation": "self.version",
        "symfony/http-kernel": "self.version",
        "symfony/inflector": "self.version",
        "symfony/intl": "self.version",
        "symfony/ldap": "self.version",
        "symfony/lock": "self.version",
        "symfony/mailchimp-mailer": "self.version",
        "symfony/mailer": "self.version",
        "symfony/mailgun-mailer": "self.version",
        "symfony/messenger": "self.version",
        "symfony/mime": "self.version",
        "symfony/monolog-bridge": "self.version",
        "symfony/notifier": "self.version",
        "symfony/options-resolver": "self.version",
        "symfony/postmark-mailer": "self.version",
        "symfony/process": "self.version",
        "symfony/property-access": "self.version",
        "symfony/property-info": "self.version",
        "symfony/proxy-manager-bridge": "self.version",
        "symfony/routing": "self.version",
        "symfony/security-core": "self.version",
        "symfony/security-csrf": "self.version",
        "symfony/security-guard": "self.version",
        "symfony/security-http": "self.version",
        "symfony/security-bundle": "self.version",
        "symfony/sendgrid-mailer": "self.version",
        "symfony/serializer": "self.version",
        "symfony/stopwatch": "self.version",
        "symfony/string": "self.version",
        "symfony/templating": "self.version",
        "symfony/translation": "self.version",
        "symfony/twig-bridge": "self.version",
        "symfony/twig-bundle": "self.version",
        "symfony/uid": "self.version",
        "symfony/validator": "self.version",
        "symfony/var-dumper": "self.version",
        "symfony/var-exporter": "self.version",
        "symfony/web-link": "self.version",
        "symfony/web-profiler-bundle": "self.version",
        "symfony/workflow": "self.version",
        "symfony/yaml": "self.version"
    },
    "require-dev": {
        "amphp/http-client": "^4.2",
        "amphp/http-tunnel": "^1.0",
        "async-aws/ses": "^1.0",
        "async-aws/sqs": "^1.0",
        "cache/integration-tests": "dev-master",
        "composer/package-versions-deprecated": "^1.8",
        "doctrine/annotations": "~1.0",
        "doctrine/cache": "~1.6",
        "doctrine/collections": "~1.0",
        "doctrine/data-fixtures": "^1.1",
        "doctrine/dbal": "~2.4|^3.0",
        "doctrine/orm": "~2.4,>=2.4.5",
<<<<<<< HEAD
        "doctrine/reflection": "~1.0",
        "doctrine/doctrine-bundle": "^2.0",
=======
        "doctrine/doctrine-bundle": "^1.5|^2.0",
>>>>>>> 2fb61a4e
        "guzzlehttp/promises": "^1.3.1",
        "masterminds/html5": "^2.6",
        "monolog/monolog": "^1.25.1|^2",
        "nyholm/psr7": "^1.0",
        "ocramius/proxy-manager": "^2.1",
        "paragonie/sodium_compat": "^1.8",
        "php-http/httplug": "^1.0|^2.0",
        "predis/predis": "~1.1",
        "psr/http-client": "^1.0",
        "psr/simple-cache": "^1.0",
        "egulias/email-validator": "~1.2,>=1.2.8|~2.0",
        "symfony/phpunit-bridge": "^5.2",
        "symfony/security-acl": "~2.8|~3.0",
        "phpdocumentor/reflection-docblock": "^3.0|^4.0|^5.0",
        "twig/cssinliner-extra": "^2.12",
        "twig/inky-extra": "^2.12",
        "twig/markdown-extra": "^2.12"
    },
    "conflict": {
        "masterminds/html5": "<2.6",
        "phpdocumentor/reflection-docblock": "<3.2.2",
        "phpdocumentor/type-resolver": "<0.3.0",
        "ocramius/proxy-manager": "<2.1",
        "phpunit/phpunit": "<5.4.3"
    },
    "autoload": {
        "psr-4": {
            "Symfony\\Bridge\\Doctrine\\": "src/Symfony/Bridge/Doctrine/",
            "Symfony\\Bridge\\Monolog\\": "src/Symfony/Bridge/Monolog/",
            "Symfony\\Bridge\\ProxyManager\\": "src/Symfony/Bridge/ProxyManager/",
            "Symfony\\Bridge\\Twig\\": "src/Symfony/Bridge/Twig/",
            "Symfony\\Bundle\\": "src/Symfony/Bundle/",
            "Symfony\\Component\\": "src/Symfony/Component/"
        },
        "classmap": [
            "src/Symfony/Component/Intl/Resources/stubs"
        ],
        "exclude-from-classmap": [
            "**/Tests/"
        ]
    },
    "autoload-dev": {
        "files": [
            "src/Symfony/Component/String/Resources/functions.php",
            "src/Symfony/Component/VarDumper/Resources/functions/dump.php"
        ]
    },
    "repositories": [
        {
            "type": "path",
            "url": "src/Symfony/Contracts"
        }
    ],
    "minimum-stability": "dev",
    "extra": {
        "branch-version": "5.1"
    }
}<|MERGE_RESOLUTION|>--- conflicted
+++ resolved
@@ -114,12 +114,7 @@
         "doctrine/data-fixtures": "^1.1",
         "doctrine/dbal": "~2.4|^3.0",
         "doctrine/orm": "~2.4,>=2.4.5",
-<<<<<<< HEAD
-        "doctrine/reflection": "~1.0",
         "doctrine/doctrine-bundle": "^2.0",
-=======
-        "doctrine/doctrine-bundle": "^1.5|^2.0",
->>>>>>> 2fb61a4e
         "guzzlehttp/promises": "^1.3.1",
         "masterminds/html5": "^2.6",
         "monolog/monolog": "^1.25.1|^2",
