language: php

matrix:
    include:
        - php: 5.3
        - php: 5.4
        - php: 5.5
        - php: 5.6
        - php: 5.3
          env: deps=low
        - php: 5.6
          env: deps=high
        - php: nightly
        - php: hhvm-nightly
    allow_failures:
        - php: nightly
        - php: hhvm-nightly
    fast_finish: true

services: mongodb

env:
    global:
        - deps=no
        - SYMFONY_DEPRECATIONS_HELPER=weak

before_install:
    - travis_retry sudo apt-get install parallel
    - composer self-update
    - if [[ "$TRAVIS_PHP_VERSION" != *"nightly" ]]; then phpenv config-rm xdebug.ini; fi;
    - if [[ "$TRAVIS_PHP_VERSION" != *"nightly" ]]; then echo "extension = mongo.so" >> ~/.phpenv/versions/$(phpenv version-name)/etc/php.ini; fi;
    - if [[ "$TRAVIS_PHP_VERSION" != *"nightly" ]] && [ $(php -r "echo PHP_MINOR_VERSION;") -le 4 ]; then echo "extension = apc.so" >> ~/.phpenv/versions/$(phpenv version-name)/etc/php.ini; fi;
    - if [[ "$TRAVIS_PHP_VERSION" != *"nightly" ]]; then pecl install -f memcached-2.1.0; fi;
    - if [[ "$TRAVIS_PHP_VERSION" != *"nightly" ]]; then echo "extension = memcache.so" >> ~/.phpenv/versions/$(phpenv version-name)/etc/php.ini; fi;
    - if [[ "$TRAVIS_PHP_VERSION" != *"nightly" ]]; then php -i; fi;
    - sudo locale-gen fr_FR.UTF-8 && sudo update-locale
    # Set the COMPOSER_ROOT_VERSION to the right version according to the branch being built
    - if [ "$TRAVIS_BRANCH" = "master" ]; then export COMPOSER_ROOT_VERSION=dev-master; else export COMPOSER_ROOT_VERSION="$TRAVIS_BRANCH".x-dev; fi;

install:
    - if [ "$deps" = "no" ]; then composer --prefer-source install; fi;
    - components=$(find src/Symfony -mindepth 3 -type f -name phpunit.xml.dist -printf '%h\n')
    - if [ "$deps" != "no" ]; then sh .travis.sh $TRAVIS_BRANCH $components; fi;

script:
<<<<<<< HEAD
    - components=$(find src/Symfony -mindepth 3 -type f -name phpunit.xml.dist -printf '%h\n')
    - if [ "$deps" = "no" ]; then export SYMFONY_DEPRECATIONS_HELPER=strict; fi;
=======
>>>>>>> 43efb1ac
    - if [ "$deps" = "no" ]; then echo "$components" | parallel --gnu --keep-order 'echo -e "\\nRunning {} tests"; phpunit --exclude-group tty,benchmark,intl-data {} || (echo -e "\\e[41mKO\\e[0m {}" && $(exit 1));'; fi;
    - if [ "$deps" = "no" ]; then echo -e "\\nRunning tests requiring tty"; phpunit --group tty || (echo -e "\\e[41mKO\\e[0m tty group" && $(exit 1)); fi;
    - if [ "$deps" = "high" ]; then echo "$components" | parallel --gnu --keep-order -j25% 'echo -e "\\nRunning {} tests"; cd {}; composer --prefer-source update; phpunit --exclude-group tty,benchmark,intl-data,legacy || (echo -e "\\e[41mKO\\e[0m {}" && $(exit 1));'; fi;
    - if [ "$deps" = "low" ]; then echo "$components" | parallel --gnu --keep-order -j25% 'echo -e "\\nRunning {} tests"; cd {}; composer --prefer-source --prefer-lowest --prefer-stable update; phpunit --exclude-group tty,benchmark,intl-data || (echo -e "\\e[41mKO\\e[0m {}" && $(exit 1));'; fi;<|MERGE_RESOLUTION|>--- conflicted
+++ resolved
@@ -43,11 +43,8 @@
     - if [ "$deps" != "no" ]; then sh .travis.sh $TRAVIS_BRANCH $components; fi;
 
 script:
-<<<<<<< HEAD
     - components=$(find src/Symfony -mindepth 3 -type f -name phpunit.xml.dist -printf '%h\n')
     - if [ "$deps" = "no" ]; then export SYMFONY_DEPRECATIONS_HELPER=strict; fi;
-=======
->>>>>>> 43efb1ac
     - if [ "$deps" = "no" ]; then echo "$components" | parallel --gnu --keep-order 'echo -e "\\nRunning {} tests"; phpunit --exclude-group tty,benchmark,intl-data {} || (echo -e "\\e[41mKO\\e[0m {}" && $(exit 1));'; fi;
     - if [ "$deps" = "no" ]; then echo -e "\\nRunning tests requiring tty"; phpunit --group tty || (echo -e "\\e[41mKO\\e[0m tty group" && $(exit 1)); fi;
     - if [ "$deps" = "high" ]; then echo "$components" | parallel --gnu --keep-order -j25% 'echo -e "\\nRunning {} tests"; cd {}; composer --prefer-source update; phpunit --exclude-group tty,benchmark,intl-data,legacy || (echo -e "\\e[41mKO\\e[0m {}" && $(exit 1));'; fi;
