--- conflicted
+++ resolved
@@ -76,11 +76,7 @@
       export PHPUNIT=$(readlink -f ./phpunit)
       export PHPUNIT_X="$PHPUNIT --exclude-group tty,benchmark,intl-data"
       export COMPOSER_UP='composer update --no-progress --no-suggest --ansi'
-<<<<<<< HEAD
-      export COMPONENTS=$(find src/Symfony -mindepth 2 -type f -name phpunit.xml.dist -printf '%h\n')
-=======
-      export COMPONENTS=$(find src/Symfony -mindepth 3 -type f -name phpunit.xml.dist -printf '%h\n' | sort)
->>>>>>> c08b42aa
+      export COMPONENTS=$(find src/Symfony -mindepth 2 -type f -name phpunit.xml.dist -printf '%h\n' | sort)
       find ~/.phpenv -name xdebug.ini -delete
 
       if [[ $TRAVIS_PHP_VERSION = 7.4* && $deps ]]; then
@@ -233,11 +229,7 @@
           SYMFONY_VERSION=$(git ls-remote --heads | grep -o '/[1-9].*' | tail -n 1 | sed s/.//) &&
           git fetch origin $SYMFONY_VERSION &&
           git checkout -m FETCH_HEAD &&
-<<<<<<< HEAD
-          COMPONENTS=$(find src/Symfony -mindepth 2 -type f -name phpunit.xml.dist -printf '%h\n')
-=======
-          COMPONENTS=$(find src/Symfony -mindepth 3 -type f -name phpunit.xml.dist -printf '%h\n' | sort)
->>>>>>> c08b42aa
+          COMPONENTS=$(find src/Symfony -mindepth 2 -type f -name phpunit.xml.dist -printf '%h\n' | sort)
       else
           SYMFONY_VERSION=$(cat composer.json | grep '^ *"dev-master". *"[1-9]' | grep -o '[0-9.]*')
       fi
