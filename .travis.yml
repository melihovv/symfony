--- conflicted
+++ resolved
@@ -79,13 +79,6 @@
       export COMPONENTS=$(find src/Symfony -mindepth 2 -type f -name phpunit.xml.dist -printf '%h\n' | sort)
       find ~/.phpenv -name xdebug.ini -delete
 
-<<<<<<< HEAD
-      if [[ $TRAVIS_PHP_VERSION = 7.4* ]]; then
-          export PHPUNIT_X="$PHPUNIT_X,issue-32995"
-      fi
-
-=======
->>>>>>> 627833b5
       nanoseconds () {
           local cmd="date"
           local format="+%s%N"
