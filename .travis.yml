language: php

php:
  - 5.3.3
  - 5.3
  - 5.4
  - 5.5

matrix:
  allow_failures:
    - php: 5.5

before_script:
<<<<<<< HEAD
    - echo '' > ~/.phpenv/versions/$(phpenv version-name)/etc/conf.d/xdebug.ini
    - echo "extension = apc.so" >> ~/.phpenv/versions/$(phpenv version-name)/etc/php.ini
    - COMPOSER_ROOT_VERSION=dev-master composer --prefer-source --dev install
=======
    - sh -c 'if [ $(php -r "echo PHP_MINOR_VERSION;") -le 4 ]; then echo "extension = apc.so" >> ~/.phpenv/versions/$(phpenv version-name)/etc/php.ini; fi;'
    - COMPOSER_ROOT_VERSION=2.1.x-dev composer --prefer-source --dev install
>>>>>>> 41fef931
    - php src/Symfony/Component/Locale/Resources/data/build-data.php
    - export USE_INTL_ICU_DATA_VERSION=1<|MERGE_RESOLUTION|>--- conflicted
+++ resolved
@@ -11,13 +11,8 @@
     - php: 5.5
 
 before_script:
-<<<<<<< HEAD
     - echo '' > ~/.phpenv/versions/$(phpenv version-name)/etc/conf.d/xdebug.ini
-    - echo "extension = apc.so" >> ~/.phpenv/versions/$(phpenv version-name)/etc/php.ini
+    - sh -c 'if [ $(php -r "echo PHP_MINOR_VERSION;") -le 4 ]; then echo "extension = apc.so" >> ~/.phpenv/versions/$(phpenv version-name)/etc/php.ini; fi;'
     - COMPOSER_ROOT_VERSION=dev-master composer --prefer-source --dev install
-=======
-    - sh -c 'if [ $(php -r "echo PHP_MINOR_VERSION;") -le 4 ]; then echo "extension = apc.so" >> ~/.phpenv/versions/$(phpenv version-name)/etc/php.ini; fi;'
-    - COMPOSER_ROOT_VERSION=2.1.x-dev composer --prefer-source --dev install
->>>>>>> 41fef931
     - php src/Symfony/Component/Locale/Resources/data/build-data.php
     - export USE_INTL_ICU_DATA_VERSION=1