build: false
clone_depth: 2
clone_folder: c:\projects\symfony

cache:
    - composer.phar
    - .phpunit -> phpunit

init:
    - SET PATH=c:\php;%PATH%
    - SET COMPOSER_NO_INTERACTION=1
    - SET SYMFONY_DEPRECATIONS_HELPER=strict
    - SET ANSICON=121x90 (121x90)
    - SET SYMFONY_PHPUNIT_DISABLE_RESULT_CACHE=1
    - REG ADD "HKEY_CURRENT_USER\Software\Microsoft\Command Processor" /v DelayedExpansion /t REG_DWORD /d 1 /f

install:
    - mkdir c:\php && cd c:\php
    - appveyor DownloadFile https://github.com/symfony/binary-utils/releases/download/v0.1/php-7.2.5-Win32-VC15-x86.zip
    - 7z x php-7.2.5-Win32-VC15-x86.zip -y >nul
    - cd ext
<<<<<<< HEAD
    - appveyor DownloadFile https://github.com/symfony/binary-utils/releases/download/v0.1/php_apcu-5.1.19-7.2-ts-vc15-x86.zip
    - 7z x php_apcu-5.1.19-7.2-ts-vc15-x86.zip -y >nul
=======
    - appveyor DownloadFile https://github.com/symfony/binary-utils/releases/download/v0.1/php_apcu-5.1.18-7.1-ts-vc14-x86.zip
    - 7z x php_apcu-5.1.18-7.1-ts-vc14-x86.zip -y >nul
    - appveyor DownloadFile https://github.com/symfony/binary-utils/releases/download/v0.1/php_redis-5.1.1-7.1-ts-vc14-x86.zip
    - 7z x php_redis-5.1.1-7.1-ts-vc14-x86.zip -y >nul
>>>>>>> 82a45649
    - cd ..
    - copy /Y php.ini-development php.ini-min
    - echo memory_limit=-1 >> php.ini-min
    - echo serialize_precision=-1 >> php.ini-min
    - echo max_execution_time=1200 >> php.ini-min
    - echo post_max_size=4G >> php.ini-min
    - echo upload_max_filesize=4G >> php.ini-min
    - echo date.timezone="America/Los_Angeles" >> php.ini-min
    - echo extension_dir=ext >> php.ini-min
    - echo extension=php_xsl.dll >> php.ini-min
    - copy /Y php.ini-min php.ini-max
    - echo zend_extension=php_opcache.dll >> php.ini-max
    - echo opcache.enable_cli=1 >> php.ini-max
    - echo extension=php_openssl.dll >> php.ini-max
    - echo extension=php_apcu.dll >> php.ini-max
    - echo extension=php_redis.dll >> php.ini-max
    - echo apc.enable_cli=1 >> php.ini-max
    - echo extension=php_intl.dll >> php.ini-max
    - echo extension=php_mbstring.dll >> php.ini-max
    - echo extension=php_fileinfo.dll >> php.ini-max
    - echo extension=php_pdo_sqlite.dll >> php.ini-max
    - echo extension=php_curl.dll >> php.ini-max
    - copy /Y php.ini-max php.ini
    - cd c:\projects\symfony
    - IF NOT EXIST composer.phar (appveyor DownloadFile https://github.com/composer/composer/releases/download/2.0.0/composer.phar)
    - php composer.phar self-update --2
    - copy /Y .github\composer-config.json %APPDATA%\Composer\config.json
    - git config --global user.email ""
    - git config --global user.name "Symfony"
    - FOR /F "tokens=* USEBACKQ" %%F IN (`bash -c "grep ' VERSION = ' src/Symfony/Component/HttpKernel/Kernel.php | grep -o '[0-9][0-9]*\.[0-9]'"`) DO (SET SYMFONY_VERSION=%%F)
    - php .github/build-packages.php HEAD^ %SYMFONY_VERSION% src\Symfony\Bridge\PhpUnit
    - SET COMPOSER_ROOT_VERSION=%SYMFONY_VERSION%.x-dev
    - php composer.phar update --no-progress --ansi
    - php phpunit install
    - choco install memurai-developer

test_script:
    - SET X=0
    - SET SYMFONY_PHPUNIT_SKIPPED_TESTS=phpunit.skipped
    - copy /Y c:\php\php.ini-min c:\php\php.ini
    - IF %APPVEYOR_REPO_BRANCH:~-2% neq .x (rm -Rf src\Symfony\Bridge\PhpUnit)
    - mv src\Symfony\Component\HttpClient\phpunit.xml.dist src\Symfony\Component\HttpClient\phpunit.xml
    - php phpunit src\Symfony --exclude-group tty,benchmark,intl-data,network,transient-on-windows || SET X=!errorlevel!
    - php phpunit src\Symfony\Component\HttpClient || SET X=!errorlevel!
    - copy /Y c:\php\php.ini-max c:\php\php.ini
    - php phpunit src\Symfony --exclude-group tty,benchmark,intl-data,network,transient-on-windows || SET X=!errorlevel!
    - php phpunit src\Symfony\Component\HttpClient || SET X=!errorlevel!
    - exit %X%<|MERGE_RESOLUTION|>--- conflicted
+++ resolved
@@ -19,15 +19,10 @@
     - appveyor DownloadFile https://github.com/symfony/binary-utils/releases/download/v0.1/php-7.2.5-Win32-VC15-x86.zip
     - 7z x php-7.2.5-Win32-VC15-x86.zip -y >nul
     - cd ext
-<<<<<<< HEAD
     - appveyor DownloadFile https://github.com/symfony/binary-utils/releases/download/v0.1/php_apcu-5.1.19-7.2-ts-vc15-x86.zip
     - 7z x php_apcu-5.1.19-7.2-ts-vc15-x86.zip -y >nul
-=======
-    - appveyor DownloadFile https://github.com/symfony/binary-utils/releases/download/v0.1/php_apcu-5.1.18-7.1-ts-vc14-x86.zip
-    - 7z x php_apcu-5.1.18-7.1-ts-vc14-x86.zip -y >nul
-    - appveyor DownloadFile https://github.com/symfony/binary-utils/releases/download/v0.1/php_redis-5.1.1-7.1-ts-vc14-x86.zip
-    - 7z x php_redis-5.1.1-7.1-ts-vc14-x86.zip -y >nul
->>>>>>> 82a45649
+    - appveyor DownloadFile https://github.com/symfony/binary-utils/releases/download/v0.1/php_redis-5.3.2-7.2-ts-vc15-x86.zip
+    - 7z x php_redis-5.3.2-7.2-ts-vc15-x86.zip -y >nul
     - cd ..
     - copy /Y php.ini-development php.ini-min
     - echo memory_limit=-1 >> php.ini-min
