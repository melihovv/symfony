build: false
clone_depth: 2
clone_folder: c:\projects\symfony

cache:
    - composer.phar
    - .phpunit -> phpunit

init:
    - SET PATH=c:\php;%PATH%
    - SET COMPOSER_NO_INTERACTION=1
    - SET SYMFONY_DEPRECATIONS_HELPER=max[indirect]=7
    - SET "SYMFONY_REQUIRE=>=4.2"
    - SET ANSICON=121x90 (121x90)
    - SET SYMFONY_PHPUNIT_DISABLE_RESULT_CACHE=1
    - REG ADD "HKEY_CURRENT_USER\Software\Microsoft\Command Processor" /v DelayedExpansion /t REG_DWORD /d 1 /f

install:
    - mkdir c:\php && cd c:\php
    - appveyor DownloadFile https://github.com/symfony/binary-utils/releases/download/v0.1/php-7.1.3-Win32-VC14-x86.zip
    - 7z x php-7.1.3-Win32-VC14-x86.zip -y >nul
    - cd ext
    - appveyor DownloadFile https://github.com/symfony/binary-utils/releases/download/v0.1/php_apcu-5.1.8-7.1-ts-vc14-x86.zip
    - 7z x php_apcu-5.1.8-7.1-ts-vc14-x86.zip -y >nul
    - cd ..
    - copy /Y php.ini-development php.ini-min
    - echo memory_limit=-1 >> php.ini-min
    - echo serialize_precision=14 >> php.ini-min
    - echo max_execution_time=1200 >> php.ini-min
    - echo date.timezone="America/Los_Angeles" >> php.ini-min
    - echo extension_dir=ext >> php.ini-min
    - echo extension=php_xsl.dll >> php.ini-min
    - copy /Y php.ini-min php.ini-max
    - echo zend_extension=php_opcache.dll >> php.ini-max
    - echo opcache.enable_cli=1 >> php.ini-max
    - echo extension=php_openssl.dll >> php.ini-max
    - echo extension=php_apcu.dll >> php.ini-max
    - echo apc.enable_cli=1 >> php.ini-max
    - echo extension=php_intl.dll >> php.ini-max
    - echo extension=php_mbstring.dll >> php.ini-max
    - echo extension=php_fileinfo.dll >> php.ini-max
    - echo extension=php_pdo_sqlite.dll >> php.ini-max
    - echo extension=php_curl.dll >> php.ini-max
    - copy /Y php.ini-max php.ini
    - cd c:\projects\symfony
    - IF NOT EXIST composer.phar (appveyor DownloadFile https://github.com/composer/composer/releases/download/1.9.0/composer.phar)
    - php composer.phar self-update
    - copy /Y .github\composer-config.json %APPDATA%\Composer\config.json
    - php composer.phar global require --no-progress --no-scripts --no-plugins symfony/flex
    - git config --global user.email ""
    - git config --global user.name "Symfony"
<<<<<<< HEAD
    - php .github/build-packages.php "HEAD^" src\Symfony\Bridge\PhpUnit src\Symfony\Contracts
=======
    - php .github/build-packages.php "HEAD^" %APPVEYOR_REPO_BRANCH% src\Symfony\Bridge\PhpUnit
>>>>>>> d1521314
    - SET COMPOSER_ROOT_VERSION=%APPVEYOR_REPO_BRANCH%.x-dev
    - php composer.phar update --no-progress --no-suggest --ansi
    - php phpunit install

test_script:
    - SET X=0
    - SET SYMFONY_PHPUNIT_SKIPPED_TESTS=phpunit.skipped
    - copy /Y c:\php\php.ini-min c:\php\php.ini
    - IF %APPVEYOR_REPO_BRANCH:~-2% neq .x (rm -Rf src\Symfony\Bridge\PhpUnit)
    - php phpunit src\Symfony --exclude-group tty,benchmark,intl-data || SET X=!errorlevel!
    - copy /Y c:\php\php.ini-max c:\php\php.ini
    - php phpunit src\Symfony --exclude-group tty,benchmark,intl-data || SET X=!errorlevel!
    - exit %X%<|MERGE_RESOLUTION|>--- conflicted
+++ resolved
@@ -49,11 +49,7 @@
     - php composer.phar global require --no-progress --no-scripts --no-plugins symfony/flex
     - git config --global user.email ""
     - git config --global user.name "Symfony"
-<<<<<<< HEAD
-    - php .github/build-packages.php "HEAD^" src\Symfony\Bridge\PhpUnit src\Symfony\Contracts
-=======
-    - php .github/build-packages.php "HEAD^" %APPVEYOR_REPO_BRANCH% src\Symfony\Bridge\PhpUnit
->>>>>>> d1521314
+    - php .github/build-packages.php "HEAD^" %APPVEYOR_REPO_BRANCH% src\Symfony\Bridge\PhpUnit src\Symfony\Contracts
     - SET COMPOSER_ROOT_VERSION=%APPVEYOR_REPO_BRANCH%.x-dev
     - php composer.phar update --no-progress --no-suggest --ansi
     - php phpunit install
