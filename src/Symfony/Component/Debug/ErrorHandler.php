--- conflicted
+++ resolved
@@ -473,17 +473,6 @@
                 $this->loggers[$type][0]->log(($type & $level) ? $this->loggers[$type][1] : LogLevel::DEBUG, $message, $e);
             } finally {
                 $this->isRecursive = false;
-<<<<<<< HEAD
-=======
-            } catch (\Exception $e) {
-                $this->isRecursive = false;
-
-                throw $e;
-            } catch (\Throwable $e) {
-                $this->isRecursive = false;
-
-                throw $e;
->>>>>>> 5cb0ad3f
             }
         }
 
