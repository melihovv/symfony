<?php

/*
 * This file is part of the Symfony package.
 *
 * (c) Fabien Potencier <fabien@symfony.com>
 *
 * For the full copyright and license information, please view the LICENSE
 * file that was distributed with this source code.
 */

namespace Symfony\Component\Debug\FatalErrorHandler;

use Symfony\Component\Debug\Exception\ClassNotFoundException;
use Symfony\Component\Debug\Exception\FatalErrorException;
use Symfony\Component\Debug\DebugClassLoader;
use Composer\Autoload\ClassLoader as ComposerClassLoader;
use Symfony\Component\ClassLoader\ClassLoader as SymfonyClassLoader;

/**
 * ErrorHandler for classes that do not exist.
 *
 * @author Fabien Potencier <fabien@symfony.com>
 */
class ClassNotFoundFatalErrorHandler implements FatalErrorHandlerInterface
{
    /**
     * {@inheritdoc}
     */
    public function handleError(array $error, FatalErrorException $exception)
    {
        $messageLen = \strlen($error['message']);
        $notFoundSuffix = '\' not found';
        $notFoundSuffixLen = \strlen($notFoundSuffix);
        if ($notFoundSuffixLen > $messageLen) {
            return;
        }

        if (0 !== substr_compare($error['message'], $notFoundSuffix, -$notFoundSuffixLen)) {
            return;
        }

        foreach (array('class', 'interface', 'trait') as $typeName) {
            $prefix = ucfirst($typeName).' \'';
            $prefixLen = \strlen($prefix);
            if (0 !== strpos($error['message'], $prefix)) {
                continue;
            }

            $fullyQualifiedClassName = substr($error['message'], $prefixLen, -$notFoundSuffixLen);
            if (false !== $namespaceSeparatorIndex = strrpos($fullyQualifiedClassName, '\\')) {
                $className = substr($fullyQualifiedClassName, $namespaceSeparatorIndex + 1);
                $namespacePrefix = substr($fullyQualifiedClassName, 0, $namespaceSeparatorIndex);
                $message = sprintf('Attempted to load %s "%s" from namespace "%s".', $typeName, $className, $namespacePrefix);
                $tail = ' for another namespace?';
            } else {
                $className = $fullyQualifiedClassName;
                $message = sprintf('Attempted to load %s "%s" from the global namespace.', $typeName, $className);
                $tail = '?';
            }

            if ($candidates = $this->getClassCandidates($className)) {
                $tail = array_pop($candidates).'"?';
                if ($candidates) {
                    $tail = ' for e.g. "'.implode('", "', $candidates).'" or "'.$tail;
                } else {
                    $tail = ' for "'.$tail;
                }
            }
            $message .= "\nDid you forget a \"use\" statement".$tail;

            return new ClassNotFoundException($message, $exception);
        }
    }

    /**
     * Tries to guess the full namespace for a given class name.
     *
     * By default, it looks for PSR-0 and PSR-4 classes registered via a Symfony or a Composer
     * autoloader (that should cover all common cases).
     *
     * @param string $class A class name (without its namespace)
     *
     * @return array An array of possible fully qualified class names
     */
    private function getClassCandidates($class)
    {
        if (!\is_array($functions = spl_autoload_functions())) {
            return array();
        }

        // find Symfony and Composer autoloaders
        $classes = array();

        foreach ($functions as $function) {
            if (!\is_array($function)) {
                continue;
            }
            // get class loaders wrapped by DebugClassLoader
            if ($function[0] instanceof DebugClassLoader) {
                $function = $function[0]->getClassLoader();

<<<<<<< HEAD
                if (!is_array($function)) {
=======
                // @deprecated since version 2.5. Returning an object from DebugClassLoader::getClassLoader() is deprecated.
                if (\is_object($function)) {
                    $function = array($function);
                }

                if (!\is_array($function)) {
>>>>>>> 82d13dae
                    continue;
                }
            }

            if ($function[0] instanceof ComposerClassLoader || $function[0] instanceof SymfonyClassLoader) {
                foreach ($function[0]->getPrefixes() as $prefix => $paths) {
                    foreach ($paths as $path) {
                        $classes = array_merge($classes, $this->findClassInPath($path, $class, $prefix));
                    }
                }
            }
            if ($function[0] instanceof ComposerClassLoader) {
                foreach ($function[0]->getPrefixesPsr4() as $prefix => $paths) {
                    foreach ($paths as $path) {
                        $classes = array_merge($classes, $this->findClassInPath($path, $class, $prefix));
                    }
                }
            }
        }

        return array_unique($classes);
    }

    /**
     * @param string $path
     * @param string $class
     * @param string $prefix
     *
     * @return array
     */
    private function findClassInPath($path, $class, $prefix)
    {
        if (!$path = realpath($path.'/'.strtr($prefix, '\\_', '//')) ?: realpath($path.'/'.\dirname(strtr($prefix, '\\_', '//'))) ?: realpath($path)) {
            return array();
        }

        $classes = array();
        $filename = $class.'.php';
        foreach (new \RecursiveIteratorIterator(new \RecursiveDirectoryIterator($path, \RecursiveDirectoryIterator::SKIP_DOTS), \RecursiveIteratorIterator::LEAVES_ONLY) as $file) {
            if ($filename == $file->getFileName() && $class = $this->convertFileToClass($path, $file->getPathName(), $prefix)) {
                $classes[] = $class;
            }
        }

        return $classes;
    }

    /**
     * @param string $path
     * @param string $file
     * @param string $prefix
     *
     * @return string|null
     */
    private function convertFileToClass($path, $file, $prefix)
    {
        $candidates = array(
            // namespaced class
            $namespacedClass = str_replace(array($path.DIRECTORY_SEPARATOR, '.php', '/'), array('', '', '\\'), $file),
            // namespaced class (with target dir)
            $prefix.$namespacedClass,
            // namespaced class (with target dir and separator)
            $prefix.'\\'.$namespacedClass,
            // PEAR class
            str_replace('\\', '_', $namespacedClass),
            // PEAR class (with target dir)
            str_replace('\\', '_', $prefix.$namespacedClass),
            // PEAR class (with target dir and separator)
            str_replace('\\', '_', $prefix.'\\'.$namespacedClass),
        );

        if ($prefix) {
            $candidates = array_filter($candidates, function ($candidate) use ($prefix) { return 0 === strpos($candidate, $prefix); });
        }

        // We cannot use the autoloader here as most of them use require; but if the class
        // is not found, the new autoloader call will require the file again leading to a
        // "cannot redeclare class" error.
        foreach ($candidates as $candidate) {
            if ($this->classExists($candidate)) {
                return $candidate;
            }
        }

        require_once $file;

        foreach ($candidates as $candidate) {
            if ($this->classExists($candidate)) {
                return $candidate;
            }
        }
    }

    /**
     * @param string $class
     *
     * @return bool
     */
    private function classExists($class)
    {
<<<<<<< HEAD
        return class_exists($class, false) || interface_exists($class, false) || trait_exists($class, false);
=======
        return class_exists($class, false) || interface_exists($class, false) || (\function_exists('trait_exists') && trait_exists($class, false));
>>>>>>> 82d13dae
    }
}<|MERGE_RESOLUTION|>--- conflicted
+++ resolved
@@ -100,16 +100,7 @@
             if ($function[0] instanceof DebugClassLoader) {
                 $function = $function[0]->getClassLoader();
 
-<<<<<<< HEAD
-                if (!is_array($function)) {
-=======
-                // @deprecated since version 2.5. Returning an object from DebugClassLoader::getClassLoader() is deprecated.
-                if (\is_object($function)) {
-                    $function = array($function);
-                }
-
                 if (!\is_array($function)) {
->>>>>>> 82d13dae
                     continue;
                 }
             }
@@ -210,10 +201,6 @@
      */
     private function classExists($class)
     {
-<<<<<<< HEAD
         return class_exists($class, false) || interface_exists($class, false) || trait_exists($class, false);
-=======
-        return class_exists($class, false) || interface_exists($class, false) || (\function_exists('trait_exists') && trait_exists($class, false));
->>>>>>> 82d13dae
     }
 }