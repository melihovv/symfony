<?php

/*
 * This file is part of the Symfony package.
 *
 * (c) Fabien Potencier <fabien@symfony.com>
 *
 * For the full copyright and license information, please view the LICENSE
 * file that was distributed with this source code.
 */

namespace Symfony\Component\HttpFoundation;

// Help opcache.preload discover always-needed symbols
class_exists(ResponseHeaderBag::class);

/**
 * Response represents an HTTP response.
 *
 * @author Fabien Potencier <fabien@symfony.com>
 */
class Response
{
    public const HTTP_CONTINUE = 100;
    public const HTTP_SWITCHING_PROTOCOLS = 101;
    public const HTTP_PROCESSING = 102;            // RFC2518
    public const HTTP_EARLY_HINTS = 103;           // RFC8297
    public const HTTP_OK = 200;
    public const HTTP_CREATED = 201;
    public const HTTP_ACCEPTED = 202;
    public const HTTP_NON_AUTHORITATIVE_INFORMATION = 203;
    public const HTTP_NO_CONTENT = 204;
    public const HTTP_RESET_CONTENT = 205;
    public const HTTP_PARTIAL_CONTENT = 206;
    public const HTTP_MULTI_STATUS = 207;          // RFC4918
    public const HTTP_ALREADY_REPORTED = 208;      // RFC5842
    public const HTTP_IM_USED = 226;               // RFC3229
    public const HTTP_MULTIPLE_CHOICES = 300;
    public const HTTP_MOVED_PERMANENTLY = 301;
    public const HTTP_FOUND = 302;
    public const HTTP_SEE_OTHER = 303;
    public const HTTP_NOT_MODIFIED = 304;
    public const HTTP_USE_PROXY = 305;
    public const HTTP_RESERVED = 306;
    public const HTTP_TEMPORARY_REDIRECT = 307;
    public const HTTP_PERMANENTLY_REDIRECT = 308;  // RFC7238
    public const HTTP_BAD_REQUEST = 400;
    public const HTTP_UNAUTHORIZED = 401;
    public const HTTP_PAYMENT_REQUIRED = 402;
    public const HTTP_FORBIDDEN = 403;
    public const HTTP_NOT_FOUND = 404;
    public const HTTP_METHOD_NOT_ALLOWED = 405;
    public const HTTP_NOT_ACCEPTABLE = 406;
    public const HTTP_PROXY_AUTHENTICATION_REQUIRED = 407;
    public const HTTP_REQUEST_TIMEOUT = 408;
    public const HTTP_CONFLICT = 409;
    public const HTTP_GONE = 410;
    public const HTTP_LENGTH_REQUIRED = 411;
    public const HTTP_PRECONDITION_FAILED = 412;
    public const HTTP_REQUEST_ENTITY_TOO_LARGE = 413;
    public const HTTP_REQUEST_URI_TOO_LONG = 414;
    public const HTTP_UNSUPPORTED_MEDIA_TYPE = 415;
    public const HTTP_REQUESTED_RANGE_NOT_SATISFIABLE = 416;
    public const HTTP_EXPECTATION_FAILED = 417;
    public const HTTP_I_AM_A_TEAPOT = 418;                                               // RFC2324
    public const HTTP_MISDIRECTED_REQUEST = 421;                                         // RFC7540
    public const HTTP_UNPROCESSABLE_ENTITY = 422;                                        // RFC4918
    public const HTTP_LOCKED = 423;                                                      // RFC4918
    public const HTTP_FAILED_DEPENDENCY = 424;                                           // RFC4918
    public const HTTP_TOO_EARLY = 425;                                                   // RFC-ietf-httpbis-replay-04
    public const HTTP_UPGRADE_REQUIRED = 426;                                            // RFC2817
    public const HTTP_PRECONDITION_REQUIRED = 428;                                       // RFC6585
    public const HTTP_TOO_MANY_REQUESTS = 429;                                           // RFC6585
    public const HTTP_REQUEST_HEADER_FIELDS_TOO_LARGE = 431;                             // RFC6585
    public const HTTP_UNAVAILABLE_FOR_LEGAL_REASONS = 451;
    public const HTTP_INTERNAL_SERVER_ERROR = 500;
    public const HTTP_NOT_IMPLEMENTED = 501;
    public const HTTP_BAD_GATEWAY = 502;
    public const HTTP_SERVICE_UNAVAILABLE = 503;
    public const HTTP_GATEWAY_TIMEOUT = 504;
    public const HTTP_VERSION_NOT_SUPPORTED = 505;
    public const HTTP_VARIANT_ALSO_NEGOTIATES_EXPERIMENTAL = 506;                        // RFC2295
    public const HTTP_INSUFFICIENT_STORAGE = 507;                                        // RFC4918
    public const HTTP_LOOP_DETECTED = 508;                                               // RFC5842
    public const HTTP_NOT_EXTENDED = 510;                                                // RFC2774
    public const HTTP_NETWORK_AUTHENTICATION_REQUIRED = 511;                             // RFC6585

    /**
     * @see https://developer.mozilla.org/en-US/docs/Web/HTTP/Headers/Cache-Control
     */
    private const HTTP_RESPONSE_CACHE_CONTROL_DIRECTIVES = [
        'must_revalidate' => false,
        'no_cache' => false,
        'no_store' => false,
        'no_transform' => false,
        'public' => false,
        'private' => false,
        'proxy_revalidate' => false,
        'max_age' => true,
        's_maxage' => true,
        'immutable' => false,
        'last_modified' => true,
        'etag' => true,
    ];

    /**
     * @var ResponseHeaderBag
     */
    public $headers;

    /**
     * @var string
     */
    protected $content;

    /**
     * @var string
     */
    protected $version;

    /**
     * @var int
     */
    protected $statusCode;

    /**
     * @var string
     */
    protected $statusText;

    /**
     * @var string
     */
    protected $charset;

    /**
     * Status codes translation table.
     *
     * The list of codes is complete according to the
     * {@link https://www.iana.org/assignments/http-status-codes/http-status-codes.xhtml Hypertext Transfer Protocol (HTTP) Status Code Registry}
     * (last updated 2016-03-01).
     *
     * Unless otherwise noted, the status code is defined in RFC2616.
     *
     * @var array
     */
    public static $statusTexts = [
        100 => 'Continue',
        101 => 'Switching Protocols',
        102 => 'Processing',            // RFC2518
        103 => 'Early Hints',
        200 => 'OK',
        201 => 'Created',
        202 => 'Accepted',
        203 => 'Non-Authoritative Information',
        204 => 'No Content',
        205 => 'Reset Content',
        206 => 'Partial Content',
        207 => 'Multi-Status',          // RFC4918
        208 => 'Already Reported',      // RFC5842
        226 => 'IM Used',               // RFC3229
        300 => 'Multiple Choices',
        301 => 'Moved Permanently',
        302 => 'Found',
        303 => 'See Other',
        304 => 'Not Modified',
        305 => 'Use Proxy',
        307 => 'Temporary Redirect',
        308 => 'Permanent Redirect',    // RFC7238
        400 => 'Bad Request',
        401 => 'Unauthorized',
        402 => 'Payment Required',
        403 => 'Forbidden',
        404 => 'Not Found',
        405 => 'Method Not Allowed',
        406 => 'Not Acceptable',
        407 => 'Proxy Authentication Required',
        408 => 'Request Timeout',
        409 => 'Conflict',
        410 => 'Gone',
        411 => 'Length Required',
        412 => 'Precondition Failed',
        413 => 'Payload Too Large',
        414 => 'URI Too Long',
        415 => 'Unsupported Media Type',
        416 => 'Range Not Satisfiable',
        417 => 'Expectation Failed',
        418 => 'I\'m a teapot',                                               // RFC2324
        421 => 'Misdirected Request',                                         // RFC7540
        422 => 'Unprocessable Entity',                                        // RFC4918
        423 => 'Locked',                                                      // RFC4918
        424 => 'Failed Dependency',                                           // RFC4918
        425 => 'Too Early',                                                   // RFC-ietf-httpbis-replay-04
        426 => 'Upgrade Required',                                            // RFC2817
        428 => 'Precondition Required',                                       // RFC6585
        429 => 'Too Many Requests',                                           // RFC6585
        431 => 'Request Header Fields Too Large',                             // RFC6585
        451 => 'Unavailable For Legal Reasons',                               // RFC7725
        500 => 'Internal Server Error',
        501 => 'Not Implemented',
        502 => 'Bad Gateway',
        503 => 'Service Unavailable',
        504 => 'Gateway Timeout',
        505 => 'HTTP Version Not Supported',
        506 => 'Variant Also Negotiates',                                     // RFC2295
        507 => 'Insufficient Storage',                                        // RFC4918
        508 => 'Loop Detected',                                               // RFC5842
        510 => 'Not Extended',                                                // RFC2774
        511 => 'Network Authentication Required',                             // RFC6585
    ];

    /**
     * @throws \InvalidArgumentException When the HTTP status code is not valid
     */
    public function __construct(?string $content = '', int $status = 200, array $headers = [])
    {
        $this->headers = new ResponseHeaderBag($headers);
        $this->setContent($content);
        $this->setStatusCode($status);
        $this->setProtocolVersion('1.0');
    }

    /**
     * Returns the Response as an HTTP string.
     *
     * The string representation of the Response is the same as the
     * one that will be sent to the client only if the prepare() method
     * has been called before.
     *
<<<<<<< HEAD
=======
     * @return string
     *
>>>>>>> c91322d6
     * @see prepare()
     */
    public function __toString(): string
    {
        return
            sprintf('HTTP/%s %s %s', $this->version, $this->statusCode, $this->statusText)."\r\n".
            $this->headers."\r\n".
            $this->getContent();
    }

    /**
     * Clones the current Response instance.
     */
    public function __clone()
    {
        $this->headers = clone $this->headers;
    }

    /**
     * Prepares the Response before it is sent to the client.
     *
     * This method tweaks the Response to ensure that it is
     * compliant with RFC 2616. Most of the changes are based on
     * the Request that is "associated" with this Response.
     *
     * @return $this
     */
    public function prepare(Request $request): static
    {
        $headers = $this->headers;

        if ($this->isInformational() || $this->isEmpty()) {
            $this->setContent(null);
            $headers->remove('Content-Type');
            $headers->remove('Content-Length');
            // prevent PHP from sending the Content-Type header based on default_mimetype
            ini_set('default_mimetype', '');
        } else {
            // Content-type based on the Request
            if (!$headers->has('Content-Type')) {
                $format = $request->getRequestFormat(null);
                if (null !== $format && $mimeType = $request->getMimeType($format)) {
                    $headers->set('Content-Type', $mimeType);
                }
            }

            // Fix Content-Type
            $charset = $this->charset ?: 'UTF-8';
            if (!$headers->has('Content-Type')) {
                $headers->set('Content-Type', 'text/html; charset='.$charset);
            } elseif (0 === stripos($headers->get('Content-Type'), 'text/') && false === stripos($headers->get('Content-Type'), 'charset')) {
                // add the charset
                $headers->set('Content-Type', $headers->get('Content-Type').'; charset='.$charset);
            }

            // Fix Content-Length
            if ($headers->has('Transfer-Encoding')) {
                $headers->remove('Content-Length');
            }

            if ($request->isMethod('HEAD')) {
                // cf. RFC2616 14.13
                $length = $headers->get('Content-Length');
                $this->setContent(null);
                if ($length) {
                    $headers->set('Content-Length', $length);
                }
            }
        }

        // Fix protocol
        if ('HTTP/1.0' != $request->server->get('SERVER_PROTOCOL')) {
            $this->setProtocolVersion('1.1');
        }

        // Check if we need to send extra expire info headers
        if ('1.0' == $this->getProtocolVersion() && str_contains($headers->get('Cache-Control', ''), 'no-cache')) {
            $headers->set('pragma', 'no-cache');
            $headers->set('expires', -1);
        }

        $this->ensureIEOverSSLCompatibility($request);

        if ($request->isSecure()) {
            foreach ($headers->getCookies() as $cookie) {
                $cookie->setSecureDefault(true);
            }
        }

        return $this;
    }

    /**
     * Sends HTTP headers.
     *
     * @return $this
     */
    public function sendHeaders(): static
    {
        // headers have already been sent by the developer
        if (headers_sent()) {
            return $this;
        }

        // headers
        foreach ($this->headers->allPreserveCaseWithoutCookies() as $name => $values) {
            $replace = 0 === strcasecmp($name, 'Content-Type');
            foreach ($values as $value) {
                header($name.': '.$value, $replace, $this->statusCode);
            }
        }

        // cookies
        foreach ($this->headers->getCookies() as $cookie) {
            header('Set-Cookie: '.$cookie, false, $this->statusCode);
        }

        // status
        header(sprintf('HTTP/%s %s %s', $this->version, $this->statusCode, $this->statusText), true, $this->statusCode);

        return $this;
    }

    /**
     * Sends content for the current web response.
     *
     * @return $this
     */
    public function sendContent(): static
    {
        echo $this->content;

        return $this;
    }

    /**
     * Sends HTTP headers and content.
     *
     * @return $this
     */
    public function send(): static
    {
        $this->sendHeaders();
        $this->sendContent();

        if (\function_exists('fastcgi_finish_request')) {
            fastcgi_finish_request();
        } elseif (\function_exists('litespeed_finish_request')) {
            litespeed_finish_request();
        } elseif (!\in_array(\PHP_SAPI, ['cli', 'phpdbg'], true)) {
            static::closeOutputBuffers(0, true);
        }

        return $this;
    }

    /**
     * Sets the response content.
     *
     * @return $this
     *
     * @throws \UnexpectedValueException
     */
    public function setContent(?string $content): static
    {
        $this->content = $content ?? '';

        return $this;
    }

    /**
     * Gets the current response content.
     *
     * @return string|false
     */
    public function getContent(): string|false
    {
        return $this->content;
    }

    /**
     * Sets the HTTP protocol version (1.0 or 1.1).
     *
     * @final
     */
    public function setProtocolVersion(string $version): static
    {
        $this->version = $version;

        return $this;
    }

    /**
     * Gets the HTTP protocol version.
     *
     * @final
     */
    public function getProtocolVersion(): string
    {
        return $this->version;
    }

    /**
     * Sets the response status code.
     *
     * If the status text is null it will be automatically populated for the known
     * status codes and left empty otherwise.
     *
     * @throws \InvalidArgumentException When the HTTP status code is not valid
     *
     * @final
     */
    public function setStatusCode(int $code, string $text = null): static
    {
        $this->statusCode = $code;
        if ($this->isInvalid()) {
            throw new \InvalidArgumentException(sprintf('The HTTP status code "%s" is not valid.', $code));
        }

        if (null === $text) {
            $this->statusText = self::$statusTexts[$code] ?? 'unknown status';

            return $this;
        }

        if (false === $text) {
            $this->statusText = '';

            return $this;
        }

        $this->statusText = $text;

        return $this;
    }

    /**
     * Retrieves the status code for the current web response.
     *
     * @final
     */
    public function getStatusCode(): int
    {
        return $this->statusCode;
    }

    /**
     * Sets the response charset.
     *
     * @final
     */
    public function setCharset(string $charset): static
    {
        $this->charset = $charset;

        return $this;
    }

    /**
     * Retrieves the response charset.
     *
     * @final
     */
    public function getCharset(): ?string
    {
        return $this->charset;
    }

    /**
     * Returns true if the response may safely be kept in a shared (surrogate) cache.
     *
     * Responses marked "private" with an explicit Cache-Control directive are
     * considered uncacheable.
     *
     * Responses with neither a freshness lifetime (Expires, max-age) nor cache
     * validator (Last-Modified, ETag) are considered uncacheable because there is
     * no way to tell when or how to remove them from the cache.
     *
     * Note that RFC 7231 and RFC 7234 possibly allow for a more permissive implementation,
     * for example "status codes that are defined as cacheable by default [...]
     * can be reused by a cache with heuristic expiration unless otherwise indicated"
     * (https://tools.ietf.org/html/rfc7231#section-6.1)
     *
     * @final
     */
    public function isCacheable(): bool
    {
        if (!\in_array($this->statusCode, [200, 203, 300, 301, 302, 404, 410])) {
            return false;
        }

        if ($this->headers->hasCacheControlDirective('no-store') || $this->headers->getCacheControlDirective('private')) {
            return false;
        }

        return $this->isValidateable() || $this->isFresh();
    }

    /**
     * Returns true if the response is "fresh".
     *
     * Fresh responses may be served from cache without any interaction with the
     * origin. A response is considered fresh when it includes a Cache-Control/max-age
     * indicator or Expires header and the calculated age is less than the freshness lifetime.
     *
     * @final
     */
    public function isFresh(): bool
    {
        return $this->getTtl() > 0;
    }

    /**
     * Returns true if the response includes headers that can be used to validate
     * the response with the origin server using a conditional GET request.
     *
     * @final
     */
    public function isValidateable(): bool
    {
        return $this->headers->has('Last-Modified') || $this->headers->has('ETag');
    }

    /**
     * Marks the response as "private".
     *
     * It makes the response ineligible for serving other clients.
     *
     * @final
     */
    public function setPrivate(): static
    {
        $this->headers->removeCacheControlDirective('public');
        $this->headers->addCacheControlDirective('private');

        return $this;
    }

    /**
     * Marks the response as "public".
     *
     * It makes the response eligible for serving other clients.
     *
     * @final
     */
    public function setPublic(): static
    {
        $this->headers->addCacheControlDirective('public');
        $this->headers->removeCacheControlDirective('private');

        return $this;
    }

    /**
     * Marks the response as "immutable".
     *
     * @final
     */
    public function setImmutable(bool $immutable = true): static
    {
        if ($immutable) {
            $this->headers->addCacheControlDirective('immutable');
        } else {
            $this->headers->removeCacheControlDirective('immutable');
        }

        return $this;
    }

    /**
     * Returns true if the response is marked as "immutable".
     *
     * @final
     */
    public function isImmutable(): bool
    {
        return $this->headers->hasCacheControlDirective('immutable');
    }

    /**
     * Returns true if the response must be revalidated by shared caches once it has become stale.
     *
     * This method indicates that the response must not be served stale by a
     * cache in any circumstance without first revalidating with the origin.
     * When present, the TTL of the response should not be overridden to be
     * greater than the value provided by the origin.
     *
     * @final
     */
    public function mustRevalidate(): bool
    {
        return $this->headers->hasCacheControlDirective('must-revalidate') || $this->headers->hasCacheControlDirective('proxy-revalidate');
    }

    /**
     * Returns the Date header as a DateTime instance.
     *
     * @throws \RuntimeException When the header is not parseable
     *
     * @final
     */
    public function getDate(): ?\DateTimeInterface
    {
        return $this->headers->getDate('Date');
    }

    /**
     * Sets the Date header.
     *
     * @final
     */
    public function setDate(\DateTimeInterface $date): static
    {
        if ($date instanceof \DateTime) {
            $date = \DateTimeImmutable::createFromMutable($date);
        }

        $date = $date->setTimezone(new \DateTimeZone('UTC'));
        $this->headers->set('Date', $date->format('D, d M Y H:i:s').' GMT');

        return $this;
    }

    /**
     * Returns the age of the response in seconds.
     *
     * @final
     */
    public function getAge(): int
    {
        if (null !== $age = $this->headers->get('Age')) {
            return (int) $age;
        }

        return max(time() - (int) $this->getDate()->format('U'), 0);
    }

    /**
     * Marks the response stale by setting the Age header to be equal to the maximum age of the response.
     *
     * @return $this
     */
    public function expire(): static
    {
        if ($this->isFresh()) {
            $this->headers->set('Age', $this->getMaxAge());
            $this->headers->remove('Expires');
        }

        return $this;
    }

    /**
     * Returns the value of the Expires header as a DateTime instance.
     *
     * @final
     */
    public function getExpires(): ?\DateTimeInterface
    {
        try {
            return $this->headers->getDate('Expires');
        } catch (\RuntimeException $e) {
            // according to RFC 2616 invalid date formats (e.g. "0" and "-1") must be treated as in the past
            return \DateTime::createFromFormat('U', time() - 172800);
        }
    }

    /**
     * Sets the Expires HTTP header with a DateTime instance.
     *
     * Passing null as value will remove the header.
     *
     * @final
     */
    public function setExpires(\DateTimeInterface $date = null): static
    {
        if (null === $date) {
            $this->headers->remove('Expires');

            return $this;
        }

        if ($date instanceof \DateTime) {
            $date = \DateTimeImmutable::createFromMutable($date);
        }

        $date = $date->setTimezone(new \DateTimeZone('UTC'));
        $this->headers->set('Expires', $date->format('D, d M Y H:i:s').' GMT');

        return $this;
    }

    /**
     * Returns the number of seconds after the time specified in the response's Date
     * header when the response should no longer be considered fresh.
     *
     * First, it checks for a s-maxage directive, then a max-age directive, and then it falls
     * back on an expires header. It returns null when no maximum age can be established.
     *
     * @final
     */
    public function getMaxAge(): ?int
    {
        if ($this->headers->hasCacheControlDirective('s-maxage')) {
            return (int) $this->headers->getCacheControlDirective('s-maxage');
        }

        if ($this->headers->hasCacheControlDirective('max-age')) {
            return (int) $this->headers->getCacheControlDirective('max-age');
        }

        if (null !== $this->getExpires()) {
            return (int) $this->getExpires()->format('U') - (int) $this->getDate()->format('U');
        }

        return null;
    }

    /**
     * Sets the number of seconds after which the response should no longer be considered fresh.
     *
     * This methods sets the Cache-Control max-age directive.
     *
     * @final
     */
    public function setMaxAge(int $value): static
    {
        $this->headers->addCacheControlDirective('max-age', $value);

        return $this;
    }

    /**
     * Sets the number of seconds after which the response should no longer be considered fresh by shared caches.
     *
     * This methods sets the Cache-Control s-maxage directive.
     *
     * @final
     */
    public function setSharedMaxAge(int $value): static
    {
        $this->setPublic();
        $this->headers->addCacheControlDirective('s-maxage', $value);

        return $this;
    }

    /**
     * Returns the response's time-to-live in seconds.
     *
     * It returns null when no freshness information is present in the response.
     *
     * When the responses TTL is <= 0, the response may not be served from cache without first
     * revalidating with the origin.
     *
     * @final
     */
    public function getTtl(): ?int
    {
        $maxAge = $this->getMaxAge();

        return null !== $maxAge ? $maxAge - $this->getAge() : null;
    }

    /**
     * Sets the response's time-to-live for shared caches in seconds.
     *
     * This method adjusts the Cache-Control/s-maxage directive.
     *
     * @final
     */
    public function setTtl(int $seconds): static
    {
        $this->setSharedMaxAge($this->getAge() + $seconds);

        return $this;
    }

    /**
     * Sets the response's time-to-live for private/client caches in seconds.
     *
     * This method adjusts the Cache-Control/max-age directive.
     *
     * @final
     */
    public function setClientTtl(int $seconds): static
    {
        $this->setMaxAge($this->getAge() + $seconds);

        return $this;
    }

    /**
     * Returns the Last-Modified HTTP header as a DateTime instance.
     *
     * @throws \RuntimeException When the HTTP header is not parseable
     *
     * @final
     */
    public function getLastModified(): ?\DateTimeInterface
    {
        return $this->headers->getDate('Last-Modified');
    }

    /**
     * Sets the Last-Modified HTTP header with a DateTime instance.
     *
     * Passing null as value will remove the header.
     *
     * @final
     */
    public function setLastModified(\DateTimeInterface $date = null): static
    {
        if (null === $date) {
            $this->headers->remove('Last-Modified');

            return $this;
        }

        if ($date instanceof \DateTime) {
            $date = \DateTimeImmutable::createFromMutable($date);
        }

        $date = $date->setTimezone(new \DateTimeZone('UTC'));
        $this->headers->set('Last-Modified', $date->format('D, d M Y H:i:s').' GMT');

        return $this;
    }

    /**
     * Returns the literal value of the ETag HTTP header.
     *
     * @final
     */
    public function getEtag(): ?string
    {
        return $this->headers->get('ETag');
    }

    /**
     * Sets the ETag value.
     *
     * @param string|null $etag The ETag unique identifier or null to remove the header
     * @param bool        $weak Whether you want a weak ETag or not
     *
     * @final
     */
    public function setEtag(string $etag = null, bool $weak = false): static
    {
        if (null === $etag) {
            $this->headers->remove('Etag');
        } else {
            if (!str_starts_with($etag, '"')) {
                $etag = '"'.$etag.'"';
            }

            $this->headers->set('ETag', (true === $weak ? 'W/' : '').$etag);
        }

        return $this;
    }

    /**
     * Sets the response's cache headers (validation and/or expiration).
     *
     * Available options are: must_revalidate, no_cache, no_store, no_transform, public, private, proxy_revalidate, max_age, s_maxage, immutable, last_modified and etag.
     *
     * @throws \InvalidArgumentException
     *
     * @final
     */
    public function setCache(array $options): static
    {
        if ($diff = array_diff(array_keys($options), array_keys(self::HTTP_RESPONSE_CACHE_CONTROL_DIRECTIVES))) {
            throw new \InvalidArgumentException(sprintf('Response does not support the following options: "%s".', implode('", "', $diff)));
        }

        if (isset($options['etag'])) {
            $this->setEtag($options['etag']);
        }

        if (isset($options['last_modified'])) {
            $this->setLastModified($options['last_modified']);
        }

        if (isset($options['max_age'])) {
            $this->setMaxAge($options['max_age']);
        }

        if (isset($options['s_maxage'])) {
            $this->setSharedMaxAge($options['s_maxage']);
        }

        foreach (self::HTTP_RESPONSE_CACHE_CONTROL_DIRECTIVES as $directive => $hasValue) {
            if (!$hasValue && isset($options[$directive])) {
                if ($options[$directive]) {
                    $this->headers->addCacheControlDirective(str_replace('_', '-', $directive));
                } else {
                    $this->headers->removeCacheControlDirective(str_replace('_', '-', $directive));
                }
            }
        }

        if (isset($options['public'])) {
            if ($options['public']) {
                $this->setPublic();
            } else {
                $this->setPrivate();
            }
        }

        if (isset($options['private'])) {
            if ($options['private']) {
                $this->setPrivate();
            } else {
                $this->setPublic();
            }
        }

        return $this;
    }

    /**
     * Modifies the response so that it conforms to the rules defined for a 304 status code.
     *
     * This sets the status, removes the body, and discards any headers
     * that MUST NOT be included in 304 responses.
     *
     * @see https://tools.ietf.org/html/rfc2616#section-10.3.5
     *
     * @final
     */
    public function setNotModified(): static
    {
        $this->setStatusCode(304);
        $this->setContent(null);

        // remove headers that MUST NOT be included with 304 Not Modified responses
        foreach (['Allow', 'Content-Encoding', 'Content-Language', 'Content-Length', 'Content-MD5', 'Content-Type', 'Last-Modified'] as $header) {
            $this->headers->remove($header);
        }

        return $this;
    }

    /**
     * Returns true if the response includes a Vary header.
     *
     * @final
     */
    public function hasVary(): bool
    {
        return null !== $this->headers->get('Vary');
    }

    /**
     * Returns an array of header names given in the Vary header.
     *
     * @final
     */
    public function getVary(): array
    {
        if (!$vary = $this->headers->all('Vary')) {
            return [];
        }

        $ret = [];
        foreach ($vary as $item) {
            $ret = array_merge($ret, preg_split('/[\s,]+/', $item));
        }

        return $ret;
    }

    /**
     * Sets the Vary header.
     *
     * @param bool $replace Whether to replace the actual value or not (true by default)
     *
     * @final
     */
    public function setVary(string|array $headers, bool $replace = true): static
    {
        $this->headers->set('Vary', $headers, $replace);

        return $this;
    }

    /**
     * Determines if the Response validators (ETag, Last-Modified) match
     * a conditional value specified in the Request.
     *
     * If the Response is not modified, it sets the status code to 304 and
     * removes the actual content by calling the setNotModified() method.
     *
     * @return bool
     *
     * @final
     */
    public function isNotModified(Request $request): bool
    {
        if (!$request->isMethodCacheable()) {
            return false;
        }

        $notModified = false;
        $lastModified = $this->headers->get('Last-Modified');
        $modifiedSince = $request->headers->get('If-Modified-Since');

        if ($etags = $request->getETags()) {
            $notModified = \in_array($this->getEtag(), $etags) || \in_array('*', $etags);
        }

        if ($modifiedSince && $lastModified) {
            $notModified = strtotime($modifiedSince) >= strtotime($lastModified) && (!$etags || $notModified);
        }

        if ($notModified) {
            $this->setNotModified();
        }

        return $notModified;
    }

    /**
     * Is response invalid?
     *
     * @see https://www.w3.org/Protocols/rfc2616/rfc2616-sec10.html
     *
     * @final
     */
    public function isInvalid(): bool
    {
        return $this->statusCode < 100 || $this->statusCode >= 600;
    }

    /**
     * Is response informative?
     *
     * @final
     */
    public function isInformational(): bool
    {
        return $this->statusCode >= 100 && $this->statusCode < 200;
    }

    /**
     * Is response successful?
     *
     * @final
     */
    public function isSuccessful(): bool
    {
        return $this->statusCode >= 200 && $this->statusCode < 300;
    }

    /**
     * Is the response a redirect?
     *
     * @final
     */
    public function isRedirection(): bool
    {
        return $this->statusCode >= 300 && $this->statusCode < 400;
    }

    /**
     * Is there a client error?
     *
     * @final
     */
    public function isClientError(): bool
    {
        return $this->statusCode >= 400 && $this->statusCode < 500;
    }

    /**
     * Was there a server side error?
     *
     * @final
     */
    public function isServerError(): bool
    {
        return $this->statusCode >= 500 && $this->statusCode < 600;
    }

    /**
     * Is the response OK?
     *
     * @final
     */
    public function isOk(): bool
    {
        return 200 === $this->statusCode;
    }

    /**
     * Is the response forbidden?
     *
     * @final
     */
    public function isForbidden(): bool
    {
        return 403 === $this->statusCode;
    }

    /**
     * Is the response a not found error?
     *
     * @final
     */
    public function isNotFound(): bool
    {
        return 404 === $this->statusCode;
    }

    /**
     * Is the response a redirect of some form?
     *
     * @final
     */
    public function isRedirect(string $location = null): bool
    {
        return \in_array($this->statusCode, [201, 301, 302, 303, 307, 308]) && (null === $location ?: $location == $this->headers->get('Location'));
    }

    /**
     * Is the response empty?
     *
     * @final
     */
    public function isEmpty(): bool
    {
        return \in_array($this->statusCode, [204, 304]);
    }

    /**
     * Cleans or flushes output buffers up to target level.
     *
     * Resulting level can be greater than target level if a non-removable buffer has been encountered.
     *
     * @final
     */
    public static function closeOutputBuffers(int $targetLevel, bool $flush): void
    {
        $status = ob_get_status(true);
        $level = \count($status);
        $flags = \PHP_OUTPUT_HANDLER_REMOVABLE | ($flush ? \PHP_OUTPUT_HANDLER_FLUSHABLE : \PHP_OUTPUT_HANDLER_CLEANABLE);

        while ($level-- > $targetLevel && ($s = $status[$level]) && (!isset($s['del']) ? !isset($s['flags']) || ($s['flags'] & $flags) === $flags : $s['del'])) {
            if ($flush) {
                ob_end_flush();
            } else {
                ob_end_clean();
            }
        }
    }

    /**
     * Marks a response as safe according to RFC8674.
     *
     * @see https://tools.ietf.org/html/rfc8674
     */
    public function setContentSafe(bool $safe = true): void
    {
        if ($safe) {
            $this->headers->set('Preference-Applied', 'safe');
        } elseif ('safe' === $this->headers->get('Preference-Applied')) {
            $this->headers->remove('Preference-Applied');
        }

        $this->setVary('Prefer', false);
    }

    /**
     * Checks if we need to remove Cache-Control for SSL encrypted downloads when using IE < 9.
     *
     * @see http://support.microsoft.com/kb/323308
     *
     * @final
     */
    protected function ensureIEOverSSLCompatibility(Request $request): void
    {
        if (false !== stripos($this->headers->get('Content-Disposition') ?? '', 'attachment') && 1 == preg_match('/MSIE (.*?);/i', $request->server->get('HTTP_USER_AGENT') ?? '', $match) && true === $request->isSecure()) {
            if ((int) preg_replace('/(MSIE )(.*?);/', '$2', $match[0]) < 9) {
                $this->headers->remove('Cache-Control');
            }
        }
    }
}<|MERGE_RESOLUTION|>--- conflicted
+++ resolved
@@ -227,11 +227,6 @@
      * one that will be sent to the client only if the prepare() method
      * has been called before.
      *
-<<<<<<< HEAD
-=======
-     * @return string
-     *
->>>>>>> c91322d6
      * @see prepare()
      */
     public function __toString(): string
@@ -1027,8 +1022,6 @@
      * If the Response is not modified, it sets the status code to 304 and
      * removes the actual content by calling the setNotModified() method.
      *
-     * @return bool
-     *
      * @final
      */
     public function isNotModified(Request $request): bool
