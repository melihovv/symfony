--- conflicted
+++ resolved
@@ -34,8 +34,6 @@
      * Returns the parameters.
      *
      * @param string|null $key The name of the parameter to return or null to get them all
-     *
-     * @return array
      */
     public function all(/*string $key = null*/): array
     {
@@ -54,8 +52,6 @@
 
     /**
      * Returns the parameter keys.
-     *
-     * @return array
      */
     public function keys(): array
     {
@@ -90,8 +86,6 @@
 
     /**
      * Returns true if the parameter is defined.
-     *
-     * @return bool
      */
     public function has(string $key): bool
     {
@@ -108,8 +102,6 @@
 
     /**
      * Returns the alphabetic characters of the parameter value.
-     *
-     * @return string
      */
     public function getAlpha(string $key, string $default = ''): string
     {
@@ -118,8 +110,6 @@
 
     /**
      * Returns the alphabetic characters and digits of the parameter value.
-     *
-     * @return string
      */
     public function getAlnum(string $key, string $default = ''): string
     {
@@ -128,8 +118,6 @@
 
     /**
      * Returns the digits of the parameter value.
-     *
-     * @return string
      */
     public function getDigits(string $key, string $default = ''): string
     {
@@ -139,8 +127,6 @@
 
     /**
      * Returns the parameter value converted to integer.
-     *
-     * @return int
      */
     public function getInt(string $key, int $default = 0): int
     {
@@ -149,8 +135,6 @@
 
     /**
      * Returns the parameter value converted to boolean.
-     *
-     * @return bool
      */
     public function getBoolean(string $key, bool $default = false): bool
     {
@@ -195,11 +179,6 @@
 
     /**
      * Returns the number of parameters.
-<<<<<<< HEAD
-=======
-     *
-     * @return int
->>>>>>> c91322d6
      */
     public function count(): int
     {
