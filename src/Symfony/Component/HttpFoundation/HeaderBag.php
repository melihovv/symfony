<?php

/*
 * This file is part of the Symfony package.
 *
 * (c) Fabien Potencier <fabien@symfony.com>
 *
 * For the full copyright and license information, please view the LICENSE
 * file that was distributed with this source code.
 */

namespace Symfony\Component\HttpFoundation;

/**
 * HeaderBag is a container for HTTP headers.
 *
 * @author Fabien Potencier <fabien@symfony.com>
 *
 * @implements \IteratorAggregate<string, list<string|null>>
 */
class HeaderBag implements \IteratorAggregate, \Countable
{
    protected const UPPER = '_ABCDEFGHIJKLMNOPQRSTUVWXYZ';
    protected const LOWER = '-abcdefghijklmnopqrstuvwxyz';

    /**
     * @var array<string, list<string|null>>
     */
    protected $headers = [];
    protected $cacheControl = [];

    public function __construct(array $headers = [])
    {
        foreach ($headers as $key => $values) {
            $this->set($key, $values);
        }
    }

    /**
     * Returns the headers as a string.
     */
    public function __toString(): string
    {
        if (!$headers = $this->all()) {
            return '';
        }

        ksort($headers);
        $max = max(array_map('strlen', array_keys($headers))) + 1;
        $content = '';
        foreach ($headers as $name => $values) {
            $name = ucwords($name, '-');
            foreach ($values as $value) {
                $content .= sprintf("%-{$max}s %s\r\n", $name.':', $value);
            }
        }

        return $content;
    }

    /**
     * Returns the headers.
     *
     * @param string|null $key The name of the headers to return or null to get them all
     *
<<<<<<< HEAD
     * @return ($key is null ? array<string, array<int, string|null>> : array<int, string|null>)
=======
     * @return array<string, list<string|null>>|list<string|null>
>>>>>>> 4c396135
     */
    public function all(string $key = null): array
    {
        if (null !== $key) {
            return $this->headers[strtr($key, self::UPPER, self::LOWER)] ?? [];
        }

        return $this->headers;
    }

    /**
     * Returns the parameter keys.
     *
     * @return string[]
     */
    public function keys(): array
    {
        return array_keys($this->all());
    }

    /**
     * Replaces the current HTTP headers by a new set.
     *
     * @return void
     */
    public function replace(array $headers = [])
    {
        $this->headers = [];
        $this->add($headers);
    }

    /**
     * Adds new headers the current HTTP headers set.
     *
     * @return void
     */
    public function add(array $headers)
    {
        foreach ($headers as $key => $values) {
            $this->set($key, $values);
        }
    }

    /**
     * Returns the first header by name or the default one.
     */
    public function get(string $key, string $default = null): ?string
    {
        $headers = $this->all($key);

        if (!$headers) {
            return $default;
        }

        if (null === $headers[0]) {
            return null;
        }

        return (string) $headers[0];
    }

    /**
     * Sets a header by name.
     *
     * @param string|string[]|null $values  The value or an array of values
     * @param bool                 $replace Whether to replace the actual value or not (true by default)
     *
     * @return void
     */
    public function set(string $key, string|array|null $values, bool $replace = true)
    {
        $key = strtr($key, self::UPPER, self::LOWER);

        if (\is_array($values)) {
            $values = array_values($values);

            if (true === $replace || !isset($this->headers[$key])) {
                $this->headers[$key] = $values;
            } else {
                $this->headers[$key] = array_merge($this->headers[$key], $values);
            }
        } else {
            if (true === $replace || !isset($this->headers[$key])) {
                $this->headers[$key] = [$values];
            } else {
                $this->headers[$key][] = $values;
            }
        }

        if ('cache-control' === $key) {
            $this->cacheControl = $this->parseCacheControl(implode(', ', $this->headers[$key]));
        }
    }

    /**
     * Returns true if the HTTP header is defined.
     */
    public function has(string $key): bool
    {
        return \array_key_exists(strtr($key, self::UPPER, self::LOWER), $this->all());
    }

    /**
     * Returns true if the given HTTP header contains the given value.
     */
    public function contains(string $key, string $value): bool
    {
        return \in_array($value, $this->all($key));
    }

    /**
     * Removes a header.
     *
     * @return void
     */
    public function remove(string $key)
    {
        $key = strtr($key, self::UPPER, self::LOWER);

        unset($this->headers[$key]);

        if ('cache-control' === $key) {
            $this->cacheControl = [];
        }
    }

    /**
     * Returns the HTTP header value converted to a date.
     *
     * @throws \RuntimeException When the HTTP header is not parseable
     */
    public function getDate(string $key, \DateTime $default = null): ?\DateTimeInterface
    {
        if (null === $value = $this->get($key)) {
            return $default;
        }

        if (false === $date = \DateTime::createFromFormat(\DATE_RFC2822, $value)) {
            throw new \RuntimeException(sprintf('The "%s" HTTP header is not parseable (%s).', $key, $value));
        }

        return $date;
    }

    /**
     * Adds a custom Cache-Control directive.
     *
     * @return void
     */
    public function addCacheControlDirective(string $key, bool|string $value = true)
    {
        $this->cacheControl[$key] = $value;

        $this->set('Cache-Control', $this->getCacheControlHeader());
    }

    /**
     * Returns true if the Cache-Control directive is defined.
     */
    public function hasCacheControlDirective(string $key): bool
    {
        return \array_key_exists($key, $this->cacheControl);
    }

    /**
     * Returns a Cache-Control directive value by name.
     */
    public function getCacheControlDirective(string $key): bool|string|null
    {
        return $this->cacheControl[$key] ?? null;
    }

    /**
     * Removes a Cache-Control directive.
     *
     * @return void
     */
    public function removeCacheControlDirective(string $key)
    {
        unset($this->cacheControl[$key]);

        $this->set('Cache-Control', $this->getCacheControlHeader());
    }

    /**
     * Returns an iterator for headers.
     *
     * @return \ArrayIterator<string, list<string|null>>
     */
    public function getIterator(): \ArrayIterator
    {
        return new \ArrayIterator($this->headers);
    }

    /**
     * Returns the number of headers.
     */
    public function count(): int
    {
        return \count($this->headers);
    }

    /**
     * @return string
     */
    protected function getCacheControlHeader()
    {
        ksort($this->cacheControl);

        return HeaderUtils::toString($this->cacheControl, ',');
    }

    /**
     * Parses a Cache-Control HTTP header.
     */
    protected function parseCacheControl(string $header): array
    {
        $parts = HeaderUtils::split($header, ',=');

        return HeaderUtils::combine($parts);
    }
}<|MERGE_RESOLUTION|>--- conflicted
+++ resolved
@@ -63,11 +63,7 @@
      *
      * @param string|null $key The name of the headers to return or null to get them all
      *
-<<<<<<< HEAD
-     * @return ($key is null ? array<string, array<int, string|null>> : array<int, string|null>)
-=======
-     * @return array<string, list<string|null>>|list<string|null>
->>>>>>> 4c396135
+     * @return ($key is null ? array<string, list<string|null>> : list<string|null>)
      */
     public function all(string $key = null): array
     {
