--- conflicted
+++ resolved
@@ -107,18 +107,7 @@
      */
     public function get(string $key, string $default = null)
     {
-<<<<<<< HEAD
         $headers = $this->all($key);
-=======
-        $headers = $this->all((string) $key);
-        if (2 < \func_num_args()) {
-            @trigger_error(sprintf('Passing a third argument to "%s()" is deprecated since Symfony 4.4, use method "all()" instead', __METHOD__), \E_USER_DEPRECATED);
-
-            if (!func_get_arg(2)) {
-                return $headers;
-            }
-        }
->>>>>>> 6c2a1c9a
 
         if (!$headers) {
             return $default;
