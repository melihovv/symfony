--- conflicted
+++ resolved
@@ -12,11 +12,7 @@
 namespace Symfony\Component\HttpFoundation\File;
 
 use Symfony\Component\HttpFoundation\File\Exception\FileException;
-<<<<<<< HEAD
-use Symfony\Component\HttpFoundation\File\Exception\UploadException;
-=======
 use Symfony\Component\HttpFoundation\File\Exception\FileNotFoundException;
->>>>>>> 060f34fc
 
 /**
  * A file uploaded through a form.
@@ -80,32 +76,6 @@
             throw new FileException(sprintf('Unable to create UploadedFile because "file_uploads" is disabled in your php.ini file (%s)', get_cfg_var('cfg_file_path')));
         }
 
-<<<<<<< HEAD
-        if (null === $error) {
-            $error = UPLOAD_ERR_OK;
-        }
-
-        switch ($error) {
-            // TESTME
-            case UPLOAD_ERR_NO_TMP_DIR:
-                throw new UploadException('Could not upload a file because a temporary directory is missing (UPLOAD_ERR_NO_TMP_DIR)');
-            case UPLOAD_ERR_CANT_WRITE:
-                throw new UploadException('Could not write file to disk (UPLOAD_ERR_CANT_WRITE)');
-            case UPLOAD_ERR_EXTENSION:
-                throw new UploadException('A PHP extension stopped the file upload (UPLOAD_ERR_EXTENSION)');
-        }
-
-        if (is_file($path)) {
-            $this->path = realpath($path);
-        }
-
-        if (null === $mimeType) {
-            $mimeType = 'application/octet-stream';
-        }
-
-        $this->originalName = (string)$originalName;
-        $this->mimeType = $mimeType;
-=======
         if (!is_file($path)) {
             throw new FileNotFoundException($path);
         }
@@ -113,7 +83,6 @@
         $this->path = realpath($path);
         $this->originalName = $originalName;
         $this->mimeType = $mimeType ?: 'application/octet-stream';
->>>>>>> 060f34fc
         $this->size = $size;
         $this->error = $error ?: UPLOAD_ERR_OK;
         $this->moved = (Boolean) $moved;
