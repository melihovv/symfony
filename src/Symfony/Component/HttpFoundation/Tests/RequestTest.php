--- conflicted
+++ resolved
@@ -1953,7 +1953,6 @@
     }
 
     /**
-<<<<<<< HEAD
      * @dataProvider methodIdempotentProvider
      */
     public function testMethodIdempotent($method, $idempotent)
@@ -1964,34 +1963,41 @@
     }
 
     public function methodIdempotentProvider()
-=======
-     * @dataProvider methodSafeProvider
-     */
-    public function testMethodSafe($method, $safe)
-    {
-        $request = new Request();
-        $request->setMethod($method);
-        $this->assertEquals($safe, $request->isMethodSafe());
-    }
-
-    public function methodSafeProvider()
->>>>>>> 17de1272
     {
         return array(
             array('HEAD', true),
             array('GET', true),
             array('POST', false),
-<<<<<<< HEAD
             array('PUT', true),
             array('PATCH', false),
             array('DELETE', true),
             array('PURGE', true),
-=======
+            array('OPTIONS', true),
+            array('TRACE', true),
+            array('CONNECT', false),
+        );
+    }
+
+    /**
+     * @dataProvider methodSafeProvider
+     */
+    public function testMethodSafe($method, $safe)
+    {
+        $request = new Request();
+        $request->setMethod($method);
+        $this->assertEquals($safe, $request->isMethodSafe());
+    }
+
+    public function methodSafeProvider()
+    {
+        return array(
+            array('HEAD', true),
+            array('GET', true),
+            array('POST', false),
             array('PUT', false),
             array('PATCH', false),
             array('DELETE', false),
             array('PURGE', false),
->>>>>>> 17de1272
             array('OPTIONS', true),
             array('TRACE', true),
             array('CONNECT', false),
