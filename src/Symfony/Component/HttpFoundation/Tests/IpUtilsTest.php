<?php

/*
 * This file is part of the Symfony package.
 *
 * (c) Fabien Potencier <fabien@symfony.com>
 *
 * For the full copyright and license information, please view the LICENSE
 * file that was distributed with this source code.
 */

namespace Symfony\Component\HttpFoundation\Tests;

use PHPUnit\Framework\TestCase;
use Symfony\Bridge\PhpUnit\ExpectDeprecationTrait;
use Symfony\Component\HttpFoundation\IpUtils;

class IpUtilsTest extends TestCase
{
    use ExpectDeprecationTrait;

    /**
     * @dataProvider getIpv4Data
     */
    public function testIpv4($matches, $remoteAddr, $cidr)
    {
        $this->assertSame($matches, IpUtils::checkIp($remoteAddr, $cidr));
    }

    public function getIpv4Data()
    {
        return [
            [true, '192.168.1.1', '192.168.1.1'],
            [true, '192.168.1.1', '192.168.1.1/1'],
            [true, '192.168.1.1', '192.168.1.0/24'],
            [false, '192.168.1.1', '1.2.3.4/1'],
            [false, '192.168.1.1', '192.168.1.1/33'], // invalid subnet
            [true, '192.168.1.1', ['1.2.3.4/1', '192.168.1.0/24']],
            [true, '192.168.1.1', ['192.168.1.0/24', '1.2.3.4/1']],
            [false, '192.168.1.1', ['1.2.3.4/1', '4.3.2.1/1']],
            [true, '1.2.3.4', '0.0.0.0/0'],
            [true, '1.2.3.4', '192.168.1.0/0'],
            [false, '1.2.3.4', '256.256.256/0'], // invalid CIDR notation
            [false, 'an_invalid_ip', '192.168.1.0/24'],
            [false, '', '1.2.3.4/1'],
        ];
    }

    /**
     * @dataProvider getIpv6Data
     */
    public function testIpv6($matches, $remoteAddr, $cidr)
    {
        if (!\defined('AF_INET6')) {
            $this->markTestSkipped('Only works when PHP is compiled without the option "disable-ipv6".');
        }

        $this->assertSame($matches, IpUtils::checkIp($remoteAddr, $cidr));
    }

    public function getIpv6Data()
    {
        return [
            [true, '2a01:198:603:0:396e:4789:8e99:890f', '2a01:198:603:0::/65'],
            [false, '2a00:198:603:0:396e:4789:8e99:890f', '2a01:198:603:0::/65'],
            [false, '2a01:198:603:0:396e:4789:8e99:890f', '::1'],
            [true, '0:0:0:0:0:0:0:1', '::1'],
            [false, '0:0:603:0:396e:4789:8e99:0001', '::1'],
            [true, '0:0:603:0:396e:4789:8e99:0001', '::/0'],
            [true, '0:0:603:0:396e:4789:8e99:0001', '2a01:198:603:0::/0'],
            [true, '2a01:198:603:0:396e:4789:8e99:890f', ['::1', '2a01:198:603:0::/65']],
            [true, '2a01:198:603:0:396e:4789:8e99:890f', ['2a01:198:603:0::/65', '::1']],
            [false, '2a01:198:603:0:396e:4789:8e99:890f', ['::1', '1a01:198:603:0::/65']],
            [false, '}__test|O:21:&quot;JDatabaseDriverMysqli&quot;:3:{s:2', '::1'],
            [false, '2a01:198:603:0:396e:4789:8e99:890f', 'unknown'],
            [false, '', '::1'],
<<<<<<< HEAD
=======
            [false, null, '::1'],
            [false, '127.0.0.1', '::1'],
            [false, '0.0.0.0/8', '::1'],
            [false,  '::1', '127.0.0.1'],
            [false,  '::1', '0.0.0.0/8'],
>>>>>>> ad0e25f8
        ];
    }

    /**
     * @group legacy
     */
    public function testIpTriggersDeprecationOnNull()
    {
        $this->expectDeprecation('Since symfony/http-foundation 5.4: Passing null as $requestIp to "Symfony\Component\HttpFoundation\IpUtils::checkIp()" is deprecated, pass an empty string instead.');
        $this->assertFalse(IpUtils::checkIp(null, '192.168.1.1'));
    }

    /**
     * @group legacy
     */
    public function testIp4TriggersDeprecationOnNull()
    {
        $this->expectDeprecation('Since symfony/http-foundation 5.4: Passing null as $requestIp to "Symfony\Component\HttpFoundation\IpUtils::checkIp4()" is deprecated, pass an empty string instead.');
        $this->assertFalse(IpUtils::checkIp4(null, '192.168.1.1'));
    }

    /**
     * @group legacy
     */
    public function testIp6TriggersDeprecationOnNull()
    {
        $this->expectDeprecation('Since symfony/http-foundation 5.4: Passing null as $requestIp to "Symfony\Component\HttpFoundation\IpUtils::checkIp6()" is deprecated, pass an empty string instead.');
        $this->assertFalse(IpUtils::checkIp6(null, '2a01:198:603:0::/65'));
    }

    /**
     * @requires extension sockets
     */
    public function testAnIpv6WithOptionDisabledIpv6()
    {
        $this->expectException(\RuntimeException::class);
        if (\defined('AF_INET6')) {
            $this->markTestSkipped('Only works when PHP is compiled with the option "disable-ipv6".');
        }

        IpUtils::checkIp('2a01:198:603:0:396e:4789:8e99:890f', '2a01:198:603:0::/65');
    }

    /**
     * @dataProvider invalidIpAddressData
     */
    public function testInvalidIpAddressesDoNotMatch($requestIp, $proxyIp)
    {
        $this->assertFalse(IpUtils::checkIp4($requestIp, $proxyIp));
    }

    public function invalidIpAddressData()
    {
        return [
            'invalid proxy wildcard' => ['192.168.20.13', '*'],
            'invalid proxy missing netmask' => ['192.168.20.13', '0.0.0.0'],
            'invalid request IP with invalid proxy wildcard' => ['0.0.0.0', '*'],
        ];
    }

    /**
     * @dataProvider anonymizedIpData
     */
    public function testAnonymize($ip, $expected)
    {
        $this->assertSame($expected, IpUtils::anonymize($ip));
    }

    public function anonymizedIpData()
    {
        return [
            ['192.168.1.1', '192.168.1.0'],
            ['1.2.3.4', '1.2.3.0'],
            ['2a01:198:603:0:396e:4789:8e99:890f', '2a01:198:603::'],
            ['2a01:198:603:10:396e:4789:8e99:890f', '2a01:198:603:10::'],
            ['::1', '::'],
            ['0:0:0:0:0:0:0:1', '::'],
            ['1:0:0:0:0:0:0:1', '1::'],
            ['0:0:603:50:396e:4789:8e99:0001', '0:0:603:50::'],
            ['[0:0:603:50:396e:4789:8e99:0001]', '[0:0:603:50::]'],
            ['[2a01:198::3]', '[2a01:198::]'],
            ['::ffff:123.234.235.236', '::ffff:123.234.235.0'], // IPv4-mapped IPv6 addresses
            ['::123.234.235.236', '::123.234.235.0'], // deprecated IPv4-compatible IPv6 address
        ];
    }
}<|MERGE_RESOLUTION|>--- conflicted
+++ resolved
@@ -74,14 +74,10 @@
             [false, '}__test|O:21:&quot;JDatabaseDriverMysqli&quot;:3:{s:2', '::1'],
             [false, '2a01:198:603:0:396e:4789:8e99:890f', 'unknown'],
             [false, '', '::1'],
-<<<<<<< HEAD
-=======
-            [false, null, '::1'],
             [false, '127.0.0.1', '::1'],
             [false, '0.0.0.0/8', '::1'],
             [false,  '::1', '127.0.0.1'],
             [false,  '::1', '0.0.0.0/8'],
->>>>>>> ad0e25f8
         ];
     }
 
