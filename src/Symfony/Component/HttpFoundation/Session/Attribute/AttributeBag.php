<?php

/*
 * This file is part of the Symfony package.
 *
 * (c) Fabien Potencier <fabien@symfony.com>
 *
 * For the full copyright and license information, please view the LICENSE
 * file that was distributed with this source code.
 */

namespace Symfony\Component\HttpFoundation\Session\Attribute;

/**
 * This class relates to session attribute storage.
 *
 * @implements \IteratorAggregate<string, mixed>
 */
class AttributeBag implements AttributeBagInterface, \IteratorAggregate, \Countable
{
    private string $name = 'attributes';
    private string $storageKey;

    protected $attributes = [];

    /**
     * @param string $storageKey The key used to store attributes in the session
     */
    public function __construct(string $storageKey = '_sf2_attributes')
    {
        $this->storageKey = $storageKey;
    }

    /**
     * {@inheritdoc}
     */
    public function getName(): string
    {
        return $this->name;
    }

    public function setName(string $name)
    {
        $this->name = $name;
    }

    /**
     * {@inheritdoc}
     */
    public function initialize(array &$attributes)
    {
        $this->attributes = &$attributes;
    }

    /**
     * {@inheritdoc}
     */
    public function getStorageKey(): string
    {
        return $this->storageKey;
    }

    /**
     * {@inheritdoc}
     */
    public function has(string $name): bool
    {
        return \array_key_exists($name, $this->attributes);
    }

    /**
     * {@inheritdoc}
     */
    public function get(string $name, mixed $default = null): mixed
    {
        return \array_key_exists($name, $this->attributes) ? $this->attributes[$name] : $default;
    }

    /**
     * {@inheritdoc}
     */
    public function set(string $name, mixed $value)
    {
        $this->attributes[$name] = $value;
    }

    /**
     * {@inheritdoc}
     */
    public function all(): array
    {
        return $this->attributes;
    }

    /**
     * {@inheritdoc}
     */
    public function replace(array $attributes)
    {
        $this->attributes = [];
        foreach ($attributes as $key => $value) {
            $this->set($key, $value);
        }
    }

    /**
     * {@inheritdoc}
     */
    public function remove(string $name): mixed
    {
        $retval = null;
        if (\array_key_exists($name, $this->attributes)) {
            $retval = $this->attributes[$name];
            unset($this->attributes[$name]);
        }

        return $retval;
    }

    /**
     * {@inheritdoc}
     */
    public function clear(): mixed
    {
        $return = $this->attributes;
        $this->attributes = [];

        return $return;
    }

    /**
     * Returns an iterator for attributes.
<<<<<<< HEAD
=======
     *
     * @return \ArrayIterator<string, mixed>
>>>>>>> 175e3f72
     */
    public function getIterator(): \ArrayIterator
    {
        return new \ArrayIterator($this->attributes);
    }

    /**
     * Returns the number of attributes.
     */
    public function count(): int
    {
        return \count($this->attributes);
    }
}<|MERGE_RESOLUTION|>--- conflicted
+++ resolved
@@ -130,11 +130,6 @@
 
     /**
      * Returns an iterator for attributes.
-<<<<<<< HEAD
-=======
-     *
-     * @return \ArrayIterator<string, mixed>
->>>>>>> 175e3f72
      */
     public function getIterator(): \ArrayIterator
     {
