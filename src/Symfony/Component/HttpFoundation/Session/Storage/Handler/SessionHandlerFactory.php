<?php

/*
 * This file is part of the Symfony package.
 *
 * (c) Fabien Potencier <fabien@symfony.com>
 *
 * For the full copyright and license information, please view the LICENSE
 * file that was distributed with this source code.
 */

namespace Symfony\Component\HttpFoundation\Session\Storage\Handler;

use Doctrine\DBAL\DriverManager;
use Symfony\Component\Cache\Adapter\AbstractAdapter;
use Symfony\Component\Cache\Traits\RedisClusterProxy;
use Symfony\Component\Cache\Traits\RedisProxy;

/**
 * @author Nicolas Grekas <p@tchwork.com>
 */
class SessionHandlerFactory
{
    public static function createHandler(object|string $connection): AbstractSessionHandler
    {
<<<<<<< HEAD
=======
        if (!\is_string($connection) && !\is_object($connection)) {
            throw new \TypeError(sprintf('Argument 1 passed to "%s()" must be a string or a connection object, "%s" given.', __METHOD__, get_debug_type($connection)));
        }

        if ($options = parse_url($connection)) {
            parse_str($options['query'] ?? '', $options);
        }

>>>>>>> 51075820
        switch (true) {
            case $connection instanceof \Redis:
            case $connection instanceof \RedisArray:
            case $connection instanceof \RedisCluster:
            case $connection instanceof \Predis\ClientInterface:
            case $connection instanceof RedisProxy:
            case $connection instanceof RedisClusterProxy:
                return new RedisSessionHandler($connection);

            case $connection instanceof \Memcached:
                return new MemcachedSessionHandler($connection);

            case $connection instanceof \PDO:
                return new PdoSessionHandler($connection);

            case !\is_string($connection):
                throw new \InvalidArgumentException(sprintf('Unsupported Connection: "%s".', get_debug_type($connection)));
            case str_starts_with($connection, 'file://'):
                $savePath = substr($connection, 7);

                return new StrictSessionHandler(new NativeFileSessionHandler('' === $savePath ? null : $savePath));

            case str_starts_with($connection, 'redis:'):
            case str_starts_with($connection, 'rediss:'):
            case str_starts_with($connection, 'memcached:'):
                if (!class_exists(AbstractAdapter::class)) {
                    throw new \InvalidArgumentException(sprintf('Unsupported DSN "%s". Try running "composer require symfony/cache".', $connection));
                }
                $handlerClass = str_starts_with($connection, 'memcached:') ? MemcachedSessionHandler::class : RedisSessionHandler::class;
                $connection = AbstractAdapter::createConnection($connection, ['lazy' => true]);

                return new $handlerClass($connection, array_intersect_key($options ?: [], ['prefix' => 1, 'ttl' => 1]));

            case str_starts_with($connection, 'pdo_oci://'):
                if (!class_exists(DriverManager::class)) {
                    throw new \InvalidArgumentException(sprintf('Unsupported DSN "%s". Try running "composer require doctrine/dbal".', $connection));
                }
                $connection = DriverManager::getConnection(['url' => $connection])->getWrappedConnection();
                // no break;

            case str_starts_with($connection, 'mssql://'):
            case str_starts_with($connection, 'mysql://'):
            case str_starts_with($connection, 'mysql2://'):
            case str_starts_with($connection, 'pgsql://'):
            case str_starts_with($connection, 'postgres://'):
            case str_starts_with($connection, 'postgresql://'):
            case str_starts_with($connection, 'sqlsrv://'):
            case str_starts_with($connection, 'sqlite://'):
            case str_starts_with($connection, 'sqlite3://'):
                return new PdoSessionHandler($connection, $options ?: []);
        }

        throw new \InvalidArgumentException(sprintf('Unsupported Connection: "%s".', $connection));
    }
}<|MERGE_RESOLUTION|>--- conflicted
+++ resolved
@@ -23,17 +23,12 @@
 {
     public static function createHandler(object|string $connection): AbstractSessionHandler
     {
-<<<<<<< HEAD
-=======
-        if (!\is_string($connection) && !\is_object($connection)) {
-            throw new \TypeError(sprintf('Argument 1 passed to "%s()" must be a string or a connection object, "%s" given.', __METHOD__, get_debug_type($connection)));
+        if (\is_string($connection) && $options = parse_url($connection)) {
+            parse_str($options['query'] ?? '', $options);
+        } else {
+            $options = [];
         }
 
-        if ($options = parse_url($connection)) {
-            parse_str($options['query'] ?? '', $options);
-        }
-
->>>>>>> 51075820
         switch (true) {
             case $connection instanceof \Redis:
             case $connection instanceof \RedisArray:
@@ -65,7 +60,7 @@
                 $handlerClass = str_starts_with($connection, 'memcached:') ? MemcachedSessionHandler::class : RedisSessionHandler::class;
                 $connection = AbstractAdapter::createConnection($connection, ['lazy' => true]);
 
-                return new $handlerClass($connection, array_intersect_key($options ?: [], ['prefix' => 1, 'ttl' => 1]));
+                return new $handlerClass($connection, array_intersect_key($options, ['prefix' => 1, 'ttl' => 1]));
 
             case str_starts_with($connection, 'pdo_oci://'):
                 if (!class_exists(DriverManager::class)) {
