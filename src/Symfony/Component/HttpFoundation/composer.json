{
    "name": "symfony/http-foundation",
    "type": "library",
    "description": "Symfony HttpFoundation Component",
    "keywords": [],
    "homepage": "https://symfony.com",
    "license": "MIT",
    "authors": [
        {
            "name": "Fabien Potencier",
            "email": "fabien@symfony.com"
        },
        {
            "name": "Symfony Community",
            "homepage": "https://symfony.com/contributors"
        }
    ],
    "require": {
<<<<<<< HEAD
        "php": "^7.2.5",
        "symfony/deprecation-contracts": "^2.1",
        "symfony/polyfill-mbstring": "~1.1",
        "symfony/polyfill-php80": "^1.15"
=======
        "php": ">=7.2.5",
        "symfony/mime": "^4.4|^5.0",
        "symfony/polyfill-mbstring": "~1.1"
>>>>>>> b429b15e
    },
    "require-dev": {
        "predis/predis": "~1.0",
        "symfony/cache": "^4.4|^5.0",
        "symfony/mime": "^4.4|^5.0",
        "symfony/expression-language": "^4.4|^5.0"
    },
    "suggest" : {
        "symfony/mime": "To use the file extension guesser"
    },
    "autoload": {
        "psr-4": { "Symfony\\Component\\HttpFoundation\\": "" },
        "exclude-from-classmap": [
            "/Tests/"
        ]
    },
    "minimum-stability": "dev",
    "extra": {
        "branch-alias": {
            "dev-master": "5.1-dev"
        }
    }
}<|MERGE_RESOLUTION|>--- conflicted
+++ resolved
@@ -16,16 +16,10 @@
         }
     ],
     "require": {
-<<<<<<< HEAD
-        "php": "^7.2.5",
+        "php": ">=7.2.5",
         "symfony/deprecation-contracts": "^2.1",
         "symfony/polyfill-mbstring": "~1.1",
         "symfony/polyfill-php80": "^1.15"
-=======
-        "php": ">=7.2.5",
-        "symfony/mime": "^4.4|^5.0",
-        "symfony/polyfill-mbstring": "~1.1"
->>>>>>> b429b15e
     },
     "require-dev": {
         "predis/predis": "~1.0",
