{
    "name": "symfony/http-foundation",
    "type": "library",
    "description": "Symfony HttpFoundation Component",
    "keywords": [],
    "homepage": "https://symfony.com",
    "license": "MIT",
    "authors": [
        {
            "name": "Fabien Potencier",
            "email": "fabien@symfony.com"
        },
        {
            "name": "Symfony Community",
            "homepage": "https://symfony.com/contributors"
        }
    ],
    "require": {
<<<<<<< HEAD
        "php": ">=5.5.9"
=======
        "php": ">=5.3.9",
        "symfony/polyfill-php54": "~1.0",
        "symfony/polyfill-php55": "~1.0",
        "symfony/polyfill-mbstring": "~1.1"
>>>>>>> bb5b6969
    },
    "require-dev": {
        "symfony/expression-language": "~2.8|~3.0"
    },
    "autoload": {
        "psr-4": { "Symfony\\Component\\HttpFoundation\\": "" },
        "exclude-from-classmap": [
            "/Tests/"
        ]
    },
    "minimum-stability": "dev",
    "extra": {
        "branch-alias": {
            "dev-master": "3.0-dev"
        }
    }
}<|MERGE_RESOLUTION|>--- conflicted
+++ resolved
@@ -16,14 +16,8 @@
         }
     ],
     "require": {
-<<<<<<< HEAD
-        "php": ">=5.5.9"
-=======
-        "php": ">=5.3.9",
-        "symfony/polyfill-php54": "~1.0",
-        "symfony/polyfill-php55": "~1.0",
+        "php": ">=5.5.9",
         "symfony/polyfill-mbstring": "~1.1"
->>>>>>> bb5b6969
     },
     "require-dev": {
         "symfony/expression-language": "~2.8|~3.0"
