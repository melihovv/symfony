--- conflicted
+++ resolved
@@ -108,13 +108,7 @@
      *
      * @return OutputFormatterStyleInterface
      *
-<<<<<<< HEAD
      * @throws InvalidArgumentException When style isn't defined
-     *
-     * @api
-=======
-     * @throws \InvalidArgumentException When style isn't defined
->>>>>>> 3146062f
      */
     public function getStyle($name)
     {
