--- conflicted
+++ resolved
@@ -34,13 +34,7 @@
     }
 
     /**
-<<<<<<< HEAD
-     * Escapes "<" special char in given text.
-=======
      * Escapes "<" and ">" special chars in given text.
-     *
-     * @return string
->>>>>>> bbe4105f
      */
     public static function escape(string $text): string
     {
