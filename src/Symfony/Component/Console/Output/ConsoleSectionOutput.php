<?php

/*
 * This file is part of the Symfony package.
 *
 * (c) Fabien Potencier <fabien@symfony.com>
 *
 * For the full copyright and license information, please view the LICENSE
 * file that was distributed with this source code.
 */

namespace Symfony\Component\Console\Output;

use Symfony\Component\Console\Formatter\OutputFormatterInterface;
use Symfony\Component\Console\Helper\Helper;
use Symfony\Component\Console\Terminal;

/**
 * @author Pierre du Plessis <pdples@gmail.com>
 * @author Gabriel Ostrolucký <gabriel.ostrolucky@gmail.com>
 */
class ConsoleSectionOutput extends StreamOutput
{
    private array $content = [];
    private int $lines = 0;
    private array $sections;
    private Terminal $terminal;
    private int $maxHeight = 0;

    /**
     * @param resource               $stream
     * @param ConsoleSectionOutput[] $sections
     */
    public function __construct($stream, array &$sections, int $verbosity, bool $decorated, OutputFormatterInterface $formatter)
    {
        parent::__construct($stream, $verbosity, $decorated, $formatter);
        array_unshift($sections, $this);
        $this->sections = &$sections;
        $this->terminal = new Terminal();
    }

    /**
     * Defines a maximum number of lines for this section.
     *
     * When more lines are added, the section will automatically scroll to the
     * end (i.e. remove the first lines to comply with the max height).
     */
    public function setMaxHeight(int $maxHeight): void
    {
        // when changing max height, clear output of current section and redraw again with the new height
        $existingContent = $this->popStreamContentUntilCurrentSection($this->maxHeight ? min($this->maxHeight, $this->lines) : $this->lines);

        $this->maxHeight = $maxHeight;

        parent::doWrite($this->getVisibleContent(), false);
        parent::doWrite($existingContent, false);
    }

    /**
     * Clears previous output for this section.
     *
     * @param int $lines Number of lines to clear. If null, then the entire output of this section is cleared
     */
    public function clear(int $lines = null)
    {
        if (empty($this->content) || !$this->isDecorated()) {
            return;
        }

        if ($lines) {
            array_splice($this->content, -$lines);
        } else {
            $lines = $this->lines;
            $this->content = [];
        }

        $this->lines -= $lines;

        parent::doWrite($this->popStreamContentUntilCurrentSection($this->maxHeight ? min($this->maxHeight, $lines) : $lines), false);
    }

    /**
     * Overwrites the previous output with a new message.
     */
    public function overwrite(string|iterable $message)
    {
        $this->clear();
        $this->writeln($message);
    }

    public function getContent(): string
    {
        return implode('', $this->content);
    }

    public function getVisibleContent(): string
    {
        if (0 === $this->maxHeight) {
            return $this->getContent();
        }

        return implode('', \array_slice($this->content, -$this->maxHeight));
    }

    /**
     * @internal
     */
    public function addContent(string $input, bool $newline = true): int
    {
        $width = $this->terminal->getWidth();
        $lines = explode(\PHP_EOL, $input);
        $linesAdded = 0;
        $count = \count($lines) - 1;
        foreach ($lines as $i => $lineContent) {
            // re-add the line break (that has been removed in the above `explode()` for
            // - every line that is not the last line
            // - if $newline is required, also add it to the last line
            if ($i < $count || $newline) {
                $lineContent .= \PHP_EOL;
            }

            // skip line if there is no text (or newline for that matter)
            if ('' === $lineContent) {
                continue;
            }

            // For the first line, check if the previous line (last entry of `$this->content`)
            // needs to be continued (i.e. does not end with a line break).
            if (0 === $i
                && (false !== $lastLine = end($this->content))
                && !str_ends_with($lastLine, \PHP_EOL)
            ) {
                // deduct the line count of the previous line
                $this->lines -= (int) ceil($this->getDisplayLength($lastLine) / $width) ?: 1;
                // concatenate previous and new line
                $lineContent = $lastLine.$lineContent;
                // replace last entry of `$this->content` with the new expanded line
                array_splice($this->content, -1, 1, $lineContent);
            } else {
                // otherwise just add the new content
                $this->content[] = $lineContent;
            }

            $linesAdded += (int) ceil($this->getDisplayLength($lineContent) / $width) ?: 1;
        }

        $this->lines += $linesAdded;

        return $linesAdded;
    }

<<<<<<< HEAD
=======
    /**
     * @internal
     */
    public function incrementLines()
    {
        ++$this->lines;
    }

    /**
     * {@inheritdoc}
     */
>>>>>>> e872a0f6
    protected function doWrite(string $message, bool $newline)
    {
        if (!$this->isDecorated()) {
            parent::doWrite($message, $newline);

            return;
        }

        // Check if the previous line (last entry of `$this->content`) needs to be continued
        // (i.e. does not end with a line break). In which case, it needs to be erased first.
        $linesToClear = $deleteLastLine = ($lastLine = end($this->content) ?: '') && !str_ends_with($lastLine, \PHP_EOL) ? 1 : 0;

        $linesAdded = $this->addContent($message, $newline);

        if ($lineOverflow = $this->maxHeight > 0 && $this->lines > $this->maxHeight) {
            // on overflow, clear the whole section and redraw again (to remove the first lines)
            $linesToClear = $this->maxHeight;
        }

        $erasedContent = $this->popStreamContentUntilCurrentSection($linesToClear);

        if ($lineOverflow) {
            // redraw existing lines of the section
            $previousLinesOfSection = \array_slice($this->content, $this->lines - $this->maxHeight, $this->maxHeight - $linesAdded);
            parent::doWrite(implode('', $previousLinesOfSection), false);
        }

        // if the last line was removed, re-print its content together with the new content.
        // otherwise, just print the new content.
        parent::doWrite($deleteLastLine ? $lastLine.$message : $message, true);
        parent::doWrite($erasedContent, false);
    }

    /**
     * At initial stage, cursor is at the end of stream output. This method makes cursor crawl upwards until it hits
     * current section. Then it erases content it crawled through. Optionally, it erases part of current section too.
     */
    private function popStreamContentUntilCurrentSection(int $numberOfLinesToClearFromCurrentSection = 0): string
    {
        $numberOfLinesToClear = $numberOfLinesToClearFromCurrentSection;
        $erasedContent = [];

        foreach ($this->sections as $section) {
            if ($section === $this) {
                break;
            }

            $numberOfLinesToClear += $section->lines;
            if ('' !== $sectionContent = $section->getVisibleContent()) {
                if (!str_ends_with($sectionContent, \PHP_EOL)) {
                    $sectionContent .= \PHP_EOL;
                }
                $erasedContent[] = $sectionContent;
            }
        }

        if ($numberOfLinesToClear > 0) {
            // move cursor up n lines
            parent::doWrite(sprintf("\x1b[%dA", $numberOfLinesToClear), false);
            // erase to end of screen
            parent::doWrite("\x1b[0J", false);
        }

        return implode('', array_reverse($erasedContent));
    }

    private function getDisplayLength(string $text): int
    {
        return Helper::width(Helper::removeDecoration($this->getFormatter(), str_replace("\t", '        ', $text)));
    }
}<|MERGE_RESOLUTION|>--- conflicted
+++ resolved
@@ -100,6 +100,14 @@
         }
 
         return implode('', \array_slice($this->content, -$this->maxHeight));
+    }
+
+    /**
+     * @internal
+     */
+    public function incrementLines()
+    {
+        ++$this->lines;
     }
 
     /**
@@ -149,20 +157,6 @@
         return $linesAdded;
     }
 
-<<<<<<< HEAD
-=======
-    /**
-     * @internal
-     */
-    public function incrementLines()
-    {
-        ++$this->lines;
-    }
-
-    /**
-     * {@inheritdoc}
-     */
->>>>>>> e872a0f6
     protected function doWrite(string $message, bool $newline)
     {
         if (!$this->isDecorated()) {
