--- conflicted
+++ resolved
@@ -38,20 +38,12 @@
 {
     public const MAX_LINE_LENGTH = 120;
 
-<<<<<<< HEAD
     private InputInterface $input;
+    private OutputInterface $output;
     private SymfonyQuestionHelper $questionHelper;
     private ProgressBar $progressBar;
     private int $lineLength;
     private TrimmedBufferOutput $bufferedOutput;
-=======
-    private $input;
-    private $output;
-    private $questionHelper;
-    private $progressBar;
-    private $lineLength;
-    private $bufferedOutput;
->>>>>>> 51075820
 
     public function __construct(InputInterface $input, OutputInterface $output)
     {
@@ -335,24 +327,17 @@
         return $progressBar;
     }
 
-<<<<<<< HEAD
+    /**
+     * @see ProgressBar::iterate()
+     */
+    public function progressIterate(iterable $iterable, int $max = null): iterable
+    {
+        yield from $this->createProgressBar()->iterate($iterable, $max);
+
+        $this->newLine(2);
+    }
+
     public function askQuestion(Question $question): mixed
-=======
-    /**
-     * @see ProgressBar::iterate()
-     */
-    public function progressIterate(iterable $iterable, int $max = null): iterable
-    {
-        yield from $this->createProgressBar()->iterate($iterable, $max);
-
-        $this->newLine(2);
-    }
-
-    /**
-     * @return mixed
-     */
-    public function askQuestion(Question $question)
->>>>>>> 51075820
     {
         if ($this->input->isInteractive()) {
             $this->autoPrependBlock();
