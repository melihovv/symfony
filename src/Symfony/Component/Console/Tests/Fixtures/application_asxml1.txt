<?xml version="1.0" encoding="UTF-8"?>
<symfony>
  <commands>
    <command id="help" name="help">
<<<<<<< HEAD
    <usages>
      <usage>help [--xml] [--format FORMAT] [--raw] [--] [&lt;command_name&gt;]</usage>
    </usages>
  <description>Displays help for a command</description>
  <help>The &lt;info&gt;help&lt;/info&gt; command displays help for a given command:
=======
      <usage>help [--xml] [--format="..."] [--raw] [command_name]</usage>
      <description>Displays help for a command</description>
      <help>The &lt;info&gt;help&lt;/info&gt; command displays help for a given command:
>>>>>>> da29357d
 
   &lt;info&gt;php app/console help list&lt;/info&gt;
 
 You can also output the help in other formats by using the &lt;comment&gt;--format&lt;/comment&gt; option:
 
   &lt;info&gt;php app/console help --format=xml list&lt;/info&gt;
 
 To display the list of available commands, please use the &lt;info&gt;list&lt;/info&gt; command.</help>
<<<<<<< HEAD
  <arguments>
    <argument name="command_name" is_required="0" is_array="0">
      <description>The command name</description>
      <defaults>
        <default>help</default>
      </defaults>
    </argument>
  </arguments>
  <options>
    <option name="--xml" shortcut="" accept_value="0" is_value_required="0" is_multiple="0">
      <description>To output help as XML</description>
    </option>
    <option name="--format" shortcut="" accept_value="1" is_value_required="1" is_multiple="0">
      <description>The output format (txt, xml, json, or md)</description>
      <defaults>
        <default>txt</default>
      </defaults>
    </option>
    <option name="--raw" shortcut="" accept_value="0" is_value_required="0" is_multiple="0">
      <description>To output raw command help</description>
    </option>
    <option name="--help" shortcut="-h" accept_value="0" is_value_required="0" is_multiple="0">
      <description>Display this help message</description>
    </option>
    <option name="--quiet" shortcut="-q" accept_value="0" is_value_required="0" is_multiple="0">
      <description>Do not output any message</description>
    </option>
    <option name="--verbose" shortcut="-v" shortcuts="-v|-vv|-vvv" accept_value="0" is_value_required="0" is_multiple="0">
      <description>Increase the verbosity of messages: 1 for normal output, 2 for more verbose output and 3 for debug</description>
    </option>
    <option name="--version" shortcut="-V" accept_value="0" is_value_required="0" is_multiple="0">
      <description>Display this application version</description>
    </option>
    <option name="--ansi" shortcut="" accept_value="0" is_value_required="0" is_multiple="0">
      <description>Force ANSI output</description>
    </option>
    <option name="--no-ansi" shortcut="" accept_value="0" is_value_required="0" is_multiple="0">
      <description>Disable ANSI output</description>
    </option>
    <option name="--no-interaction" shortcut="-n" accept_value="0" is_value_required="0" is_multiple="0">
      <description>Do not ask any interactive question</description>
    </option>
  </options>
</command>
    <command id="list" name="list">
    <usages>
      <usage>list [--xml] [--raw] [--format FORMAT] [--] [&lt;namespace&gt;]</usage>
    </usages>
  <description>Lists commands</description>
  <help>The &lt;info&gt;list&lt;/info&gt; command lists all commands:
=======
      <aliases/>
      <arguments>
        <argument name="command_name" is_required="0" is_array="0">
          <description>The command name</description>
          <defaults>
            <default>help</default>
          </defaults>
        </argument>
      </arguments>
      <options>
        <option name="--xml" shortcut="" accept_value="0" is_value_required="0" is_multiple="0">
          <description>To output help as XML</description>
        </option>
        <option name="--format" shortcut="" accept_value="1" is_value_required="1" is_multiple="0">
          <description>To output help in other formats</description>
          <defaults/>
        </option>
        <option name="--raw" shortcut="" accept_value="0" is_value_required="0" is_multiple="0">
          <description>To output raw command help</description>
        </option>
        <option name="--help" shortcut="-h" accept_value="0" is_value_required="0" is_multiple="0">
          <description>Display this help message</description>
        </option>
        <option name="--quiet" shortcut="-q" accept_value="0" is_value_required="0" is_multiple="0">
          <description>Do not output any message</description>
        </option>
        <option name="--verbose" shortcut="-v" shortcuts="-v|-vv|-vvv" accept_value="0" is_value_required="0" is_multiple="0">
          <description>Increase the verbosity of messages: 1 for normal output, 2 for more verbose output and 3 for debug</description>
        </option>
        <option name="--version" shortcut="-V" accept_value="0" is_value_required="0" is_multiple="0">
          <description>Display this application version</description>
        </option>
        <option name="--ansi" shortcut="" accept_value="0" is_value_required="0" is_multiple="0">
          <description>Force ANSI output</description>
        </option>
        <option name="--no-ansi" shortcut="" accept_value="0" is_value_required="0" is_multiple="0">
          <description>Disable ANSI output</description>
        </option>
        <option name="--no-interaction" shortcut="-n" accept_value="0" is_value_required="0" is_multiple="0">
          <description>Do not ask any interactive question</description>
        </option>
      </options>
    </command>
    <command id="list" name="list">
      <usage>list [--xml] [--raw] [--format="..."] [namespace]</usage>
      <description>Lists commands</description>
      <help>The &lt;info&gt;list&lt;/info&gt; command lists all commands:
>>>>>>> da29357d
 
   &lt;info&gt;php app/console list&lt;/info&gt;
 
 You can also display the commands for a specific namespace:
 
   &lt;info&gt;php app/console list test&lt;/info&gt;
 
 You can also output the information in other formats by using the &lt;comment&gt;--format&lt;/comment&gt; option:
 
   &lt;info&gt;php app/console list --format=xml&lt;/info&gt;
 
 It's also possible to get raw list of commands (useful for embedding command runner):
 
   &lt;info&gt;php app/console list --raw&lt;/info&gt;</help>
<<<<<<< HEAD
  <arguments>
    <argument name="namespace" is_required="0" is_array="0">
      <description>The namespace name</description>
      <defaults/>
    </argument>
  </arguments>
  <options>
    <option name="--xml" shortcut="" accept_value="0" is_value_required="0" is_multiple="0">
      <description>To output list as XML</description>
    </option>
    <option name="--raw" shortcut="" accept_value="0" is_value_required="0" is_multiple="0">
      <description>To output raw command list</description>
    </option>
    <option name="--format" shortcut="" accept_value="1" is_value_required="1" is_multiple="0">
      <description>The output format (txt, xml, json, or md)</description>
      <defaults>
        <default>txt</default>
      </defaults>
    </option>
  </options>
</command>
    <command id="foo:bar" name="foo:bar">
    <usages>
      <usage>foo:bar</usage>
      <usage>afoobar</usage>
    </usages>
  <description>The foo:bar command</description>
  <help>The foo:bar command</help>
  <arguments/>
    <options>
      <option name="--help" shortcut="-h" accept_value="0" is_value_required="0" is_multiple="0">
        <description>Display this help message</description>
      </option>
      <option name="--quiet" shortcut="-q" accept_value="0" is_value_required="0" is_multiple="0">
        <description>Do not output any message</description>
      </option>
      <option name="--verbose" shortcut="-v" shortcuts="-v|-vv|-vvv" accept_value="0" is_value_required="0" is_multiple="0">
        <description>Increase the verbosity of messages: 1 for normal output, 2 for more verbose output and 3 for debug</description>
      </option>
      <option name="--version" shortcut="-V" accept_value="0" is_value_required="0" is_multiple="0">
        <description>Display this application version</description>
      </option>
      <option name="--ansi" shortcut="" accept_value="0" is_value_required="0" is_multiple="0">
        <description>Force ANSI output</description>
      </option>
      <option name="--no-ansi" shortcut="" accept_value="0" is_value_required="0" is_multiple="0">
        <description>Disable ANSI output</description>
      </option>
      <option name="--no-interaction" shortcut="-n" accept_value="0" is_value_required="0" is_multiple="0">
        <description>Do not ask any interactive question</description>
      </option>
    </options>
</command>
=======
      <aliases/>
      <arguments>
        <argument name="namespace" is_required="0" is_array="0">
          <description>The namespace name</description>
          <defaults/>
        </argument>
      </arguments>
      <options>
        <option name="--xml" shortcut="" accept_value="0" is_value_required="0" is_multiple="0">
          <description>To output list as XML</description>
        </option>
        <option name="--raw" shortcut="" accept_value="0" is_value_required="0" is_multiple="0">
          <description>To output raw command list</description>
        </option>
        <option name="--format" shortcut="" accept_value="1" is_value_required="1" is_multiple="0">
          <description>To output list in other formats</description>
          <defaults/>
        </option>
      </options>
    </command>
    <command id="foo:bar" name="foo:bar">
      <usage>foo:bar</usage>
      <description>The foo:bar command</description>
      <help>The foo:bar command</help>
      <aliases>
        <alias>afoobar</alias>
      </aliases>
      <arguments/>
      <options>
        <option name="--help" shortcut="-h" accept_value="0" is_value_required="0" is_multiple="0">
          <description>Display this help message</description>
        </option>
        <option name="--quiet" shortcut="-q" accept_value="0" is_value_required="0" is_multiple="0">
          <description>Do not output any message</description>
        </option>
        <option name="--verbose" shortcut="-v" shortcuts="-v|-vv|-vvv" accept_value="0" is_value_required="0" is_multiple="0">
          <description>Increase the verbosity of messages: 1 for normal output, 2 for more verbose output and 3 for debug</description>
        </option>
        <option name="--version" shortcut="-V" accept_value="0" is_value_required="0" is_multiple="0">
          <description>Display this application version</description>
        </option>
        <option name="--ansi" shortcut="" accept_value="0" is_value_required="0" is_multiple="0">
          <description>Force ANSI output</description>
        </option>
        <option name="--no-ansi" shortcut="" accept_value="0" is_value_required="0" is_multiple="0">
          <description>Disable ANSI output</description>
        </option>
        <option name="--no-interaction" shortcut="-n" accept_value="0" is_value_required="0" is_multiple="0">
          <description>Do not ask any interactive question</description>
        </option>
      </options>
    </command>
>>>>>>> da29357d
  </commands>
  <namespaces>
    <namespace id="_global">
      <command>afoobar</command>
      <command>help</command>
      <command>list</command>
    </namespace>
    <namespace id="foo">
      <command>foo:bar</command>
    </namespace>
  </namespaces>
</symfony><|MERGE_RESOLUTION|>--- conflicted
+++ resolved
@@ -2,17 +2,11 @@
 <symfony>
   <commands>
     <command id="help" name="help">
-<<<<<<< HEAD
-    <usages>
-      <usage>help [--xml] [--format FORMAT] [--raw] [--] [&lt;command_name&gt;]</usage>
-    </usages>
-  <description>Displays help for a command</description>
-  <help>The &lt;info&gt;help&lt;/info&gt; command displays help for a given command:
-=======
-      <usage>help [--xml] [--format="..."] [--raw] [command_name]</usage>
+      <usages>
+        <usage>help [--xml] [--format FORMAT] [--raw] [--] [&lt;command_name&gt;]</usage>
+      </usages>
       <description>Displays help for a command</description>
       <help>The &lt;info&gt;help&lt;/info&gt; command displays help for a given command:
->>>>>>> da29357d
  
    &lt;info&gt;php app/console help list&lt;/info&gt;
  
@@ -21,59 +15,6 @@
    &lt;info&gt;php app/console help --format=xml list&lt;/info&gt;
  
  To display the list of available commands, please use the &lt;info&gt;list&lt;/info&gt; command.</help>
-<<<<<<< HEAD
-  <arguments>
-    <argument name="command_name" is_required="0" is_array="0">
-      <description>The command name</description>
-      <defaults>
-        <default>help</default>
-      </defaults>
-    </argument>
-  </arguments>
-  <options>
-    <option name="--xml" shortcut="" accept_value="0" is_value_required="0" is_multiple="0">
-      <description>To output help as XML</description>
-    </option>
-    <option name="--format" shortcut="" accept_value="1" is_value_required="1" is_multiple="0">
-      <description>The output format (txt, xml, json, or md)</description>
-      <defaults>
-        <default>txt</default>
-      </defaults>
-    </option>
-    <option name="--raw" shortcut="" accept_value="0" is_value_required="0" is_multiple="0">
-      <description>To output raw command help</description>
-    </option>
-    <option name="--help" shortcut="-h" accept_value="0" is_value_required="0" is_multiple="0">
-      <description>Display this help message</description>
-    </option>
-    <option name="--quiet" shortcut="-q" accept_value="0" is_value_required="0" is_multiple="0">
-      <description>Do not output any message</description>
-    </option>
-    <option name="--verbose" shortcut="-v" shortcuts="-v|-vv|-vvv" accept_value="0" is_value_required="0" is_multiple="0">
-      <description>Increase the verbosity of messages: 1 for normal output, 2 for more verbose output and 3 for debug</description>
-    </option>
-    <option name="--version" shortcut="-V" accept_value="0" is_value_required="0" is_multiple="0">
-      <description>Display this application version</description>
-    </option>
-    <option name="--ansi" shortcut="" accept_value="0" is_value_required="0" is_multiple="0">
-      <description>Force ANSI output</description>
-    </option>
-    <option name="--no-ansi" shortcut="" accept_value="0" is_value_required="0" is_multiple="0">
-      <description>Disable ANSI output</description>
-    </option>
-    <option name="--no-interaction" shortcut="-n" accept_value="0" is_value_required="0" is_multiple="0">
-      <description>Do not ask any interactive question</description>
-    </option>
-  </options>
-</command>
-    <command id="list" name="list">
-    <usages>
-      <usage>list [--xml] [--raw] [--format FORMAT] [--] [&lt;namespace&gt;]</usage>
-    </usages>
-  <description>Lists commands</description>
-  <help>The &lt;info&gt;list&lt;/info&gt; command lists all commands:
-=======
-      <aliases/>
       <arguments>
         <argument name="command_name" is_required="0" is_array="0">
           <description>The command name</description>
@@ -87,8 +28,10 @@
           <description>To output help as XML</description>
         </option>
         <option name="--format" shortcut="" accept_value="1" is_value_required="1" is_multiple="0">
-          <description>To output help in other formats</description>
-          <defaults/>
+          <description>The output format (txt, xml, json, or md)</description>
+          <defaults>
+            <default>txt</default>
+          </defaults>
         </option>
         <option name="--raw" shortcut="" accept_value="0" is_value_required="0" is_multiple="0">
           <description>To output raw command help</description>
@@ -117,10 +60,11 @@
       </options>
     </command>
     <command id="list" name="list">
-      <usage>list [--xml] [--raw] [--format="..."] [namespace]</usage>
+      <usages>
+        <usage>list [--xml] [--raw] [--format FORMAT] [--] [&lt;namespace&gt;]</usage>
+      </usages>
       <description>Lists commands</description>
       <help>The &lt;info&gt;list&lt;/info&gt; command lists all commands:
->>>>>>> da29357d
  
    &lt;info&gt;php app/console list&lt;/info&gt;
  
@@ -135,62 +79,6 @@
  It's also possible to get raw list of commands (useful for embedding command runner):
  
    &lt;info&gt;php app/console list --raw&lt;/info&gt;</help>
-<<<<<<< HEAD
-  <arguments>
-    <argument name="namespace" is_required="0" is_array="0">
-      <description>The namespace name</description>
-      <defaults/>
-    </argument>
-  </arguments>
-  <options>
-    <option name="--xml" shortcut="" accept_value="0" is_value_required="0" is_multiple="0">
-      <description>To output list as XML</description>
-    </option>
-    <option name="--raw" shortcut="" accept_value="0" is_value_required="0" is_multiple="0">
-      <description>To output raw command list</description>
-    </option>
-    <option name="--format" shortcut="" accept_value="1" is_value_required="1" is_multiple="0">
-      <description>The output format (txt, xml, json, or md)</description>
-      <defaults>
-        <default>txt</default>
-      </defaults>
-    </option>
-  </options>
-</command>
-    <command id="foo:bar" name="foo:bar">
-    <usages>
-      <usage>foo:bar</usage>
-      <usage>afoobar</usage>
-    </usages>
-  <description>The foo:bar command</description>
-  <help>The foo:bar command</help>
-  <arguments/>
-    <options>
-      <option name="--help" shortcut="-h" accept_value="0" is_value_required="0" is_multiple="0">
-        <description>Display this help message</description>
-      </option>
-      <option name="--quiet" shortcut="-q" accept_value="0" is_value_required="0" is_multiple="0">
-        <description>Do not output any message</description>
-      </option>
-      <option name="--verbose" shortcut="-v" shortcuts="-v|-vv|-vvv" accept_value="0" is_value_required="0" is_multiple="0">
-        <description>Increase the verbosity of messages: 1 for normal output, 2 for more verbose output and 3 for debug</description>
-      </option>
-      <option name="--version" shortcut="-V" accept_value="0" is_value_required="0" is_multiple="0">
-        <description>Display this application version</description>
-      </option>
-      <option name="--ansi" shortcut="" accept_value="0" is_value_required="0" is_multiple="0">
-        <description>Force ANSI output</description>
-      </option>
-      <option name="--no-ansi" shortcut="" accept_value="0" is_value_required="0" is_multiple="0">
-        <description>Disable ANSI output</description>
-      </option>
-      <option name="--no-interaction" shortcut="-n" accept_value="0" is_value_required="0" is_multiple="0">
-        <description>Do not ask any interactive question</description>
-      </option>
-    </options>
-</command>
-=======
-      <aliases/>
       <arguments>
         <argument name="namespace" is_required="0" is_array="0">
           <description>The namespace name</description>
@@ -205,18 +93,20 @@
           <description>To output raw command list</description>
         </option>
         <option name="--format" shortcut="" accept_value="1" is_value_required="1" is_multiple="0">
-          <description>To output list in other formats</description>
-          <defaults/>
+          <description>The output format (txt, xml, json, or md)</description>
+          <defaults>
+            <default>txt</default>
+          </defaults>
         </option>
       </options>
     </command>
     <command id="foo:bar" name="foo:bar">
-      <usage>foo:bar</usage>
+      <usages>
+        <usage>foo:bar</usage>
+        <usage>afoobar</usage>
+      </usages>
       <description>The foo:bar command</description>
       <help>The foo:bar command</help>
-      <aliases>
-        <alias>afoobar</alias>
-      </aliases>
       <arguments/>
       <options>
         <option name="--help" shortcut="-h" accept_value="0" is_value_required="0" is_multiple="0">
@@ -242,7 +132,6 @@
         </option>
       </options>
     </command>
->>>>>>> da29357d
   </commands>
   <namespaces>
     <namespace id="_global">
