--- conflicted
+++ resolved
@@ -70,18 +70,12 @@
     {
         $name = '--'.$option->getName();
         if ($option->getShortcut()) {
-            $name .= '|-'.implode('|-', explode('|', $option->getShortcut())).'';
+            $name .= '|-'.str_replace('|', '|-', $option->getShortcut()).'';
         }
 
         $this->write(
-<<<<<<< HEAD
             '#### `'.$name.'`'."\n\n"
             .($option->getDescription() ? preg_replace('/\s*[\r\n]\s*/', "\n", $option->getDescription())."\n\n" : '')
-=======
-            '**'.$option->getName().':**'."\n\n"
-            .'* Name: `--'.$option->getName().'`'."\n"
-            .'* Shortcut: '.($option->getShortcut() ? '`-'.str_replace('|', '|-', $option->getShortcut()).'`' : '<none>')."\n"
->>>>>>> 8c5fe446
             .'* Accept value: '.($option->acceptValue() ? 'yes' : 'no')."\n"
             .'* Is value required: '.($option->isValueRequired() ? 'yes' : 'no')."\n"
             .'* Is multiple: '.($option->isArray() ? 'yes' : 'no')."\n"
