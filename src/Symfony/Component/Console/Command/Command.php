<?php

/*
 * This file is part of the Symfony package.
 *
 * (c) Fabien Potencier <fabien@symfony.com>
 *
 * For the full copyright and license information, please view the LICENSE
 * file that was distributed with this source code.
 */

namespace Symfony\Component\Console\Command;

use Symfony\Component\Console\Descriptor\TextDescriptor;
use Symfony\Component\Console\Descriptor\XmlDescriptor;
use Symfony\Component\Console\Input\InputDefinition;
use Symfony\Component\Console\Input\InputOption;
use Symfony\Component\Console\Input\InputArgument;
use Symfony\Component\Console\Input\InputInterface;
use Symfony\Component\Console\Output\BufferedOutput;
use Symfony\Component\Console\Output\OutputInterface;
use Symfony\Component\Console\Application;
use Symfony\Component\Console\Helper\HelperSet;

/**
 * Base class for all commands.
 *
 * @author Fabien Potencier <fabien@symfony.com>
 */
class Command
{
    private $application;
    private $name;
    private $processTitle;
    private $aliases = array();
    private $definition;
    private $help;
    private $description;
    private $ignoreValidationErrors = false;
    private $applicationDefinitionMerged = false;
    private $applicationDefinitionMergedWithArgs = false;
    private $code;
    private $synopsis = array();
    private $usages = array();
    private $helperSet;

    /**
     * Constructor.
     *
     * @param string|null $name The name of the command; passing null means it must be set in configure()
     *
     * @throws \LogicException When the command name is empty
     */
    public function __construct($name = null)
    {
        $this->definition = new InputDefinition();

        if (null !== $name) {
            $this->setName($name);
        }

        $this->configure();

        if (!$this->name) {
            throw new \LogicException(sprintf('The command defined in "%s" cannot have an empty name.', get_class($this)));
        }
    }

    /**
     * Ignores validation errors.
     *
     * This is mainly useful for the help command.
     */
    public function ignoreValidationErrors()
    {
        $this->ignoreValidationErrors = true;
    }

    /**
     * Sets the application instance for this command.
     *
     * @param Application $application An Application instance
     */
    public function setApplication(Application $application = null)
    {
        $this->application = $application;
        if ($application) {
            $this->setHelperSet($application->getHelperSet());
        } else {
            $this->helperSet = null;
        }
    }

    /**
     * Sets the helper set.
     *
     * @param HelperSet $helperSet A HelperSet instance
     */
    public function setHelperSet(HelperSet $helperSet)
    {
        $this->helperSet = $helperSet;
    }

    /**
     * Gets the helper set.
     *
     * @return HelperSet A HelperSet instance
     */
    public function getHelperSet()
    {
        return $this->helperSet;
    }

    /**
     * Gets the application instance for this command.
     *
     * @return Application An Application instance
     */
    public function getApplication()
    {
        return $this->application;
    }

    /**
     * Checks whether the command is enabled or not in the current environment.
     *
     * Override this to check for x or y and return false if the command can not
     * run properly under the current conditions.
     *
     * @return bool
     */
    public function isEnabled()
    {
        return true;
    }

    /**
     * Configures the current command.
     */
    protected function configure()
    {
    }

    /**
     * Executes the current command.
     *
     * This method is not abstract because you can use this class
     * as a concrete class. In this case, instead of defining the
     * execute() method, you set the code to execute by passing
     * a Closure to the setCode() method.
     *
     * @param InputInterface  $input  An InputInterface instance
     * @param OutputInterface $output An OutputInterface instance
     *
     * @return null|int null or 0 if everything went fine, or an error code
     *
     * @throws \LogicException When this abstract method is not implemented
     *
     * @see setCode()
     */
    protected function execute(InputInterface $input, OutputInterface $output)
    {
        throw new \LogicException('You must override the execute() method in the concrete command class.');
    }

    /**
     * Interacts with the user.
     *
     * This method is executed before the InputDefinition is validated.
     * This means that this is the only place where the command can
     * interactively ask for values of missing required arguments.
     *
     * @param InputInterface  $input  An InputInterface instance
     * @param OutputInterface $output An OutputInterface instance
     */
    protected function interact(InputInterface $input, OutputInterface $output)
    {
    }

    /**
     * Initializes the command just after the input has been validated.
     *
     * This is mainly useful when a lot of commands extends one main command
     * where some things need to be initialized based on the input arguments and options.
     *
     * @param InputInterface  $input  An InputInterface instance
     * @param OutputInterface $output An OutputInterface instance
     */
    protected function initialize(InputInterface $input, OutputInterface $output)
    {
    }

    /**
     * Runs the command.
     *
     * The code to execute is either defined directly with the
     * setCode() method or by overriding the execute() method
     * in a sub-class.
     *
     * @param InputInterface  $input  An InputInterface instance
     * @param OutputInterface $output An OutputInterface instance
     *
     * @return int The command exit code
     *
     * @throws \Exception
     *
     * @see setCode()
     * @see execute()
     */
    public function run(InputInterface $input, OutputInterface $output)
    {
        // force the creation of the synopsis before the merge with the app definition
        $this->getSynopsis(true);
        $this->getSynopsis(false);

        // add the application arguments and options
        $this->mergeApplicationDefinition();

        // bind the input against the command specific arguments/options
        try {
            $input->bind($this->definition);
        } catch (\Exception $e) {
            if (!$this->ignoreValidationErrors) {
                throw $e;
            }
        }

        $this->initialize($input, $output);

        if (null !== $this->processTitle) {
            if (function_exists('cli_set_process_title')) {
                cli_set_process_title($this->processTitle);
            } elseif (function_exists('setproctitle')) {
                setproctitle($this->processTitle);
            } elseif (OutputInterface::VERBOSITY_VERY_VERBOSE === $output->getVerbosity()) {
                $output->writeln('<comment>Install the proctitle PECL to be able to change the process title.</comment>');
            }
        }

        if ($input->isInteractive()) {
            $this->interact($input, $output);
        }

        // The command name argument is often omitted when a command is executed directly with its run() method.
        // It would fail the validation if we didn't make sure the command argument is present,
        // since it's required by the application.
        if ($input->hasArgument('command') && null === $input->getArgument('command')) {
            $input->setArgument('command', $this->getName());
        }

        $input->validate();

        if ($this->code) {
            $statusCode = call_user_func($this->code, $input, $output);
        } else {
            $statusCode = $this->execute($input, $output);
        }

        return is_numeric($statusCode) ? (int) $statusCode : 0;
    }

    /**
     * Sets the code to execute when running this command.
     *
     * If this method is used, it overrides the code defined
     * in the execute() method.
     *
     * @param callable $code A callable(InputInterface $input, OutputInterface $output)
     *
     * @return Command The current instance
     *
     * @throws \InvalidArgumentException
     *
     * @see execute()
     */
    public function setCode($code)
    {
        if (!is_callable($code)) {
            throw new \InvalidArgumentException('Invalid callable provided to Command::setCode.');
        }

        $this->code = $code;

        return $this;
    }

    /**
     * Merges the application definition with the command definition.
     *
     * This method is not part of public API and should not be used directly.
     *
     * @param bool $mergeArgs Whether to merge or not the Application definition arguments to Command definition arguments
     */
    public function mergeApplicationDefinition($mergeArgs = true)
    {
        if (null === $this->application || (true === $this->applicationDefinitionMerged && ($this->applicationDefinitionMergedWithArgs || !$mergeArgs))) {
            return;
        }

        if ($mergeArgs) {
            $currentArguments = $this->definition->getArguments();
            $this->definition->setArguments($this->application->getDefinition()->getArguments());
            $this->definition->addArguments($currentArguments);
        }

        $this->definition->addOptions($this->application->getDefinition()->getOptions());

        $this->applicationDefinitionMerged = true;
        if ($mergeArgs) {
            $this->applicationDefinitionMergedWithArgs = true;
        }
    }

    /**
     * Sets an array of argument and option instances.
     *
     * @param array|InputDefinition $definition An array of argument and option instances or a definition instance
     *
     * @return Command The current instance
     */
    public function setDefinition($definition)
    {
        if ($definition instanceof InputDefinition) {
            $this->definition = $definition;
        } else {
            $this->definition->setDefinition($definition);
        }

        $this->applicationDefinitionMerged = false;

        return $this;
    }

    /**
     * Gets the InputDefinition attached to this Command.
     *
     * @return InputDefinition An InputDefinition instance
     */
    public function getDefinition()
    {
        return $this->definition;
    }

    /**
     * Gets the InputDefinition to be used to create XML and Text representations of this Command.
     *
     * Can be overridden to provide the original command representation when it would otherwise
     * be changed by merging with the application InputDefinition.
     *
     * This method is not part of public API and should not be used directly.
     *
     * @return InputDefinition An InputDefinition instance
     */
    public function getNativeDefinition()
    {
        return $this->getDefinition();
    }

    /**
     * Adds an argument.
     *
     * @param string $name        The argument name
     * @param int    $mode        The argument mode: InputArgument::REQUIRED or InputArgument::OPTIONAL
     * @param string $description A description text
     * @param mixed  $default     The default value (for InputArgument::OPTIONAL mode only)
     *
     * @return Command The current instance
     */
    public function addArgument($name, $mode = null, $description = '', $default = null)
    {
        $this->definition->addArgument(new InputArgument($name, $mode, $description, $default));

        return $this;
    }

    /**
     * Adds an option.
     *
     * @param string $name        The option name
     * @param string $shortcut    The shortcut (can be null)
     * @param int    $mode        The option mode: One of the InputOption::VALUE_* constants
     * @param string $description A description text
     * @param mixed  $default     The default value (must be null for InputOption::VALUE_REQUIRED or InputOption::VALUE_NONE)
     *
     * @return Command The current instance
     */
    public function addOption($name, $shortcut = null, $mode = null, $description = '', $default = null)
    {
        $this->definition->addOption(new InputOption($name, $shortcut, $mode, $description, $default));

        return $this;
    }

    /**
     * Sets the name of the command.
     *
     * This method can set both the namespace and the name if
     * you separate them by a colon (:)
     *
     *     $command->setName('foo:bar');
     *
     * @param string $name The command name
     *
     * @return Command The current instance
     *
<<<<<<< HEAD
     * @throws \InvalidArgumentException When the name is invalid
     *
     * @api
=======
     * @throws \InvalidArgumentException When command name given is empty
>>>>>>> e1ede46b
     */
    public function setName($name)
    {
        $this->validateName($name);

        $this->name = $name;

        return $this;
    }

    /**
     * Sets the process title of the command.
     *
     * This feature should be used only when creating a long process command,
     * like a daemon.
     *
     * PHP 5.5+ or the proctitle PECL library is required
     *
     * @param string $title The process title
     *
     * @return Command The current instance
     */
    public function setProcessTitle($title)
    {
        $this->processTitle = $title;

        return $this;
    }

    /**
     * Returns the command name.
     *
     * @return string The command name
     */
    public function getName()
    {
        return $this->name;
    }

    /**
     * Sets the description for the command.
     *
     * @param string $description The description for the command
     *
     * @return Command The current instance
     */
    public function setDescription($description)
    {
        $this->description = $description;

        return $this;
    }

    /**
     * Returns the description for the command.
     *
     * @return string The description for the command
     */
    public function getDescription()
    {
        return $this->description;
    }

    /**
     * Sets the help for the command.
     *
     * @param string $help The help for the command
     *
     * @return Command The current instance
     */
    public function setHelp($help)
    {
        $this->help = $help;

        return $this;
    }

    /**
     * Returns the help for the command.
     *
     * @return string The help for the command
     */
    public function getHelp()
    {
        return $this->help;
    }

    /**
     * Returns the processed help for the command replacing the %command.name% and
     * %command.full_name% patterns with the real values dynamically.
     *
     * @return string The processed help for the command
     */
    public function getProcessedHelp()
    {
        $name = $this->name;

        $placeholders = array(
            '%command.name%',
            '%command.full_name%',
        );
        $replacements = array(
            $name,
            $_SERVER['PHP_SELF'].' '.$name,
        );

        return str_replace($placeholders, $replacements, $this->getHelp() ?: $this->getDescription());
    }

    /**
     * Sets the aliases for the command.
     *
     * @param string[] $aliases An array of aliases for the command
     *
     * @return Command The current instance
<<<<<<< HEAD
     *
     * @throws \InvalidArgumentException When an alias is invalid
     *
     * @api
=======
>>>>>>> e1ede46b
     */
    public function setAliases($aliases)
    {
        if (!is_array($aliases) && !$aliases instanceof \Traversable) {
            throw new \InvalidArgumentException('$aliases must be an array or an instance of \Traversable');
        }

        foreach ($aliases as $alias) {
            $this->validateName($alias);
        }

        $this->aliases = $aliases;

        return $this;
    }

    /**
     * Returns the aliases for the command.
     *
     * @return array An array of aliases for the command
     */
    public function getAliases()
    {
        return $this->aliases;
    }

    /**
     * Returns the synopsis for the command.
     *
     * @param bool $short Whether to show the short version of the synopsis (with options folded) or not
     *
     * @return string The synopsis
     */
    public function getSynopsis($short = false)
    {
        $key = $short ? 'short' : 'long';

        if (!isset($this->synopsis[$key])) {
            $this->synopsis[$key] = trim(sprintf('%s %s', $this->name, $this->definition->getSynopsis($short)));
        }

        return $this->synopsis[$key];
    }

    /**
     * Add a command usage example.
     *
     * @param string $usage The usage, it'll be prefixed with the command name
     */
    public function addUsage($usage)
    {
        if (0 !== strpos($usage, $this->name)) {
            $usage = sprintf('%s %s', $this->name, $usage);
        }

        $this->usages[] = $usage;

        return $this;
    }

    /**
     * Returns alternative usages of the command.
     *
     * @return array
     */
    public function getUsages()
    {
        return $this->usages;
    }

    /**
     * Gets a helper instance by name.
     *
     * @param string $name The helper name
     *
     * @return mixed The helper value
     *
     * @throws \InvalidArgumentException if the helper is not defined
     */
    public function getHelper($name)
    {
        return $this->helperSet->get($name);
    }

    /**
     * Returns a text representation of the command.
     *
     * @return string A string representing the command
     *
     * @deprecated since version 2.3, to be removed in 3.0.
     */
    public function asText()
    {
        @trigger_error('The '.__METHOD__.' method is deprecated since version 2.3 and will be removed in 3.0.', E_USER_DEPRECATED);

        $descriptor = new TextDescriptor();
        $output = new BufferedOutput(BufferedOutput::VERBOSITY_NORMAL, true);
        $descriptor->describe($output, $this, array('raw_output' => true));

        return $output->fetch();
    }

    /**
     * Returns an XML representation of the command.
     *
     * @param bool $asDom Whether to return a DOM or an XML string
     *
     * @return string|\DOMDocument An XML string representing the command
     *
     * @deprecated since version 2.3, to be removed in 3.0.
     */
    public function asXml($asDom = false)
    {
        @trigger_error('The '.__METHOD__.' method is deprecated since version 2.3 and will be removed in 3.0.', E_USER_DEPRECATED);

        $descriptor = new XmlDescriptor();

        if ($asDom) {
            return $descriptor->getCommandDocument($this);
        }

        $output = new BufferedOutput();
        $descriptor->describe($output, $this);

        return $output->fetch();
    }

    /**
     * Validates a command name.
     *
     * It must be non-empty and parts can optionally be separated by ":".
     *
     * @param string $name
     *
     * @throws \InvalidArgumentException When the name is invalid
     */
    private function validateName($name)
    {
        if (!preg_match('/^[^\:]++(\:[^\:]++)*$/', $name)) {
            throw new \InvalidArgumentException(sprintf('Command name "%s" is invalid.', $name));
        }
    }
}<|MERGE_RESOLUTION|>--- conflicted
+++ resolved
@@ -403,13 +403,7 @@
      *
      * @return Command The current instance
      *
-<<<<<<< HEAD
      * @throws \InvalidArgumentException When the name is invalid
-     *
-     * @api
-=======
-     * @throws \InvalidArgumentException When command name given is empty
->>>>>>> e1ede46b
      */
     public function setName($name)
     {
@@ -525,13 +519,8 @@
      * @param string[] $aliases An array of aliases for the command
      *
      * @return Command The current instance
-<<<<<<< HEAD
      *
      * @throws \InvalidArgumentException When an alias is invalid
-     *
-     * @api
-=======
->>>>>>> e1ede46b
      */
     public function setAliases($aliases)
     {
