--- conflicted
+++ resolved
@@ -94,15 +94,7 @@
     }
 
     /**
-<<<<<<< HEAD
-     * Adds an InputArgument object.
-     *
-     * @param InputArgument $argument An InputArgument object
-     *
      * @throws LogicException When incorrect argument is given
-=======
-     * @throws \LogicException When incorrect argument is given
->>>>>>> 962687e6
      */
     public function addArgument(InputArgument $argument)
     {
@@ -235,15 +227,7 @@
     }
 
     /**
-<<<<<<< HEAD
-     * Adds an InputOption object.
-     *
-     * @param InputOption $option An InputOption object
-     *
      * @throws LogicException When option given already exist
-=======
-     * @throws \LogicException When option given already exist
->>>>>>> 962687e6
      */
     public function addOption(InputOption $option)
     {
