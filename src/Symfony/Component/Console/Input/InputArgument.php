<?php

/*
 * This file is part of the Symfony package.
 *
 * (c) Fabien Potencier <fabien@symfony.com>
 *
 * For the full copyright and license information, please view the LICENSE
 * file that was distributed with this source code.
 */

namespace Symfony\Component\Console\Input;

use Symfony\Component\Console\Exception\InvalidArgumentException;
use Symfony\Component\Console\Exception\LogicException;

/**
 * Represents a command line argument.
 *
 * @author Fabien Potencier <fabien@symfony.com>
 */
class InputArgument
{
    public const REQUIRED = 1;
    public const OPTIONAL = 2;
    public const IS_ARRAY = 4;

    private $name;
    private $mode;
    private $default;
    private $description;

    /**
<<<<<<< HEAD
     * @param $name        The argument name
     * @param $mode        The argument mode: self::REQUIRED or self::OPTIONAL
     * @param $description A description text
     * @param $default     The default value (for self::OPTIONAL mode only)
=======
     * @param string   $name        The argument name
     * @param int|null $mode        The argument mode: self::REQUIRED or self::OPTIONAL
     * @param string   $description A description text
     * @param mixed    $default     The default value (for self::OPTIONAL mode only)
>>>>>>> 883766ea
     *
     * @throws InvalidArgumentException When argument mode is not valid
     */
    public function __construct(string $name, int $mode = null, string $description = '', mixed $default = null)
    {
        if (null === $mode) {
            $mode = self::OPTIONAL;
        } elseif ($mode > 7 || $mode < 1) {
            throw new InvalidArgumentException(sprintf('Argument mode "%s" is not valid.', $mode));
        }

        $this->name = $name;
        $this->mode = $mode;
        $this->description = $description;

        $this->setDefault($default);
    }

    /**
     * Returns the argument name.
     *
     * @return string The argument name
     */
    public function getName()
    {
        return $this->name;
    }

    /**
     * Returns true if the argument is required.
     *
     * @return bool true if parameter mode is self::REQUIRED, false otherwise
     */
    public function isRequired()
    {
        return self::REQUIRED === (self::REQUIRED & $this->mode);
    }

    /**
     * Returns true if the argument can take multiple values.
     *
     * @return bool true if mode is self::IS_ARRAY, false otherwise
     */
    public function isArray()
    {
        return self::IS_ARRAY === (self::IS_ARRAY & $this->mode);
    }

    /**
     * Sets the default value.
     *
<<<<<<< HEAD
=======
     * @param mixed $default The default value
     *
>>>>>>> 883766ea
     * @throws LogicException When incorrect default value is given
     */
    public function setDefault(mixed $default = null)
    {
        if (self::REQUIRED === $this->mode && null !== $default) {
            throw new LogicException('Cannot set a default value except for InputArgument::OPTIONAL mode.');
        }

        if ($this->isArray()) {
            if (null === $default) {
                $default = [];
            } elseif (!\is_array($default)) {
                throw new LogicException('A default value for an array argument must be an array.');
            }
        }

        $this->default = $default;
    }

    /**
     * Returns the default value.
     *
     * @return mixed
     */
    public function getDefault()
    {
        return $this->default;
    }

    /**
     * Returns the description text.
     *
     * @return string The description text
     */
    public function getDescription()
    {
        return $this->description;
    }
}<|MERGE_RESOLUTION|>--- conflicted
+++ resolved
@@ -31,17 +31,10 @@
     private $description;
 
     /**
-<<<<<<< HEAD
-     * @param $name        The argument name
-     * @param $mode        The argument mode: self::REQUIRED or self::OPTIONAL
-     * @param $description A description text
-     * @param $default     The default value (for self::OPTIONAL mode only)
-=======
      * @param string   $name        The argument name
      * @param int|null $mode        The argument mode: self::REQUIRED or self::OPTIONAL
      * @param string   $description A description text
      * @param mixed    $default     The default value (for self::OPTIONAL mode only)
->>>>>>> 883766ea
      *
      * @throws InvalidArgumentException When argument mode is not valid
      */
@@ -93,11 +86,6 @@
     /**
      * Sets the default value.
      *
-<<<<<<< HEAD
-=======
-     * @param mixed $default The default value
-     *
->>>>>>> 883766ea
      * @throws LogicException When incorrect default value is given
      */
     public function setDefault(mixed $default = null)
