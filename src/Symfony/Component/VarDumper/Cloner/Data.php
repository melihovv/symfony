<?php

/*
 * This file is part of the Symfony package.
 *
 * (c) Fabien Potencier <fabien@symfony.com>
 *
 * For the full copyright and license information, please view the LICENSE
 * file that was distributed with this source code.
 */

namespace Symfony\Component\VarDumper\Cloner;

use Symfony\Component\VarDumper\Caster\Caster;
use Symfony\Component\VarDumper\Dumper\ContextProvider\SourceContextProvider;

/**
 * @author Nicolas Grekas <p@tchwork.com>
 */
class Data implements \ArrayAccess, \Countable, \IteratorAggregate
{
    private $data;
    private $position = 0;
    private $key = 0;
    private $maxDepth = 20;
    private $maxItemsPerDepth = -1;
    private $useRefHandles = -1;
    private $context = [];

    /**
     * @param array $data An array as returned by ClonerInterface::cloneVar()
     */
    public function __construct(array $data)
    {
        $this->data = $data;
    }

    /**
     * @return string|null The type of the value
     */
    public function getType()
    {
        $item = $this->data[$this->position][$this->key];

        if ($item instanceof Stub && Stub::TYPE_REF === $item->type && !$item->position) {
            $item = $item->value;
        }
        if (!$item instanceof Stub) {
            return \gettype($item);
        }
        if (Stub::TYPE_STRING === $item->type) {
            return 'string';
        }
        if (Stub::TYPE_ARRAY === $item->type) {
            return 'array';
        }
        if (Stub::TYPE_OBJECT === $item->type) {
            return $item->class;
        }
        if (Stub::TYPE_RESOURCE === $item->type) {
            return $item->class.' resource';
        }

        return null;
    }

    /**
     * @param array|bool $recursive Whether values should be resolved recursively or not
     *
     * @return string|int|float|bool|array|Data[]|null A native representation of the original value
     */
    public function getValue(array|bool $recursive = false)
    {
        $item = $this->data[$this->position][$this->key];

        if ($item instanceof Stub && Stub::TYPE_REF === $item->type && !$item->position) {
            $item = $item->value;
        }
        if (!($item = $this->getStub($item)) instanceof Stub) {
            return $item;
        }
        if (Stub::TYPE_STRING === $item->type) {
            return $item->value;
        }

        $children = $item->position ? $this->data[$item->position] : [];

        foreach ($children as $k => $v) {
            if ($recursive && !($v = $this->getStub($v)) instanceof Stub) {
                continue;
            }
            $children[$k] = clone $this;
            $children[$k]->key = $k;
            $children[$k]->position = $item->position;

            if ($recursive) {
                if (Stub::TYPE_REF === $v->type && ($v = $this->getStub($v->value)) instanceof Stub) {
                    $recursive = (array) $recursive;
                    if (isset($recursive[$v->position])) {
                        continue;
                    }
                    $recursive[$v->position] = true;
                }
                $children[$k] = $children[$k]->getValue($recursive);
            }
        }

        return $children;
    }

    /**
     * @return int
     */
    public function count()
    {
        return \count($this->getValue());
    }

    /**
     * @return \Traversable
     */
    public function getIterator()
    {
        if (!\is_array($value = $this->getValue())) {
            throw new \LogicException(sprintf('"%s" object holds non-iterable type "%s".', self::class, get_debug_type($value)));
        }

        yield from $value;
    }

    public function __get(string $key)
    {
        if (null !== $data = $this->seek($key)) {
            $item = $this->getStub($data->data[$data->position][$data->key]);

            return $item instanceof Stub || [] === $item ? $data : $item;
        }

        return null;
    }

    /**
     * @return bool
     */
    public function __isset(string $key)
    {
        return null !== $this->seek($key);
    }

    /**
     * @return bool
     */
    public function offsetExists(mixed $key)
    {
        return $this->__isset($key);
    }

<<<<<<< HEAD
    public function offsetGet(mixed $key)
=======
    /**
     * @return mixed
     */
    public function offsetGet($key)
>>>>>>> babdf51e
    {
        return $this->__get($key);
    }

<<<<<<< HEAD
    public function offsetSet(mixed $key, mixed $value)
=======
    /**
     * @return void
     */
    public function offsetSet($key, $value)
>>>>>>> babdf51e
    {
        throw new \BadMethodCallException(self::class.' objects are immutable.');
    }

<<<<<<< HEAD
    public function offsetUnset(mixed $key)
=======
    /**
     * @return void
     */
    public function offsetUnset($key)
>>>>>>> babdf51e
    {
        throw new \BadMethodCallException(self::class.' objects are immutable.');
    }

    public function __toString(): string
    {
        $value = $this->getValue();

        if (!\is_array($value)) {
            return (string) $value;
        }

        return sprintf('%s (count=%d)', $this->getType(), \count($value));
    }

    /**
     * Returns a depth limited clone of $this.
     *
     * @return static
     */
    public function withMaxDepth(int $maxDepth)
    {
        $data = clone $this;
        $data->maxDepth = (int) $maxDepth;

        return $data;
    }

    /**
     * Limits the number of elements per depth level.
     *
     * @return static
     */
    public function withMaxItemsPerDepth(int $maxItemsPerDepth)
    {
        $data = clone $this;
        $data->maxItemsPerDepth = (int) $maxItemsPerDepth;

        return $data;
    }

    /**
     * Enables/disables objects' identifiers tracking.
     *
     * @param bool $useRefHandles False to hide global ref. handles
     *
     * @return static
     */
    public function withRefHandles(bool $useRefHandles)
    {
        $data = clone $this;
        $data->useRefHandles = $useRefHandles ? -1 : 0;

        return $data;
    }

    /**
     * @return static
     */
    public function withContext(array $context)
    {
        $data = clone $this;
        $data->context = $context;

        return $data;
    }

    /**
     * Seeks to a specific key in nested data structures.
     *
     * @return static|null Null if the key is not set
     */
    public function seek(string|int $key)
    {
        $item = $this->data[$this->position][$this->key];

        if ($item instanceof Stub && Stub::TYPE_REF === $item->type && !$item->position) {
            $item = $item->value;
        }
        if (!($item = $this->getStub($item)) instanceof Stub || !$item->position) {
            return null;
        }
        $keys = [$key];

        switch ($item->type) {
            case Stub::TYPE_OBJECT:
                $keys[] = Caster::PREFIX_DYNAMIC.$key;
                $keys[] = Caster::PREFIX_PROTECTED.$key;
                $keys[] = Caster::PREFIX_VIRTUAL.$key;
                $keys[] = "\0$item->class\0$key";
                // no break
            case Stub::TYPE_ARRAY:
            case Stub::TYPE_RESOURCE:
                break;
            default:
                return null;
        }

        $data = null;
        $children = $this->data[$item->position];

        foreach ($keys as $key) {
            if (isset($children[$key]) || \array_key_exists($key, $children)) {
                $data = clone $this;
                $data->key = $key;
                $data->position = $item->position;
                break;
            }
        }

        return $data;
    }

    /**
     * Dumps data with a DumperInterface dumper.
     */
    public function dump(DumperInterface $dumper)
    {
        $refs = [0];
        $cursor = new Cursor();

        if ($cursor->attr = $this->context[SourceContextProvider::class] ?? []) {
            $cursor->attr['if_links'] = true;
            $cursor->hashType = -1;
            $dumper->dumpScalar($cursor, 'default', '^');
            $cursor->attr = ['if_links' => true];
            $dumper->dumpScalar($cursor, 'default', ' ');
            $cursor->hashType = 0;
        }

        $this->dumpItem($dumper, $cursor, $refs, $this->data[$this->position][$this->key]);
    }

    /**
     * Depth-first dumping of items.
     *
     * @param mixed $item A Stub object or the original value being dumped
     */
    private function dumpItem(DumperInterface $dumper, Cursor $cursor, array &$refs, mixed $item)
    {
        $cursor->refIndex = 0;
        $cursor->softRefTo = $cursor->softRefHandle = $cursor->softRefCount = 0;
        $cursor->hardRefTo = $cursor->hardRefHandle = $cursor->hardRefCount = 0;
        $firstSeen = true;

        if (!$item instanceof Stub) {
            $cursor->attr = [];
            $type = \gettype($item);
            if ($item && 'array' === $type) {
                $item = $this->getStub($item);
            }
        } elseif (Stub::TYPE_REF === $item->type) {
            if ($item->handle) {
                if (!isset($refs[$r = $item->handle - (\PHP_INT_MAX >> 1)])) {
                    $cursor->refIndex = $refs[$r] = $cursor->refIndex ?: ++$refs[0];
                } else {
                    $firstSeen = false;
                }
                $cursor->hardRefTo = $refs[$r];
                $cursor->hardRefHandle = $this->useRefHandles & $item->handle;
                $cursor->hardRefCount = 0 < $item->handle ? $item->refCount : 0;
            }
            $cursor->attr = $item->attr;
            $type = $item->class ?: \gettype($item->value);
            $item = $this->getStub($item->value);
        }
        if ($item instanceof Stub) {
            if ($item->refCount) {
                if (!isset($refs[$r = $item->handle])) {
                    $cursor->refIndex = $refs[$r] = $cursor->refIndex ?: ++$refs[0];
                } else {
                    $firstSeen = false;
                }
                $cursor->softRefTo = $refs[$r];
            }
            $cursor->softRefHandle = $this->useRefHandles & $item->handle;
            $cursor->softRefCount = $item->refCount;
            $cursor->attr = $item->attr;
            $cut = $item->cut;

            if ($item->position && $firstSeen) {
                $children = $this->data[$item->position];

                if ($cursor->stop) {
                    if ($cut >= 0) {
                        $cut += \count($children);
                    }
                    $children = [];
                }
            } else {
                $children = [];
            }
            switch ($item->type) {
                case Stub::TYPE_STRING:
                    $dumper->dumpString($cursor, $item->value, Stub::STRING_BINARY === $item->class, $cut);
                    break;

                case Stub::TYPE_ARRAY:
                    $item = clone $item;
                    $item->type = $item->class;
                    $item->class = $item->value;
                    // no break
                case Stub::TYPE_OBJECT:
                case Stub::TYPE_RESOURCE:
                    $withChildren = $children && $cursor->depth !== $this->maxDepth && $this->maxItemsPerDepth;
                    $dumper->enterHash($cursor, $item->type, $item->class, $withChildren);
                    if ($withChildren) {
                        if ($cursor->skipChildren) {
                            $withChildren = false;
                            $cut = -1;
                        } else {
                            $cut = $this->dumpChildren($dumper, $cursor, $refs, $children, $cut, $item->type, null !== $item->class);
                        }
                    } elseif ($children && 0 <= $cut) {
                        $cut += \count($children);
                    }
                    $cursor->skipChildren = false;
                    $dumper->leaveHash($cursor, $item->type, $item->class, $withChildren, $cut);
                    break;

                default:
                    throw new \RuntimeException(sprintf('Unexpected Stub type: "%s".', $item->type));
            }
        } elseif ('array' === $type) {
            $dumper->enterHash($cursor, Cursor::HASH_INDEXED, 0, false);
            $dumper->leaveHash($cursor, Cursor::HASH_INDEXED, 0, false, 0);
        } elseif ('string' === $type) {
            $dumper->dumpString($cursor, $item, false, 0);
        } else {
            $dumper->dumpScalar($cursor, $type, $item);
        }
    }

    /**
     * Dumps children of hash structures.
     *
     * @return int The final number of removed items
     */
    private function dumpChildren(DumperInterface $dumper, Cursor $parentCursor, array &$refs, array $children, int $hashCut, int $hashType, bool $dumpKeys): int
    {
        $cursor = clone $parentCursor;
        ++$cursor->depth;
        $cursor->hashType = $hashType;
        $cursor->hashIndex = 0;
        $cursor->hashLength = \count($children);
        $cursor->hashCut = $hashCut;
        foreach ($children as $key => $child) {
            $cursor->hashKeyIsBinary = isset($key[0]) && !preg_match('//u', $key);
            $cursor->hashKey = $dumpKeys ? $key : null;
            $this->dumpItem($dumper, $cursor, $refs, $child);
            if (++$cursor->hashIndex === $this->maxItemsPerDepth || $cursor->stop) {
                $parentCursor->stop = true;

                return $hashCut >= 0 ? $hashCut + $cursor->hashLength - $cursor->hashIndex : $hashCut;
            }
        }

        return $hashCut;
    }

    private function getStub(mixed $item)
    {
        if (!$item || !\is_array($item)) {
            return $item;
        }

        $stub = new Stub();
        $stub->type = Stub::TYPE_ARRAY;
        foreach ($item as $stub->class => $stub->position) {
        }
        if (isset($item[0])) {
            $stub->cut = $item[0];
        }
        $stub->value = $stub->cut + ($stub->position ? \count($this->data[$stub->position]) : 0);

        return $stub;
    }
}<|MERGE_RESOLUTION|>--- conflicted
+++ resolved
@@ -155,38 +155,23 @@
         return $this->__isset($key);
     }
 
-<<<<<<< HEAD
-    public function offsetGet(mixed $key)
-=======
-    /**
-     * @return mixed
-     */
-    public function offsetGet($key)
->>>>>>> babdf51e
+    public function offsetGet(mixed $key): mixed
     {
         return $this->__get($key);
     }
 
-<<<<<<< HEAD
+    /**
+     * @return void
+     */
     public function offsetSet(mixed $key, mixed $value)
-=======
+    {
+        throw new \BadMethodCallException(self::class.' objects are immutable.');
+    }
+
     /**
      * @return void
      */
-    public function offsetSet($key, $value)
->>>>>>> babdf51e
-    {
-        throw new \BadMethodCallException(self::class.' objects are immutable.');
-    }
-
-<<<<<<< HEAD
     public function offsetUnset(mixed $key)
-=======
-    /**
-     * @return void
-     */
-    public function offsetUnset($key)
->>>>>>> babdf51e
     {
         throw new \BadMethodCallException(self::class.' objects are immutable.');
     }
