--- conflicted
+++ resolved
@@ -172,15 +172,11 @@
             array('P4D', 0, '+ 4d', '345 600s'),
             array('P5M', 0, '+ 5m', null),
             array('P6Y', 0, '+ 6y', null),
-<<<<<<< HEAD
             array('P1Y2M3DT4H5M6S', 0, '+ 1y 2m 3d 04:05:06.0', null),
-=======
-            array('P1Y2M3DT4H5M6S', 0, '+ 1y 2m 3d 04:05:06'.$ms, null),
-            array('PT1M60S', 0, '+ 00:02:00'.$ms, null),
-            array('PT1H60M', 0, '+ 02:00:00'.$ms, null),
+            array('PT1M60S', 0, '+ 00:02:00.0', null),
+            array('PT1H60M', 0, '+ 02:00:00.0', null),
             array('P1DT24H', 0, '+ 2d', null),
             array('P1M32D', 0, '+ 1m 32d', null),
->>>>>>> 16d34ebc
 
             array('PT0S', 1, '0s', '0s'),
             array('PT1S', 1, '- 00:00:01.0', '-1s'),
@@ -189,15 +185,11 @@
             array('P4D', 1, '- 4d', '-345 600s'),
             array('P5M', 1, '- 5m', null),
             array('P6Y', 1, '- 6y', null),
-<<<<<<< HEAD
             array('P1Y2M3DT4H5M6S', 1, '- 1y 2m 3d 04:05:06.0', null),
-=======
-            array('P1Y2M3DT4H5M6S', 1, '- 1y 2m 3d 04:05:06'.$ms, null),
-            array('PT1M60S', 1, '- 00:02:00'.$ms, null),
-            array('PT1H60M', 1, '- 02:00:00'.$ms, null),
+            array('PT1M60S', 1, '- 00:02:00.0', null),
+            array('PT1H60M', 1, '- 02:00:00.0', null),
             array('P1DT24H', 1, '- 2d', null),
             array('P1M32D', 1, '- 1m 32d', null),
->>>>>>> 16d34ebc
         );
     }
 
