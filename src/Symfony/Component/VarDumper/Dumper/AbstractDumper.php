--- conflicted
+++ resolved
@@ -191,15 +191,11 @@
      */
     protected function utf8Encode($s)
     {
-<<<<<<< HEAD
         if (preg_match('//u', $s)) {
             return $s;
         }
 
-        if (!function_exists('iconv')) {
-=======
         if (!\function_exists('iconv')) {
->>>>>>> 82d13dae
             throw new \RuntimeException('Unable to convert a non-UTF-8 string to UTF-8: required function iconv() does not exist. You should install ext-iconv or symfony/polyfill-iconv.');
         }
 
