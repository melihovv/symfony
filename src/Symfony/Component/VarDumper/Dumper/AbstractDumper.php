<?php

/*
 * This file is part of the Symfony package.
 *
 * (c) Fabien Potencier <fabien@symfony.com>
 *
 * For the full copyright and license information, please view the LICENSE
 * file that was distributed with this source code.
 */

namespace Symfony\Component\VarDumper\Dumper;

use Symfony\Component\VarDumper\Cloner\Data;
use Symfony\Component\VarDumper\Cloner\DumperInterface;

/**
 * Abstract mechanism for dumping a Data object.
 *
 * @author Nicolas Grekas <p@tchwork.com>
 */
abstract class AbstractDumper implements DataDumperInterface, DumperInterface
{
    const DUMP_LIGHT_ARRAY = 1;
    const DUMP_STRING_LENGTH = 2;

    public static $defaultOutput = 'php://output';

    protected $line = '';
    protected $lineDumper;
    protected $outputStream;
    protected $decimalPoint; // This is locale dependent
    protected $indentPad = '  ';
    protected $flags;

    private $charset;

    /**
<<<<<<< HEAD
     * @param callable|resource|string|null $output  A line dumper callable, an opened stream or an output path, defaults to static::$defaultOutput.
     * @param string                        $charset The default character encoding to use for non-UTF8 strings.
     * @param int                           $flags   A bit field of static::DUMP_* constants to fine tune dumps representation.
=======
     * @param callable|resource|string|null $output  A line dumper callable, an opened stream or an output path, defaults to static::$defaultOutput
     * @param string                        $charset The default character encoding to use for non-UTF8 strings
>>>>>>> 8db8f90e
     */
    public function __construct($output = null, $charset = null, $flags = 0)
    {
        $this->flags = (int) $flags;
        $this->setCharset($charset ?: ini_get('php.output_encoding') ?: ini_get('default_charset') ?: 'UTF-8');
        $this->decimalPoint = (string) 0.5;
        $this->decimalPoint = $this->decimalPoint[1];
        $this->setOutput($output ?: static::$defaultOutput);
        if (!$output && is_string(static::$defaultOutput)) {
            static::$defaultOutput = $this->outputStream;
        }
    }

    /**
     * Sets the output destination of the dumps.
     *
     * @param callable|resource|string $output A line dumper callable, an opened stream or an output path
     *
     * @return callable|resource|string The previous output destination
     */
    public function setOutput($output)
    {
        $prev = null !== $this->outputStream ? $this->outputStream : $this->lineDumper;

        if (is_callable($output)) {
            $this->outputStream = null;
            $this->lineDumper = $output;
        } else {
            if (is_string($output)) {
                $output = fopen($output, 'wb');
            }
            $this->outputStream = $output;
            $this->lineDumper = array($this, 'echoLine');
        }

        return $prev;
    }

    /**
     * Sets the default character encoding to use for non-UTF8 strings.
     *
     * @param string $charset The default character encoding to use for non-UTF8 strings
     *
     * @return string The previous charset
     */
    public function setCharset($charset)
    {
        $prev = $this->charset;

        $charset = strtoupper($charset);
        $charset = null === $charset || 'UTF-8' === $charset || 'UTF8' === $charset ? 'CP1252' : $charset;

        $this->charset = $charset;

        return $prev;
    }

    /**
     * Sets the indentation pad string.
     *
     * @param string $pad A string the will be prepended to dumped lines, repeated by nesting level
     *
     * @return string The indent pad
     */
    public function setIndentPad($pad)
    {
        $prev = $this->indentPad;
        $this->indentPad = $pad;

        return $prev;
    }

    /**
     * Dumps a Data object.
     *
     * @param Data                          $data   A Data object
     * @param callable|resource|string|null $output A line dumper callable, an opened stream or an output path
     */
    public function dump(Data $data, $output = null)
    {
        $exception = null;
        if ($output) {
            $prevOutput = $this->setOutput($output);
        }
        try {
            $data->dump($this);
            $this->dumpLine(-1);
        } catch (\Exception $exception) {
            // Re-thrown below
        } catch (\Throwable $exception) {
            // Re-thrown below
        }
        if ($output) {
            $this->setOutput($prevOutput);
        }
        if (null !== $exception) {
            throw $exception;
        }
    }

    /**
     * Dumps the current line.
     *
     * @param int $depth The recursive depth in the dumped structure for the line being dumped
     */
    protected function dumpLine($depth)
    {
        call_user_func($this->lineDumper, $this->line, $depth, $this->indentPad);
        $this->line = '';
    }

    /**
     * Generic line dumper callback.
     *
     * @param string $line  The line to write
     * @param int    $depth The recursive depth in the dumped structure
     */
    protected function echoLine($line, $depth, $indentPad)
    {
        if (-1 !== $depth) {
            fwrite($this->outputStream, str_repeat($indentPad, $depth).$line."\n");
        }
    }

    /**
     * Converts a non-UTF-8 string to UTF-8.
     *
     * @param string $s The non-UTF-8 string to convert
     *
     * @return string The string converted to UTF-8
     */
    protected function utf8Encode($s)
    {
        if (false !== $c = @iconv($this->charset, 'UTF-8', $s)) {
            return $c;
        }
        if ('CP1252' !== $this->charset && false !== $c = @iconv('CP1252', 'UTF-8', $s)) {
            return $c;
        }

        return iconv('CP850', 'UTF-8', $s);
    }
}<|MERGE_RESOLUTION|>--- conflicted
+++ resolved
@@ -36,14 +36,9 @@
     private $charset;
 
     /**
-<<<<<<< HEAD
-     * @param callable|resource|string|null $output  A line dumper callable, an opened stream or an output path, defaults to static::$defaultOutput.
-     * @param string                        $charset The default character encoding to use for non-UTF8 strings.
-     * @param int                           $flags   A bit field of static::DUMP_* constants to fine tune dumps representation.
-=======
      * @param callable|resource|string|null $output  A line dumper callable, an opened stream or an output path, defaults to static::$defaultOutput
      * @param string                        $charset The default character encoding to use for non-UTF8 strings
->>>>>>> 8db8f90e
+     * @param int                           $flags   A bit field of static::DUMP_* constants to fine tune dumps representation
      */
     public function __construct($output = null, $charset = null, $flags = 0)
     {
