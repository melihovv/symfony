<?php

/*
 * This file is part of the Symfony package.
 *
 * (c) Fabien Potencier <fabien@symfony.com>
 *
 * For the full copyright and license information, please view the LICENSE
 * file that was distributed with this source code.
 */

namespace Symfony\Component\VarDumper\Caster;

use Symfony\Component\VarDumper\Exception\ThrowingCasterException;
use Symfony\Component\VarDumper\Cloner\Stub;

/**
 * Casts common Exception classes to array representation.
 *
 * @author Nicolas Grekas <p@tchwork.com>
 */
class ExceptionCaster
{
    public static $srcContext = 1;
    public static $traceArgs = true;
    public static $errorTypes = array(
        E_DEPRECATED => 'E_DEPRECATED',
        E_USER_DEPRECATED => 'E_USER_DEPRECATED',
        E_RECOVERABLE_ERROR => 'E_RECOVERABLE_ERROR',
        E_ERROR => 'E_ERROR',
        E_WARNING => 'E_WARNING',
        E_PARSE => 'E_PARSE',
        E_NOTICE => 'E_NOTICE',
        E_CORE_ERROR => 'E_CORE_ERROR',
        E_CORE_WARNING => 'E_CORE_WARNING',
        E_COMPILE_ERROR => 'E_COMPILE_ERROR',
        E_COMPILE_WARNING => 'E_COMPILE_WARNING',
        E_USER_ERROR => 'E_USER_ERROR',
        E_USER_WARNING => 'E_USER_WARNING',
        E_USER_NOTICE => 'E_USER_NOTICE',
        E_STRICT => 'E_STRICT',
    );

    private static $framesCache = array();

    public static function castError(\Error $e, array $a, Stub $stub, $isNested, $filter = 0)
    {
        return self::filterExceptionArray($stub->class, $a, "\0Error\0", $filter);
    }

    public static function castException(\Exception $e, array $a, Stub $stub, $isNested, $filter = 0)
    {
        return self::filterExceptionArray($stub->class, $a, "\0Exception\0", $filter);
    }

    public static function castErrorException(\ErrorException $e, array $a, Stub $stub, $isNested)
    {
        if (isset($a[$s = Caster::PREFIX_PROTECTED.'severity'], self::$errorTypes[$a[$s]])) {
            $a[$s] = new ConstStub(self::$errorTypes[$a[$s]], $a[$s]);
        }

        return $a;
    }

    public static function castThrowingCasterException(ThrowingCasterException $e, array $a, Stub $stub, $isNested)
    {
        $prefix = Caster::PREFIX_PROTECTED;
        $xPrefix = "\0Exception\0";

        if (isset($a[$xPrefix.'previous'], $a[$xPrefix.'trace'])) {
            $b = (array) $a[$xPrefix.'previous'];
<<<<<<< HEAD
            self::traceUnshift($b[$xPrefix.'trace'], get_class($a[$xPrefix.'previous']), $b[$prefix.'file'], $b[$prefix.'line']);
            $a[$xPrefix.'trace'] = new TraceStub($b[$xPrefix.'trace'], false, 0, -count($a[$xPrefix.'trace']->value));
=======
            if (isset($a[$prefix.'file'], $a[$prefix.'line'])) {
                self::traceUnshift($b[$xPrefix.'trace'], get_class($a[$xPrefix.'previous']), $b[$prefix.'file'], $b[$prefix.'line']);
            }
            $a[$xPrefix.'trace'] = new TraceStub($b[$xPrefix.'trace'], false, 0, -1 - count($a[$xPrefix.'trace']->value));
>>>>>>> 7062e740
        }

        unset($a[$xPrefix.'previous'], $a[$prefix.'code'], $a[$prefix.'file'], $a[$prefix.'line']);

        return $a;
    }

    public static function castTraceStub(TraceStub $trace, array $a, Stub $stub, $isNested)
    {
        if (!$isNested) {
            return $a;
        }
        $stub->class = '';
        $stub->handle = 0;
        $frames = $trace->value;
        $prefix = Caster::PREFIX_VIRTUAL;

        $a = array();
        $j = count($frames);
        if (0 > $i = $trace->sliceOffset) {
            $i = max(0, $j + $i);
        }
        if (!isset($trace->value[$i])) {
            return array();
        }
        $lastCall = isset($frames[$i]['function']) ? (isset($frames[$i]['class']) ? $frames[0]['class'].$frames[$i]['type'] : '').$frames[$i]['function'].'()' : '';
        $frames[] = array('function' => '');

        for ($j += $trace->numberingOffset - $i++; isset($frames[$i]); ++$i, --$j) {
            $f = $frames[$i];
            $call = isset($f['function']) ? (isset($f['class']) ? $f['class'].$f['type'] : '').$f['function'].'()' : '???';

            $label = substr_replace($prefix, "title=Stack level $j.", 2, 0).$lastCall;
            $frame = new FrameStub(
                array(
                    'object' => isset($f['object']) ? $f['object'] : null,
                    'class' => isset($f['class']) ? $f['class'] : null,
                    'type' => isset($f['type']) ? $f['type'] : null,
                    'function' => isset($f['function']) ? $f['function'] : null,
                ) + $frames[$i - 1],
                false,
                true
            );
            $f = self::castFrameStub($frame, array(), $frame, true);
            if (isset($f[$prefix.'src'])) {
                foreach ($f[$prefix.'src']->value as $label => $frame) {
                    $label = substr_replace($label, "title=Stack level $j.&", 2, 0);
                }
                $f = $frames[$i - 1];
                if ($trace->keepArgs && !empty($f['args']) && $frame instanceof EnumStub) {
                    $frame->value['arguments'] = new ArgsStub($f['args'], isset($f['function']) ? $f['function'] : null, isset($f['class']) ? $f['class'] : null);
                }
            }
            $a[$label] = $frame;

            $lastCall = $call;
        }
        if (null !== $trace->sliceLength) {
            $a = array_slice($a, 0, $trace->sliceLength, true);
        }

        return $a;
    }

    public static function castFrameStub(FrameStub $frame, array $a, Stub $stub, $isNested)
    {
        if (!$isNested) {
            return $a;
        }
        $f = $frame->value;
        $prefix = Caster::PREFIX_VIRTUAL;

        if (isset($f['file'], $f['line'])) {
            $cacheKey = $f;
            unset($cacheKey['object'], $cacheKey['args']);
            $cacheKey[] = self::$srcContext;
            $cacheKey = implode('-', $cacheKey);

            if (isset(self::$framesCache[$cacheKey])) {
                $a[$prefix.'src'] = self::$framesCache[$cacheKey];
            } else {
                if (preg_match('/\((\d+)\)(?:\([\da-f]{32}\))? : (?:eval\(\)\'d code|runtime-created function)$/', $f['file'], $match)) {
                    $f['file'] = substr($f['file'], 0, -strlen($match[0]));
                    $f['line'] = (int) $match[1];
                }
                $caller = isset($f['function']) ? sprintf('in %s() on line %d', (isset($f['class']) ? $f['class'].$f['type'] : '').$f['function'], $f['line']) : null;
                $src = $f['line'];
                $srcKey = $f['file'];
                $ellipsis = explode(DIRECTORY_SEPARATOR, $srcKey);
                $ellipsis = 3 < count($ellipsis) ? 2 + strlen(implode(array_slice($ellipsis, -2))) : 0;

                if (file_exists($f['file']) && 0 <= self::$srcContext) {
                    if (!empty($f['class']) && is_subclass_of($f['class'], 'Twig_Template') && method_exists($f['class'], 'getDebugInfo')) {
                        $template = isset($f['object']) ? $f['object'] : unserialize(sprintf('O:%d:"%s":0:{}', strlen($f['class']), $f['class']));

                        $ellipsis = 0;
                        $templateSrc = method_exists($template, 'getSourceContext') ? $template->getSourceContext()->getCode() : (method_exists($template, 'getSource') ? $template->getSource() : '');
                        $templateInfo = $template->getDebugInfo();
                        if (isset($templateInfo[$f['line']])) {
                            if (!method_exists($template, 'getSourceContext') || !file_exists($templatePath = $template->getSourceContext()->getPath())) {
                                $templatePath = null;
                            }
                            if ($templateSrc) {
                                $src = self::extractSource($templateSrc, $templateInfo[$f['line']], self::$srcContext, $caller, 'twig', $templatePath);
                                $srcKey = ($templatePath ?: $template->getTemplateName()).':'.$templateInfo[$f['line']];
                            }
                        }
                    }
                    if ($srcKey == $f['file']) {
                        $src = self::extractSource(file_get_contents($f['file']), $f['line'], self::$srcContext, $caller, 'php', $f['file']);
                        $srcKey .= ':'.$f['line'];
                        if ($ellipsis) {
                            $ellipsis += 1 + strlen($f['line']);
                        }
                    }
                }
                $srcAttr = $ellipsis ? 'ellipsis='.$ellipsis : '';
                self::$framesCache[$cacheKey] = $a[$prefix.'src'] = new EnumStub(array("\0~$srcAttr\0$srcKey" => $src));
            }
        }

        unset($a[$prefix.'args'], $a[$prefix.'line'], $a[$prefix.'file']);
        if ($frame->inTraceStub) {
            unset($a[$prefix.'class'], $a[$prefix.'type'], $a[$prefix.'function']);
        }
        foreach ($a as $k => $v) {
            if (!$v) {
                unset($a[$k]);
            }
        }
        if ($frame->keepArgs && !empty($f['args'])) {
            $a[$prefix.'arguments'] = new ArgsStub($f['args'], $f['function'], $f['class']);
        }

        return $a;
    }

    private static function filterExceptionArray($xClass, array $a, $xPrefix, $filter)
    {
        if (isset($a[$xPrefix.'trace'])) {
            $trace = $a[$xPrefix.'trace'];
            unset($a[$xPrefix.'trace']); // Ensures the trace is always last
        } else {
            $trace = array();
        }

        if (!($filter & Caster::EXCLUDE_VERBOSE)) {
            if (isset($a[Caster::PREFIX_PROTECTED.'file'], $a[Caster::PREFIX_PROTECTED.'line'])) {
                self::traceUnshift($trace, $xClass, $a[Caster::PREFIX_PROTECTED.'file'], $a[Caster::PREFIX_PROTECTED.'line']);
            }
            $a[$xPrefix.'trace'] = new TraceStub($trace, self::$traceArgs);
        }
        if (empty($a[$xPrefix.'previous'])) {
            unset($a[$xPrefix.'previous']);
        }
        unset($a[$xPrefix.'string'], $a[Caster::PREFIX_DYNAMIC.'xdebug_message'], $a[Caster::PREFIX_DYNAMIC.'__destructorException']);

        if (isset($a[Caster::PREFIX_PROTECTED.'file'], $a[Caster::PREFIX_PROTECTED.'line'])) {
            $a[Caster::PREFIX_PROTECTED.'file'] = new LinkStub($a[Caster::PREFIX_PROTECTED.'file'], $a[Caster::PREFIX_PROTECTED.'line']);
        }

        return $a;
    }

    private static function traceUnshift(&$trace, $class, $file, $line)
    {
        if (isset($trace[0]['file'], $trace[0]['line']) && $trace[0]['file'] === $file && $trace[0]['line'] === $line) {
            return;
        }
        array_unshift($trace, array(
            'function' => $class ? 'new '.$class : null,
            'file' => $file,
            'line' => $line,
        ));
    }

    private static function extractSource($srcLines, $line, $srcContext, $title, $lang, $file = null)
    {
        $srcLines = explode("\n", $srcLines);
        $src = array();

        for ($i = $line - 1 - $srcContext; $i <= $line - 1 + $srcContext; ++$i) {
            $src[] = (isset($srcLines[$i]) ? $srcLines[$i] : '')."\n";
        }

        $srcLines = array();
        $ltrim = 0;
        do {
            $pad = null;
            for ($i = $srcContext << 1; $i >= 0; --$i) {
                if (isset($src[$i][$ltrim]) && "\r" !== ($c = $src[$i][$ltrim]) && "\n" !== $c) {
                    if (null === $pad) {
                        $pad = $c;
                    }
                    if ((' ' !== $c && "\t" !== $c) || $pad !== $c) {
                        break;
                    }
                }
            }
            ++$ltrim;
        } while (0 > $i && null !== $pad);

        --$ltrim;

        foreach ($src as $i => $c) {
            if ($ltrim) {
                $c = isset($c[$ltrim]) && "\r" !== $c[$ltrim] ? substr($c, $ltrim) : ltrim($c, " \t");
            }
            $c = substr($c, 0, -1);
            if ($i !== $srcContext) {
                $c = new ConstStub('default', $c);
            } else {
                $c = new ConstStub($c, $title);
                if (null !== $file) {
                    $c->attr['file'] = $file;
                    $c->attr['line'] = $line;
                }
            }
            $c->attr['lang'] = $lang;
            $srcLines[sprintf("\0~%d\0", $i + $line - $srcContext)] = $c;
        }

        return new EnumStub($srcLines);
    }
}<|MERGE_RESOLUTION|>--- conflicted
+++ resolved
@@ -69,15 +69,8 @@
 
         if (isset($a[$xPrefix.'previous'], $a[$xPrefix.'trace'])) {
             $b = (array) $a[$xPrefix.'previous'];
-<<<<<<< HEAD
             self::traceUnshift($b[$xPrefix.'trace'], get_class($a[$xPrefix.'previous']), $b[$prefix.'file'], $b[$prefix.'line']);
             $a[$xPrefix.'trace'] = new TraceStub($b[$xPrefix.'trace'], false, 0, -count($a[$xPrefix.'trace']->value));
-=======
-            if (isset($a[$prefix.'file'], $a[$prefix.'line'])) {
-                self::traceUnshift($b[$xPrefix.'trace'], get_class($a[$xPrefix.'previous']), $b[$prefix.'file'], $b[$prefix.'line']);
-            }
-            $a[$xPrefix.'trace'] = new TraceStub($b[$xPrefix.'trace'], false, 0, -1 - count($a[$xPrefix.'trace']->value));
->>>>>>> 7062e740
         }
 
         unset($a[$xPrefix.'previous'], $a[$prefix.'code'], $a[$prefix.'file'], $a[$prefix.'line']);
