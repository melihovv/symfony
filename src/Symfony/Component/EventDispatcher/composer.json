--- conflicted
+++ resolved
@@ -28,13 +28,8 @@
         "symfony/error-handler": "^4.4|^5.0",
         "symfony/http-foundation": "^4.4|^5.0",
         "symfony/service-contracts": "^1.1|^2",
-<<<<<<< HEAD
         "symfony/stopwatch": "^4.4|^5.0",
-        "psr/log": "~1.0"
-=======
-        "symfony/stopwatch": "^3.4|^4.0|^5.0",
         "psr/log": "^1|^2|^3"
->>>>>>> 39c02d6b
     },
     "conflict": {
         "symfony/dependency-injection": "<4.4"
