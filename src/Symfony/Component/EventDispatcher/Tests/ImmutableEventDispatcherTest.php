<?php

/*
 * This file is part of the Symfony package.
 *
 * (c) Fabien Potencier <fabien@symfony.com>
 *
 * For the full copyright and license information, please view the LICENSE
 * file that was distributed with this source code.
 */

namespace Symfony\Component\EventDispatcher\Tests;

use PHPUnit\Framework\TestCase;
use Symfony\Component\EventDispatcher\Event;
use Symfony\Component\EventDispatcher\ImmutableEventDispatcher;

/**
 * @author Bernhard Schussek <bschussek@gmail.com>
 */
class ImmutableEventDispatcherTest extends TestCase
{
    /**
     * @var \PHPUnit_Framework_MockObject_MockObject
     */
    private $innerDispatcher;

    /**
     * @var ImmutableEventDispatcher
     */
    private $dispatcher;

    protected function setUp()
    {
        $this->innerDispatcher = $this->getMockBuilder('Symfony\Component\EventDispatcher\EventDispatcherInterface')->getMock();
        $this->dispatcher = new ImmutableEventDispatcher($this->innerDispatcher);
    }

    public function testDispatchDelegates()
    {
        $event = new Event();

        $this->innerDispatcher->expects($this->once())
            ->method('dispatch')
<<<<<<< HEAD
            ->with($event, 'event')
            ->will($this->returnValue('result'));
=======
            ->with('event', $event)
            ->willReturn('result');
>>>>>>> 06c65525

        $this->assertSame('result', $this->dispatcher->dispatch($event, 'event'));
    }

    public function testGetListenersDelegates()
    {
        $this->innerDispatcher->expects($this->once())
            ->method('getListeners')
            ->with('event')
            ->willReturn('result');

        $this->assertSame('result', $this->dispatcher->getListeners('event'));
    }

    public function testHasListenersDelegates()
    {
        $this->innerDispatcher->expects($this->once())
            ->method('hasListeners')
            ->with('event')
            ->willReturn('result');

        $this->assertSame('result', $this->dispatcher->hasListeners('event'));
    }

    /**
     * @expectedException \BadMethodCallException
     */
    public function testAddListenerDisallowed()
    {
        $this->dispatcher->addListener('event', function () { return 'foo'; });
    }

    /**
     * @expectedException \BadMethodCallException
     */
    public function testAddSubscriberDisallowed()
    {
        $subscriber = $this->getMockBuilder('Symfony\Component\EventDispatcher\EventSubscriberInterface')->getMock();

        $this->dispatcher->addSubscriber($subscriber);
    }

    /**
     * @expectedException \BadMethodCallException
     */
    public function testRemoveListenerDisallowed()
    {
        $this->dispatcher->removeListener('event', function () { return 'foo'; });
    }

    /**
     * @expectedException \BadMethodCallException
     */
    public function testRemoveSubscriberDisallowed()
    {
        $subscriber = $this->getMockBuilder('Symfony\Component\EventDispatcher\EventSubscriberInterface')->getMock();

        $this->dispatcher->removeSubscriber($subscriber);
    }
}<|MERGE_RESOLUTION|>--- conflicted
+++ resolved
@@ -42,13 +42,8 @@
 
         $this->innerDispatcher->expects($this->once())
             ->method('dispatch')
-<<<<<<< HEAD
             ->with($event, 'event')
-            ->will($this->returnValue('result'));
-=======
-            ->with('event', $event)
             ->willReturn('result');
->>>>>>> 06c65525
 
         $this->assertSame('result', $this->dispatcher->dispatch($event, 'event'));
     }
