{
    "name": "symfony/http-kernel",
    "type": "library",
    "description": "Symfony HttpKernel Component",
    "keywords": [],
    "homepage": "https://symfony.com",
    "license": "MIT",
    "authors": [
        {
            "name": "Fabien Potencier",
            "email": "fabien@symfony.com"
        },
        {
            "name": "Symfony Community",
            "homepage": "https://symfony.com/contributors"
        }
    ],
    "require": {
        "php": ">=5.3.9",
        "symfony/event-dispatcher": "~2.6,>=2.6.7",
        "symfony/http-foundation": "~2.5,>=2.5.4",
        "symfony/debug": "~2.6,>=2.6.2",
        "psr/log": "~1.0"
    },
    "require-dev": {
        "symfony/browser-kit": "~2.3",
        "symfony/class-loader": "~2.1",
        "symfony/config": "~2.7",
        "symfony/console": "~2.3",
        "symfony/css-selector": "~2.0,>=2.0.5",
        "symfony/dependency-injection": "~2.2",
        "symfony/dom-crawler": "~2.0,>=2.0.5",
        "symfony/expression-language": "~2.4",
        "symfony/finder": "~2.0,>=2.0.5",
        "symfony/process": "~2.0,>=2.0.5",
        "symfony/routing": "~2.2",
        "symfony/stopwatch": "~2.3",
        "symfony/templating": "~2.2",
        "symfony/translation": "~2.0,>=2.0.5",
        "symfony/var-dumper": "~2.6"
    },
    "conflict": {
        "symfony/config": "<2.7"
    },
    "suggest": {
        "symfony/browser-kit": "",
        "symfony/class-loader": "",
        "symfony/config": "",
        "symfony/console": "",
        "symfony/dependency-injection": "",
        "symfony/finder": "",
        "symfony/var-dumper": ""
    },
    "autoload": {
<<<<<<< HEAD
        "psr-4": { "Symfony\\Component\\HttpKernel\\": "" }
=======
        "psr-0": { "Symfony\\Component\\HttpKernel\\": "" },
        "exclude-from-classmap": [
            "/Tests/"
        ]
>>>>>>> ebd55fcb
    },
    "minimum-stability": "dev",
    "extra": {
        "branch-alias": {
            "dev-master": "2.7-dev"
        }
    }
}<|MERGE_RESOLUTION|>--- conflicted
+++ resolved
@@ -52,14 +52,10 @@
         "symfony/var-dumper": ""
     },
     "autoload": {
-<<<<<<< HEAD
-        "psr-4": { "Symfony\\Component\\HttpKernel\\": "" }
-=======
-        "psr-0": { "Symfony\\Component\\HttpKernel\\": "" },
+        "psr-4": { "Symfony\\Component\\HttpKernel\\": "" },
         "exclude-from-classmap": [
             "/Tests/"
         ]
->>>>>>> ebd55fcb
     },
     "minimum-stability": "dev",
     "extra": {
