<?php

/*
 * This file is part of the Symfony package.
 *
 * (c) Fabien Potencier <fabien@symfony.com>
 *
 * For the full copyright and license information, please view the LICENSE
 * file that was distributed with this source code.
 */

namespace Symfony\Component\HttpKernel\Tests;

use Symfony\Component\HttpKernel\HttpKernel;
use Symfony\Component\HttpKernel\HttpKernelInterface;
use Symfony\Component\HttpKernel\KernelEvents;
use Symfony\Component\HttpKernel\Exception\MethodNotAllowedHttpException;
use Symfony\Component\HttpKernel\Exception\AccessDeniedHttpException;
use Symfony\Component\HttpFoundation\Request;
use Symfony\Component\HttpFoundation\Response;
use Symfony\Component\HttpFoundation\RedirectResponse;
use Symfony\Component\EventDispatcher\EventDispatcher;

class HttpKernelTest extends \PHPUnit_Framework_TestCase
{
<<<<<<< HEAD
    public function testHandleWhenControllerThrowsAnExceptionAndRawIsTrue()
=======
    /**
     * @expectedException \RuntimeException
     */
    public function testHandleWhenControllerThrowsAnExceptionAndCatchIsTrue()
>>>>>>> 234cebd0
    {
        $exception = new \RuntimeException();
        $kernel = new HttpKernel(new EventDispatcher(), $this->getResolver(function () use ($exception) { throw $exception; }));

        try {
            $kernel->handle(new Request(), HttpKernelInterface::MASTER_REQUEST, true);
            $this->fail('LogicException expected');
        } catch (\LogicException $e) {
            $this->assertSame($exception, $e->getPrevious());
        }
    }

    /**
     * @expectedException \RuntimeException
     */
    public function testHandleWhenControllerThrowsAnExceptionAndCatchIsFalseAndNoListenerIsRegistered()
    {
        $kernel = new HttpKernel(new EventDispatcher(), $this->getResolver(function () { throw new \RuntimeException(); }));

        $kernel->handle(new Request(), HttpKernelInterface::MASTER_REQUEST, false);
    }

    public function testHandleWhenControllerThrowsAnExceptionAndCatchIsTrueWithAHandlingListener()
    {
        $dispatcher = new EventDispatcher();
        $dispatcher->addListener(KernelEvents::EXCEPTION, function ($event) {
            $event->setResponse(new Response($event->getException()->getMessage()));
        });

        $kernel = new HttpKernel($dispatcher, $this->getResolver(function () { throw new \RuntimeException('foo'); }));
        $response = $kernel->handle(new Request(), HttpKernelInterface::MASTER_REQUEST, true);

        $this->assertEquals('500', $response->getStatusCode());
        $this->assertEquals('foo', $response->getContent());
    }

    /**
     * @expectedException \RuntimeException
     */
    public function testHandleWhenControllerThrowsAnExceptionAndCatchIsTrueWithANonHandlingListener()
    {
        $dispatcher = new EventDispatcher();
        $dispatcher->addListener(KernelEvents::EXCEPTION, function ($event) {
            // should set a response, but does not
        });

        $kernel = new HttpKernel($dispatcher, $this->getResolver(function () { throw new \RuntimeException('foo'); }));
        $kernel->handle(new Request(), HttpKernelInterface::MASTER_REQUEST, true);
    }

    public function testHandleExceptionWithARedirectionResponse()
    {
        $dispatcher = new EventDispatcher();
        $dispatcher->addListener(KernelEvents::EXCEPTION, function ($event) {
            $event->setResponse(new RedirectResponse('/login', 301));
        });

        $kernel = new HttpKernel($dispatcher, $this->getResolver(function () { throw new AccessDeniedHttpException(); }));
        $response = $kernel->handle(new Request());

        $this->assertEquals('301', $response->getStatusCode());
        $this->assertEquals('/login', $response->headers->get('Location'));
    }

    public function testHandleHttpException()
    {
        $dispatcher = new EventDispatcher();
        $dispatcher->addListener(KernelEvents::EXCEPTION, function ($event) {
            $event->setResponse(new Response($event->getException()->getMessage()));
        });

        $kernel = new HttpKernel($dispatcher, $this->getResolver(function () { throw new MethodNotAllowedHttpException(array('POST')); }));
        $response = $kernel->handle(new Request());

        $this->assertEquals('405', $response->getStatusCode());
        $this->assertEquals('POST', $response->headers->get('Allow'));
    }

    /**
     * @dataProvider getStatusCodes
     */
    public function testHandleWhenAnExceptionIsHandledWithASpecificStatusCode($responseStatusCode, $expectedStatusCode)
    {
        $dispatcher = new EventDispatcher();
        $dispatcher->addListener(KernelEvents::EXCEPTION, function ($event) use ($responseStatusCode, $expectedStatusCode) {
            $event->setResponse(new Response('', $responseStatusCode, array('X-Status-Code' => $expectedStatusCode)));
        });

        $kernel = new HttpKernel($dispatcher, $this->getResolver(function () { throw new \RuntimeException(); }));
        $response = $kernel->handle(new Request());

        $this->assertEquals($expectedStatusCode, $response->getStatusCode());
        $this->assertFalse($response->headers->has('X-Status-Code'));
    }

    public function getStatusCodes()
    {
        return array(
            array(200, 404),
            array(404, 200),
            array(301, 200),
            array(500, 200),
        );
    }

    public function testHandleWhenAListenerReturnsAResponse()
    {
        $dispatcher = new EventDispatcher();
        $dispatcher->addListener(KernelEvents::REQUEST, function ($event) {
            $event->setResponse(new Response('hello'));
        });

        $kernel = new HttpKernel($dispatcher, $this->getResolver());

        $this->assertEquals('hello', $kernel->handle(new Request())->getContent());
    }

    /**
     * @expectedException \Symfony\Component\HttpKernel\Exception\NotFoundHttpException
     */
    public function testHandleWhenNoControllerIsFound()
    {
        $dispatcher = new EventDispatcher();
        $kernel = new HttpKernel($dispatcher, $this->getResolver(false));

        $kernel->handle(new Request(), HttpKernelInterface::MASTER_REQUEST, false);
    }

    /**
     * @expectedException \LogicException
     */
    public function testHandleWhenTheControllerIsNotACallable()
    {
        $dispatcher = new EventDispatcher();
        $kernel = new HttpKernel($dispatcher, $this->getResolver('foobar'));

        $kernel->handle(new Request());
    }

    public function testHandleWhenTheControllerIsAClosure()
    {
        $response = new Response('foo');
        $dispatcher = new EventDispatcher();
        $kernel = new HttpKernel($dispatcher, $this->getResolver(function () use ($response) { return $response; }));

        $this->assertSame($response, $kernel->handle(new Request()));
    }

    public function testHandleWhenTheControllerIsAnObjectWithInvoke()
    {
        $dispatcher = new EventDispatcher();
        $kernel = new HttpKernel($dispatcher, $this->getResolver(new Controller()));

        $this->assertResponseEquals(new Response('foo'), $kernel->handle(new Request()));
    }

    public function testHandleWhenTheControllerIsAFunction()
    {
        $dispatcher = new EventDispatcher();
        $kernel = new HttpKernel($dispatcher, $this->getResolver('Symfony\Component\HttpKernel\Tests\controller_func'));

        $this->assertResponseEquals(new Response('foo'), $kernel->handle(new Request()));
    }

    public function testHandleWhenTheControllerIsAnArray()
    {
        $dispatcher = new EventDispatcher();
        $kernel = new HttpKernel($dispatcher, $this->getResolver(array(new Controller(), 'controller')));

        $this->assertResponseEquals(new Response('foo'), $kernel->handle(new Request()));
    }

    public function testHandleWhenTheControllerIsAStaticArray()
    {
        $dispatcher = new EventDispatcher();
        $kernel = new HttpKernel($dispatcher, $this->getResolver(array('Symfony\Component\HttpKernel\Tests\Controller', 'staticcontroller')));

        $this->assertResponseEquals(new Response('foo'), $kernel->handle(new Request()));
    }

    /**
     * @expectedException \LogicException
     */
    public function testHandleWhenTheControllerDoesNotReturnAResponse()
    {
        $dispatcher = new EventDispatcher();
        $kernel = new HttpKernel($dispatcher, $this->getResolver(function () { return 'foo'; }));

        $kernel->handle(new Request());
    }

    public function testHandleWhenTheControllerDoesNotReturnAResponseButAViewIsRegistered()
    {
        $dispatcher = new EventDispatcher();
        $dispatcher->addListener(KernelEvents::VIEW, function ($event) {
            $event->setResponse(new Response($event->getControllerResult()));
        });
        $kernel = new HttpKernel($dispatcher, $this->getResolver(function () { return 'foo'; }));

        $this->assertEquals('foo', $kernel->handle(new Request())->getContent());
    }

    public function testHandleWithAResponseListener()
    {
        $dispatcher = new EventDispatcher();
        $dispatcher->addListener(KernelEvents::RESPONSE, function ($event) {
            $event->setResponse(new Response('foo'));
        });
        $kernel = new HttpKernel($dispatcher, $this->getResolver());

        $this->assertEquals('foo', $kernel->handle(new Request())->getContent());
    }

    public function testTerminate()
    {
        $dispatcher = new EventDispatcher();
        $kernel = new HttpKernel($dispatcher, $this->getResolver());
        $dispatcher->addListener(KernelEvents::TERMINATE, function ($event) use (&$called, &$capturedKernel, &$capturedRequest, &$capturedResponse) {
            $called = true;
            $capturedKernel = $event->getKernel();
            $capturedRequest = $event->getRequest();
            $capturedResponse = $event->getResponse();
        });

        $kernel->terminate($request = Request::create('/'), $response = new Response());
        $this->assertTrue($called);
        $this->assertEquals($kernel, $capturedKernel);
        $this->assertEquals($request, $capturedRequest);
        $this->assertEquals($response, $capturedResponse);
    }

    public function testVerifyRequestStackPushPopDuringHandle()
    {
        $request = new Request();

        $stack = $this->getMock('Symfony\Component\HttpFoundation\RequestStack', array('push', 'pop'));
        $stack->expects($this->at(0))->method('push')->with($this->equalTo($request));
        $stack->expects($this->at(1))->method('pop');

        $dispatcher = new EventDispatcher();
        $kernel = new HttpKernel($dispatcher, $this->getResolver(), $stack);

        $kernel->handle($request, HttpKernelInterface::MASTER_REQUEST);
    }

    protected function getResolver($controller = null)
    {
        if (null === $controller) {
            $controller = function () { return new Response('Hello'); };
        }

        $resolver = $this->getMock('Symfony\\Component\\HttpKernel\\Controller\\ControllerResolverInterface');
        $resolver->expects($this->any())
            ->method('getController')
            ->will($this->returnValue($controller));
        $resolver->expects($this->any())
            ->method('getArguments')
            ->will($this->returnValue(array()));

        return $resolver;
    }

    protected function assertResponseEquals(Response $expected, Response $actual)
    {
        $expected->setDate($actual->getDate());
        $this->assertEquals($expected, $actual);
    }
}

class Controller
{
    public function __invoke()
    {
        return new Response('foo');
    }

    public function controller()
    {
        return new Response('foo');
    }

    public static function staticController()
    {
        return new Response('foo');
    }
}

function controller_func()
{
    return new Response('foo');
}<|MERGE_RESOLUTION|>--- conflicted
+++ resolved
@@ -23,14 +23,7 @@
 
 class HttpKernelTest extends \PHPUnit_Framework_TestCase
 {
-<<<<<<< HEAD
-    public function testHandleWhenControllerThrowsAnExceptionAndRawIsTrue()
-=======
-    /**
-     * @expectedException \RuntimeException
-     */
     public function testHandleWhenControllerThrowsAnExceptionAndCatchIsTrue()
->>>>>>> 234cebd0
     {
         $exception = new \RuntimeException();
         $kernel = new HttpKernel(new EventDispatcher(), $this->getResolver(function () use ($exception) { throw $exception; }));
@@ -67,18 +60,23 @@
         $this->assertEquals('foo', $response->getContent());
     }
 
-    /**
-     * @expectedException \RuntimeException
-     */
     public function testHandleWhenControllerThrowsAnExceptionAndCatchIsTrueWithANonHandlingListener()
     {
+        $exception = new \RuntimeException();
+
         $dispatcher = new EventDispatcher();
         $dispatcher->addListener(KernelEvents::EXCEPTION, function ($event) {
             // should set a response, but does not
         });
 
-        $kernel = new HttpKernel($dispatcher, $this->getResolver(function () { throw new \RuntimeException('foo'); }));
-        $kernel->handle(new Request(), HttpKernelInterface::MASTER_REQUEST, true);
+        $kernel = new HttpKernel($dispatcher, $this->getResolver(function () use($exception) { throw $exception; }));
+
+        try {
+            $kernel->handle(new Request(), HttpKernelInterface::MASTER_REQUEST, true);
+            $this->fail('LogicException expected');
+        } catch (\LogicException $e) {
+            $this->assertSame($exception, $e->getPrevious());
+        }
     }
 
     public function testHandleExceptionWithARedirectionResponse()
