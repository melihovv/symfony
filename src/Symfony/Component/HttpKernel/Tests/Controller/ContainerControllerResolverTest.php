<?php

/*
 * This file is part of the Symfony package.
 *
 * (c) Fabien Potencier <fabien@symfony.com>
 *
 * For the full copyright and license information, please view the LICENSE
 * file that was distributed with this source code.
 */

namespace Symfony\Component\HttpKernel\Tests\Controller;

use Psr\Container\ContainerInterface;
use Psr\Log\LoggerInterface;
use Symfony\Component\DependencyInjection\Container;
use Symfony\Component\DependencyInjection\ContainerBuilder;
use Symfony\Component\HttpFoundation\Request;
use Symfony\Component\HttpKernel\Controller\ContainerControllerResolver;

class ContainerControllerResolverTest extends ControllerResolverTest
{
    public function testGetControllerServiceWithSingleColon()
    {
        $service = new ControllerTestService('foo');

        $container = $this->createMockContainer();
        $container->expects($this->once())
            ->method('has')
            ->with('foo')
            ->willReturn(true);
        $container->expects($this->once())
            ->method('get')
            ->with('foo')
            ->willReturn($service)
        ;

        $resolver = $this->createControllerResolver(null, $container);
        $request = Request::create('/');
        $request->attributes->set('_controller', 'foo:action');

        $controller = $resolver->getController($request);

        $this->assertSame($service, $controller[0]);
        $this->assertSame('action', $controller[1]);
    }

    public function testGetControllerService()
    {
        $service = new ControllerTestService('foo');

        $container = $this->createMockContainer();
        $container->expects($this->once())
            ->method('has')
            ->with('foo')
            ->willReturn(true);
        $container->expects($this->once())
            ->method('get')
            ->with('foo')
            ->willReturn($service)
        ;

        $resolver = $this->createControllerResolver(null, $container);
        $request = Request::create('/');
        $request->attributes->set('_controller', 'foo::action');

        $controller = $resolver->getController($request);

        $this->assertSame($service, $controller[0]);
        $this->assertSame('action', $controller[1]);
    }

    public function testGetControllerInvokableService()
    {
        $service = new InvokableControllerService('bar');

        $container = $this->createMockContainer();
        $container->expects($this->once())
            ->method('has')
            ->with('foo')
            ->willReturn(true)
        ;
        $container->expects($this->once())
            ->method('get')
            ->with('foo')
            ->willReturn($service)
        ;

        $resolver = $this->createControllerResolver(null, $container);
        $request = Request::create('/');
        $request->attributes->set('_controller', 'foo');

        $controller = $resolver->getController($request);

        $this->assertSame($service, $controller);
    }

    public function testGetControllerInvokableServiceWithClassNameAsName()
    {
        $service = new InvokableControllerService('bar');

        $container = $this->createMockContainer();
        $container->expects($this->once())
            ->method('has')
            ->with(InvokableControllerService::class)
            ->willReturn(true)
        ;
        $container->expects($this->once())
            ->method('get')
            ->with(InvokableControllerService::class)
            ->willReturn($service)
        ;

        $resolver = $this->createControllerResolver(null, $container);
        $request = Request::create('/');
        $request->attributes->set('_controller', InvokableControllerService::class);

        $controller = $resolver->getController($request);

        $this->assertSame($service, $controller);
    }

<<<<<<< HEAD
    /**
     * @dataProvider getControllers
     */
    public function testInstantiateControllerWhenControllerStartsWithABackslash($controller)
=======
    public function testNonConstructController()
    {
        $this->expectException('LogicException');
        $this->expectExceptionMessage('Controller "Symfony\Component\HttpKernel\Tests\Controller\ImpossibleConstructController" cannot be fetched from the container because it is private. Did you forget to tag the service with "controller.service_arguments"?');
        $container = $this->getMockBuilder(Container::class)->getMock();
        $container->expects($this->exactly(2))
            ->method('has')
            ->with(ImpossibleConstructController::class)
            ->willReturnOnConsecutiveCalls(true, false)
        ;

        $container->expects($this->atLeastOnce())
            ->method('getRemovedIds')
            ->with()
            ->willReturn([ImpossibleConstructController::class => true])
        ;

        $resolver = $this->createControllerResolver(null, $container);
        $request = Request::create('/');
        $request->attributes->set('_controller', [ImpossibleConstructController::class, 'action']);

        if (\PHP_VERSION_ID < 70100) {
            ErrorHandler::register();
            try {
                $resolver->getController($request);
            } finally {
                restore_error_handler();
                restore_exception_handler();
            }
        } else {
            $resolver->getController($request);
        }
    }

    public function testNonInstantiableControllerWithCorrespondingService()
>>>>>>> 6972bc23
    {
        $service = new ControllerTestService('foo');
        $class = ControllerTestService::class;

        $container = $this->createMockContainer();
        $container->expects($this->once())->method('has')->with($class)->willReturn(true);
        $container->expects($this->once())->method('get')->with($class)->willReturn($service);

        $resolver = $this->createControllerResolver(null, $container);
        $request = Request::create('/');
        $request->attributes->set('_controller', $controller);

        $controller = $resolver->getController($request);

        $this->assertInstanceOf(ControllerTestService::class, $controller[0]);
        $this->assertSame('action', $controller[1]);
    }

    public function getControllers()
    {
<<<<<<< HEAD
        return [
            ['\\'.ControllerTestService::class.'::action'],
            ['\\'.ControllerTestService::class.':action'],
        ];
    }

    public function testExceptionWhenUsingRemovedControllerServiceWithClassNameAsName()
    {
        $this->expectException('InvalidArgumentException');
        $this->expectExceptionMessage('Controller "Symfony\Component\HttpKernel\Tests\Controller\ControllerTestService" cannot be fetched from the container because it is private. Did you forget to tag the service with "controller.service_arguments"?');
        $container = $this->getMockBuilder(Container::class)->getMock();
        $container->expects($this->once())
            ->method('has')
            ->with(ControllerTestService::class)
            ->willReturn(false)
        ;

        $container->expects($this->atLeastOnce())
            ->method('getRemovedIds')
            ->with()
            ->willReturn([ControllerTestService::class => true])
        ;
=======
        $this->expectException('LogicException');
        $this->expectExceptionMessage('Controller "app.my_controller" cannot be fetched from the container because it is private. Did you forget to tag the service with "controller.service_arguments"?');

        $container = new ContainerBuilder();
        $container->register('app.my_controller');
        $container->removeDefinition('app.my_controller');
>>>>>>> 6972bc23

        $resolver = $this->createControllerResolver(null, $container);
        $request = Request::create('/');
        $request->attributes->set('_controller', [ControllerTestService::class, 'action']);

        $resolver->getController($request);
    }

    public function testExceptionWhenUsingRemovedControllerService()
    {
        $this->expectException('InvalidArgumentException');
        $this->expectExceptionMessage('Controller "app.my_controller" cannot be fetched from the container because it is private. Did you forget to tag the service with "controller.service_arguments"?');
        $container = $this->getMockBuilder(Container::class)->getMock();
        $container->expects($this->once())
            ->method('has')
            ->with('app.my_controller')
            ->willReturn(false)
        ;

        $container->expects($this->atLeastOnce())
            ->method('getRemovedIds')
            ->with()
            ->willReturn(['app.my_controller' => true])
        ;

        $resolver = $this->createControllerResolver(null, $container);

        $request = Request::create('/');
        $request->attributes->set('_controller', 'app.my_controller');
        $resolver->getController($request);
    }

    public function getUndefinedControllers()
    {
        $tests = parent::getUndefinedControllers();
        $tests[0] = ['foo', \InvalidArgumentException::class, 'Controller "foo" does neither exist as service nor as class'];
        $tests[1] = ['oof::bar', \InvalidArgumentException::class, 'Controller "oof" does neither exist as service nor as class'];
        $tests[2] = [['oof', 'bar'], \InvalidArgumentException::class, 'Controller "oof" does neither exist as service nor as class'];
        $tests[] = [
            [ControllerTestService::class, 'action'],
            \InvalidArgumentException::class,
            'Controller "Symfony\Component\HttpKernel\Tests\Controller\ControllerTestService" has required constructor arguments and does not exist in the container. Did you forget to define the controller as a service?',
        ];
        $tests[] = [
            ControllerTestService::class.'::action',
            \InvalidArgumentException::class, 'Controller "Symfony\Component\HttpKernel\Tests\Controller\ControllerTestService" has required constructor arguments and does not exist in the container. Did you forget to define the controller as a service?',
        ];
        $tests[] = [
            InvokableControllerService::class,
            \InvalidArgumentException::class,
            'Controller "Symfony\Component\HttpKernel\Tests\Controller\InvokableControllerService" has required constructor arguments and does not exist in the container. Did you forget to define the controller as a service?',
        ];

        return $tests;
    }

    protected function createControllerResolver(LoggerInterface $logger = null, ContainerInterface $container = null)
    {
        if (!$container) {
            $container = $this->createMockContainer();
        }

        return new ContainerControllerResolver($container, $logger);
    }

    protected function createMockContainer()
    {
        return $this->getMockBuilder(ContainerInterface::class)->getMock();
    }
}

class InvokableControllerService
{
    public function __construct($bar) // mandatory argument to prevent automatic instantiation
    {
    }

    public function __invoke()
    {
    }
}

class ControllerTestService
{
    public function __construct($foo)
    {
    }

    public function action()
    {
    }
}<|MERGE_RESOLUTION|>--- conflicted
+++ resolved
@@ -120,48 +120,10 @@
         $this->assertSame($service, $controller);
     }
 
-<<<<<<< HEAD
     /**
      * @dataProvider getControllers
      */
     public function testInstantiateControllerWhenControllerStartsWithABackslash($controller)
-=======
-    public function testNonConstructController()
-    {
-        $this->expectException('LogicException');
-        $this->expectExceptionMessage('Controller "Symfony\Component\HttpKernel\Tests\Controller\ImpossibleConstructController" cannot be fetched from the container because it is private. Did you forget to tag the service with "controller.service_arguments"?');
-        $container = $this->getMockBuilder(Container::class)->getMock();
-        $container->expects($this->exactly(2))
-            ->method('has')
-            ->with(ImpossibleConstructController::class)
-            ->willReturnOnConsecutiveCalls(true, false)
-        ;
-
-        $container->expects($this->atLeastOnce())
-            ->method('getRemovedIds')
-            ->with()
-            ->willReturn([ImpossibleConstructController::class => true])
-        ;
-
-        $resolver = $this->createControllerResolver(null, $container);
-        $request = Request::create('/');
-        $request->attributes->set('_controller', [ImpossibleConstructController::class, 'action']);
-
-        if (\PHP_VERSION_ID < 70100) {
-            ErrorHandler::register();
-            try {
-                $resolver->getController($request);
-            } finally {
-                restore_error_handler();
-                restore_exception_handler();
-            }
-        } else {
-            $resolver->getController($request);
-        }
-    }
-
-    public function testNonInstantiableControllerWithCorrespondingService()
->>>>>>> 6972bc23
     {
         $service = new ControllerTestService('foo');
         $class = ControllerTestService::class;
@@ -182,7 +144,6 @@
 
     public function getControllers()
     {
-<<<<<<< HEAD
         return [
             ['\\'.ControllerTestService::class.'::action'],
             ['\\'.ControllerTestService::class.':action'],
@@ -205,14 +166,6 @@
             ->with()
             ->willReturn([ControllerTestService::class => true])
         ;
-=======
-        $this->expectException('LogicException');
-        $this->expectExceptionMessage('Controller "app.my_controller" cannot be fetched from the container because it is private. Did you forget to tag the service with "controller.service_arguments"?');
-
-        $container = new ContainerBuilder();
-        $container->register('app.my_controller');
-        $container->removeDefinition('app.my_controller');
->>>>>>> 6972bc23
 
         $resolver = $this->createControllerResolver(null, $container);
         $request = Request::create('/');
