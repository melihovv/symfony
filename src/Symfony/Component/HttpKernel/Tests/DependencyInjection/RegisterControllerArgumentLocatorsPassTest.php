--- conflicted
+++ resolved
@@ -444,7 +444,20 @@
         $this->assertEquals($expected, $locator->getArgument(0));
     }
 
-<<<<<<< HEAD
+    public function testResponseArgumentIsIgnored()
+    {
+        $container = new ContainerBuilder();
+        $resolver = $container->register('argument_resolver.service', 'stdClass')->addArgument([]);
+
+        $container->register('foo', WithResponseArgument::class)
+            ->addTag('controller.service_arguments');
+
+        (new RegisterControllerArgumentLocatorsPass())->process($container);
+
+        $locator = $container->getDefinition((string) $resolver->getArgument(0))->getArgument(0);
+        $this->assertEmpty(array_keys($locator), 'Response typed argument is ignored');
+    }
+
     public function testAutowireAttribute()
     {
         if (!class_exists(Autowire::class)) {
@@ -458,19 +471,10 @@
         $container->setParameter('some.parameter', 'foo');
 
         $container->register('foo', WithAutowireAttribute::class)
-=======
-    public function testResponseArgumentIsIgnored()
-    {
-        $container = new ContainerBuilder();
-        $resolver = $container->register('argument_resolver.service', 'stdClass')->addArgument([]);
-
-        $container->register('foo', WithResponseArgument::class)
->>>>>>> 90cb7d34
             ->addTag('controller.service_arguments');
 
         (new RegisterControllerArgumentLocatorsPass())->process($container);
 
-<<<<<<< HEAD
         $locatorId = (string) $resolver->getArgument(0);
         $container->getDefinition($locatorId)->setPublic(true);
 
@@ -487,10 +491,6 @@
         $this->assertSame('bar', $locator->get('rawValue'));
         $this->assertSame('@bar', $locator->get('escapedRawValue'));
         $this->assertFalse($locator->has('service2'));
-=======
-        $locator = $container->getDefinition((string) $resolver->getArgument(0))->getArgument(0);
-        $this->assertEmpty(array_keys($locator), 'Response typed argument is ignored');
->>>>>>> 90cb7d34
     }
 }
 
@@ -573,7 +573,13 @@
     }
 }
 
-<<<<<<< HEAD
+class WithResponseArgument
+{
+    public function fooAction(Response $response, ?Response $nullableResponse)
+    {
+    }
+}
+
 class WithAutowireAttribute
 {
     public function fooAction(
@@ -594,11 +600,5 @@
         #[Autowire(service: 'invalid.id')]
         \stdClass $service2 = null,
     ) {
-=======
-class WithResponseArgument
-{
-    public function fooAction(Response $response, ?Response $nullableResponse)
-    {
->>>>>>> 90cb7d34
     }
 }