--- conflicted
+++ resolved
@@ -188,13 +188,7 @@
     /**
      * {@inheritdoc}
      *
-<<<<<<< HEAD
-     * @param Request $request
-=======
      * @param Response $response
-     *
-     * @return DomResponse
->>>>>>> c4922fb7
      */
     protected function filterResponse(object $response): DomResponse
     {
