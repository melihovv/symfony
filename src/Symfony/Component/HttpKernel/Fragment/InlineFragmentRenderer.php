--- conflicted
+++ resolved
@@ -60,17 +60,14 @@
             // below instead)
             $attributes = $reference->attributes;
             $reference->attributes = array();
-<<<<<<< HEAD
-            $uri = $this->generateFragmentUri($uri, $request, false);
-=======
 
             // The request format might have been overriden by the user
             if (isset($attributes['_format'])) {
                 $reference->attributes['_format'] = $attributes['_format'];
             }
 
-            $uri = $this->generateFragmentUri($uri, $request);
->>>>>>> 8e1cb3e3
+            $uri = $this->generateFragmentUri($uri, $request, false);
+
             $reference->attributes = array_merge($attributes, $reference->attributes);
         }
 
