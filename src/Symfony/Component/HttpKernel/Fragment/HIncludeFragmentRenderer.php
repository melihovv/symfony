<?php

/*
 * This file is part of the Symfony package.
 *
 * (c) Fabien Potencier <fabien@symfony.com>
 *
 * For the full copyright and license information, please view the LICENSE
 * file that was distributed with this source code.
 */

namespace Symfony\Component\HttpKernel\Fragment;

use Symfony\Component\HttpFoundation\Request;
use Symfony\Component\HttpFoundation\Response;
use Symfony\Component\Templating\EngineInterface;
use Symfony\Component\HttpKernel\Controller\ControllerReference;
use Symfony\Component\HttpKernel\UriSigner;
use Twig\Environment;
use Twig\Error\LoaderError;
use Twig\Loader\ExistsLoaderInterface;

/**
 * Implements the Hinclude rendering strategy.
 *
 * @author Fabien Potencier <fabien@symfony.com>
 */
class HIncludeFragmentRenderer extends RoutableFragmentRenderer
{
    private $globalDefaultTemplate;
    private $signer;
    private $templating;
    private $charset;

    /**
     * @param EngineInterface|Environment $templating            An EngineInterface or a Twig instance
     * @param UriSigner                   $signer                A UriSigner instance
     * @param string                      $globalDefaultTemplate The global default content (it can be a template name or the content)
     * @param string                      $charset
     */
    public function __construct($templating = null, UriSigner $signer = null, $globalDefaultTemplate = null, $charset = 'utf-8')
    {
        $this->setTemplating($templating);
        $this->globalDefaultTemplate = $globalDefaultTemplate;
        $this->signer = $signer;
        $this->charset = $charset;
    }

    /**
     * Sets the templating engine to use to render the default content.
     *
     * @param EngineInterface|Environment|null $templating An EngineInterface or an Environment instance
     *
     * @throws \InvalidArgumentException
     */
    public function setTemplating($templating)
    {
        if (null !== $templating && !$templating instanceof EngineInterface && !$templating instanceof Environment) {
            throw new \InvalidArgumentException('The hinclude rendering strategy needs an instance of Twig\Environment or Symfony\Component\Templating\EngineInterface');
        }

        $this->templating = $templating;
    }

    /**
     * Checks if a templating engine has been set.
     *
     * @return bool true if the templating engine has been set, false otherwise
     */
    public function hasTemplating()
    {
        return null !== $this->templating;
    }

    /**
     * {@inheritdoc}
     *
     * Additional available options:
     *
     *  * default:    The default content (it can be a template name or the content)
     *  * id:         An optional hx:include tag id attribute
     *  * attributes: An optional array of hx:include tag attributes
     */
    public function render($uri, Request $request, array $options = array())
    {
        if ($uri instanceof ControllerReference) {
            if (null === $this->signer) {
                throw new \LogicException('You must use a proper URI when using the Hinclude rendering strategy or set a URL signer.');
            }

            // we need to sign the absolute URI, but want to return the path only.
            $uri = substr($this->signer->sign($this->generateFragmentUri($uri, $request, true)), \strlen($request->getSchemeAndHttpHost()));
        }

        // We need to replace ampersands in the URI with the encoded form in order to return valid html/xml content.
        $uri = str_replace('&', '&amp;', $uri);

        $template = isset($options['default']) ? $options['default'] : $this->globalDefaultTemplate;
        if (null !== $this->templating && $template && $this->templateExists($template)) {
            $content = $this->templating->render($template);
        } else {
            $content = $template;
        }

        $attributes = isset($options['attributes']) && \is_array($options['attributes']) ? $options['attributes'] : array();
        if (isset($options['id']) && $options['id']) {
            $attributes['id'] = $options['id'];
        }
        $renderedAttributes = '';
<<<<<<< HEAD
        if (count($attributes) > 0) {
            $flags = ENT_QUOTES | ENT_SUBSTITUTE;
=======
        if (\count($attributes) > 0) {
            if (\PHP_VERSION_ID >= 50400) {
                $flags = ENT_QUOTES | ENT_SUBSTITUTE;
            } else {
                $flags = ENT_QUOTES;
            }
>>>>>>> 82d13dae
            foreach ($attributes as $attribute => $value) {
                $renderedAttributes .= sprintf(
                    ' %s="%s"',
                    htmlspecialchars($attribute, $flags, $this->charset, false),
                    htmlspecialchars($value, $flags, $this->charset, false)
                );
            }
        }

        return new Response(sprintf('<hx:include src="%s"%s>%s</hx:include>', $uri, $renderedAttributes, $content));
    }

    /**
     * @param string $template
     *
     * @return bool
     */
    private function templateExists($template)
    {
        if ($this->templating instanceof EngineInterface) {
            try {
                return $this->templating->exists($template);
            } catch (\Exception $e) {
                return false;
            }
        }

        $loader = $this->templating->getLoader();
        if ($loader instanceof ExistsLoaderInterface || method_exists($loader, 'exists')) {
            return $loader->exists($template);
        }

        try {
            if (method_exists($loader, 'getSourceContext')) {
                $loader->getSourceContext($template);
            } else {
                $loader->getSource($template);
            }

            return true;
        } catch (LoaderError $e) {
        }

        return false;
    }

    /**
     * {@inheritdoc}
     */
    public function getName()
    {
        return 'hinclude';
    }
}<|MERGE_RESOLUTION|>--- conflicted
+++ resolved
@@ -107,17 +107,8 @@
             $attributes['id'] = $options['id'];
         }
         $renderedAttributes = '';
-<<<<<<< HEAD
-        if (count($attributes) > 0) {
+        if (\count($attributes) > 0) {
             $flags = ENT_QUOTES | ENT_SUBSTITUTE;
-=======
-        if (\count($attributes) > 0) {
-            if (\PHP_VERSION_ID >= 50400) {
-                $flags = ENT_QUOTES | ENT_SUBSTITUTE;
-            } else {
-                $flags = ENT_QUOTES;
-            }
->>>>>>> 82d13dae
             foreach ($attributes as $attribute => $value) {
                 $renderedAttributes .= sprintf(
                     ' %s="%s"',
