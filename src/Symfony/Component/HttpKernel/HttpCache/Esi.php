<?php

/*
 * This file is part of the Symfony package.
 *
 * (c) Fabien Potencier <fabien@symfony.com>
 *
 * For the full copyright and license information, please view the LICENSE
 * file that was distributed with this source code.
 */

namespace Symfony\Component\HttpKernel\HttpCache;

use Symfony\Component\HttpFoundation\Request;
use Symfony\Component\HttpFoundation\Response;

/**
 * Esi implements the ESI capabilities to Request and Response instances.
 *
 * For more information, read the following W3C notes:
 *
 *  * ESI Language Specification 1.0 (http://www.w3.org/TR/esi-lang)
 *
 *  * Edge Architecture Specification (http://www.w3.org/TR/edge-arch)
 *
 * @author Fabien Potencier <fabien@symfony.com>
 */
class Esi extends AbstractSurrogate
{
    public function getName(): string
    {
        return 'esi';
    }

    public function addSurrogateControl(Response $response)
    {
        if (str_contains($response->getContent(), '<esi:include')) {
            $response->headers->set('Surrogate-Control', 'content="ESI/1.0"');
        }
    }

    public function renderIncludeTag(string $uri, string $alt = null, bool $ignoreErrors = true, string $comment = ''): string
    {
        $html = sprintf('<esi:include src="%s"%s%s />',
            $uri,
            $ignoreErrors ? ' onerror="continue"' : '',
            $alt ? sprintf(' alt="%s"', $alt) : ''
        );

        if (!empty($comment)) {
            return sprintf("<esi:comment text=\"%s\" />\n%s", $comment, $html);
        }

        return $html;
    }

    public function process(Request $request, Response $response): Response
    {
        $type = $response->headers->get('Content-Type');
        if (empty($type)) {
            $type = 'text/html';
        }

        $parts = explode(';', $type);
        if (!\in_array($parts[0], $this->contentTypes)) {
            return $response;
        }

        // we don't use a proper XML parser here as we can have ESI tags in a plain text response
        $content = $response->getContent();
        $content = preg_replace('#<esi\:remove>.*?</esi\:remove>#s', '', $content);
        $content = preg_replace('#<esi\:comment[^>]+>#s', '', $content);

<<<<<<< HEAD
        static $cookie;
        $cookie = hash('xxh128', $cookie ??= random_bytes(16), true);
        $boundary = base64_encode($cookie);
=======
        $boundary = self::generateBodyEvalBoundary();
>>>>>>> d3092c73
        $chunks = preg_split('#<esi\:include\s+(.*?)\s*(?:/|</esi\:include)>#', $content, -1, \PREG_SPLIT_DELIM_CAPTURE);

        $i = 1;
        while (isset($chunks[$i])) {
            $options = [];
            preg_match_all('/(src|onerror|alt)="([^"]*?)"/', $chunks[$i], $matches, \PREG_SET_ORDER);
            foreach ($matches as $set) {
                $options[$set[1]] = $set[2];
            }

            if (!isset($options['src'])) {
                throw new \RuntimeException('Unable to process an ESI tag without a "src" attribute.');
            }

            $chunks[$i] = $boundary.$options['src']."\n".($options['alt'] ?? '')."\n".('continue' === ($options['onerror'] ?? ''))."\n";
            $i += 2;
        }
        $content = $boundary.implode('', $chunks).$boundary;

        $response->setContent($content);
        $response->headers->set('X-Body-Eval', 'ESI');

        // remove ESI/1.0 from the Surrogate-Control header
        $this->removeFromControl($response);

        return $response;
    }
}<|MERGE_RESOLUTION|>--- conflicted
+++ resolved
@@ -71,13 +71,7 @@
         $content = preg_replace('#<esi\:remove>.*?</esi\:remove>#s', '', $content);
         $content = preg_replace('#<esi\:comment[^>]+>#s', '', $content);
 
-<<<<<<< HEAD
-        static $cookie;
-        $cookie = hash('xxh128', $cookie ??= random_bytes(16), true);
-        $boundary = base64_encode($cookie);
-=======
         $boundary = self::generateBodyEvalBoundary();
->>>>>>> d3092c73
         $chunks = preg_split('#<esi\:include\s+(.*?)\s*(?:/|</esi\:include)>#', $content, -1, \PREG_SPLIT_DELIM_CAPTURE);
 
         $i = 1;
