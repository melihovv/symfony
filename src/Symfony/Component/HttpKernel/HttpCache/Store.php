<?php

/*
 * This file is part of the Symfony package.
 *
 * (c) Fabien Potencier <fabien@symfony.com>
 *
 * This code is partially based on the Rack-Cache library by Ryan Tomayko,
 * which is released under the MIT license.
 *
 * For the full copyright and license information, please view the LICENSE
 * file that was distributed with this source code.
 */

namespace Symfony\Component\HttpKernel\HttpCache;

use Symfony\Component\HttpFoundation\Request;
use Symfony\Component\HttpFoundation\Response;

/**
 * Store implements all the logic for storing cache metadata (Request and Response headers).
 *
 * @author Fabien Potencier <fabien@symfony.com>
 */
class Store implements StoreInterface
{
    protected $root;
    private $keyCache;
    private $locks;

    /**
     * @throws \RuntimeException
     */
    public function __construct(string $root)
    {
        $this->root = $root;
        if (!is_dir($this->root) && !@mkdir($this->root, 0777, true) && !is_dir($this->root)) {
            throw new \RuntimeException(sprintf('Unable to create the store directory (%s).', $this->root));
        }
        $this->keyCache = new \SplObjectStorage();
        $this->locks = [];
    }

    /**
     * Cleanups storage.
     */
    public function cleanup()
    {
        // unlock everything
        foreach ($this->locks as $lock) {
            flock($lock, \LOCK_UN);
            fclose($lock);
        }

        $this->locks = [];
    }

    /**
     * Tries to lock the cache for a given Request, without blocking.
     *
     * @return bool|string true if the lock is acquired, the path to the current lock otherwise
     */
    public function lock(Request $request)
    {
        $key = $this->getCacheKey($request);

        if (!isset($this->locks[$key])) {
            $path = $this->getPath($key);
            if (!is_dir(\dirname($path)) && false === @mkdir(\dirname($path), 0777, true) && !is_dir(\dirname($path))) {
                return $path;
            }
            $h = fopen($path, 'c');
            if (!flock($h, \LOCK_EX | \LOCK_NB)) {
                fclose($h);

                return $path;
            }

            $this->locks[$key] = $h;
        }

        return true;
    }

    /**
     * Releases the lock for the given Request.
     *
     * @return bool False if the lock file does not exist or cannot be unlocked, true otherwise
     */
    public function unlock(Request $request)
    {
        $key = $this->getCacheKey($request);

        if (isset($this->locks[$key])) {
            flock($this->locks[$key], \LOCK_UN);
            fclose($this->locks[$key]);
            unset($this->locks[$key]);

            return true;
        }

        return false;
    }

    public function isLocked(Request $request)
    {
        $key = $this->getCacheKey($request);

        if (isset($this->locks[$key])) {
            return true; // shortcut if lock held by this process
        }

        if (!is_file($path = $this->getPath($key))) {
            return false;
        }

        $h = fopen($path, 'r');
        flock($h, \LOCK_EX | \LOCK_NB, $wouldBlock);
        flock($h, \LOCK_UN); // release the lock we just acquired
        fclose($h);

        return (bool) $wouldBlock;
    }

    /**
     * Locates a cached Response for the Request provided.
     *
     * @return Response|null A Response instance, or null if no cache entry was found
     */
    public function lookup(Request $request)
    {
        $key = $this->getCacheKey($request);

        if (!$entries = $this->getMetadata($key)) {
            return null;
        }

        // find a cached entry that matches the request.
        $match = null;
        foreach ($entries as $entry) {
            if ($this->requestsMatch(isset($entry[1]['vary'][0]) ? implode(', ', $entry[1]['vary']) : '', $request->headers->all(), $entry[0])) {
                $match = $entry;

                break;
            }
        }

        if (null === $match) {
            return null;
        }

        $headers = $match[1];
        if (file_exists($path = $this->getPath($headers['x-content-digest'][0]))) {
            return $this->restoreResponse($headers, $path);
        }

        // TODO the metaStore referenced an entity that doesn't exist in
        // the entityStore. We definitely want to return nil but we should
        // also purge the entry from the meta-store when this is detected.
        return null;
    }

    /**
     * Writes a cache entry to the store for the given Request and Response.
     *
     * Existing entries are read and any that match the response are removed. This
     * method calls write with the new list of cache entries.
     *
     * @return string The key under which the response is stored
     *
     * @throws \RuntimeException
     */
    public function write(Request $request, Response $response)
    {
        $key = $this->getCacheKey($request);
        $storedEnv = $this->persistRequest($request);

        if ($response->headers->has('X-Body-File')) {
            // Assume the response came from disk, but at least perform some safeguard checks
            if (!$response->headers->has('X-Content-Digest')) {
                throw new \RuntimeException('A restored response must have the X-Content-Digest header.');
            }

            $digest = $response->headers->get('X-Content-Digest');
            if ($this->getPath($digest) !== $response->headers->get('X-Body-File')) {
                throw new \RuntimeException('X-Body-File and X-Content-Digest do not match.');
            }
            // Everything seems ok, omit writing content to disk
        } else {
            $digest = $this->generateContentDigest($response);
            $response->headers->set('X-Content-Digest', $digest);

            if (!$this->save($digest, $response->getContent(), false)) {
                throw new \RuntimeException('Unable to store the entity.');
            }

            if (!$response->headers->has('Transfer-Encoding')) {
                $response->headers->set('Content-Length', \strlen($response->getContent()));
            }
        }

        // read existing cache entries, remove non-varying, and add this one to the list
        $entries = [];
        $vary = $response->headers->get('vary');
        foreach ($this->getMetadata($key) as $entry) {
            if (!isset($entry[1]['vary'][0])) {
                $entry[1]['vary'] = [''];
            }

            if ($entry[1]['vary'][0] != $vary || !$this->requestsMatch($vary ?? '', $entry[0], $storedEnv)) {
                $entries[] = $entry;
            }
        }

        $headers = $this->persistResponse($response);
        unset($headers['age']);

        array_unshift($entries, [$storedEnv, $headers]);

        if (!$this->save($key, serialize($entries))) {
            throw new \RuntimeException('Unable to store the metadata.');
        }

        return $key;
    }

    /**
     * Returns content digest for $response.
     *
     * @return string
     */
    protected function generateContentDigest(Response $response)
    {
        return 'en'.hash('sha256', $response->getContent());
    }

    /**
     * Invalidates all cache entries that match the request.
     *
     * @throws \RuntimeException
     */
    public function invalidate(Request $request)
    {
        $modified = false;
        $key = $this->getCacheKey($request);

        $entries = [];
        foreach ($this->getMetadata($key) as $entry) {
            $response = $this->restoreResponse($entry[1]);
            if ($response->isFresh()) {
                $response->expire();
                $modified = true;
                $entries[] = [$entry[0], $this->persistResponse($response)];
            } else {
                $entries[] = $entry;
            }
        }

        if ($modified && !$this->save($key, serialize($entries))) {
            throw new \RuntimeException('Unable to store the metadata.');
        }
    }

    /**
     * Determines whether two Request HTTP header sets are non-varying based on
     * the vary response header value provided.
     *
     * @param string|null $vary A Response vary header
     * @param array       $env1 A Request HTTP header array
     * @param array       $env2 A Request HTTP header array
     */
    private function requestsMatch(?string $vary, array $env1, array $env2): bool
    {
        if (empty($vary)) {
            return true;
        }

        foreach (preg_split('/[\s,]+/', $vary) as $header) {
            $key = str_replace('_', '-', strtolower($header));
            $v1 = $env1[$key] ?? null;
            $v2 = $env2[$key] ?? null;
            if ($v1 !== $v2) {
                return false;
            }
        }

        return true;
    }

    /**
     * Gets all data associated with the given key.
     *
     * Use this method only if you know what you are doing.
     */
    private function getMetadata(string $key): array
    {
        if (!$entries = $this->load($key)) {
            return [];
        }

        return unserialize($entries);
    }

    /**
     * Purges data for the given URL.
     *
     * This method purges both the HTTP and the HTTPS version of the cache entry.
     *
     * @return bool true if the URL exists with either HTTP or HTTPS scheme and has been purged, false otherwise
     */
    public function purge(string $url)
    {
        $http = preg_replace('#^https:#', 'http:', $url);
        $https = preg_replace('#^http:#', 'https:', $url);

        $purgedHttp = $this->doPurge($http);
        $purgedHttps = $this->doPurge($https);

        return $purgedHttp || $purgedHttps;
    }

    /**
     * Purges data for the given URL.
     */
    private function doPurge(string $url): bool
    {
        $key = $this->getCacheKey(Request::create($url));
        if (isset($this->locks[$key])) {
            flock($this->locks[$key], \LOCK_UN);
            fclose($this->locks[$key]);
            unset($this->locks[$key]);
        }

        if (is_file($path = $this->getPath($key))) {
            unlink($path);

            return true;
        }

        return false;
    }

    /**
     * Loads data for the given key.
     */
    private function load(string $key): ?string
    {
        $path = $this->getPath($key);

<<<<<<< HEAD
        return is_file($path) && false !== ($contents = file_get_contents($path)) ? $contents : null;
=======
        return file_exists($path) && false !== ($contents = @file_get_contents($path)) ? $contents : null;
>>>>>>> 54bee295
    }

    /**
     * Save data for the given key.
     */
    private function save(string $key, string $data, bool $overwrite = true): bool
    {
        $path = $this->getPath($key);

        if (!$overwrite && file_exists($path)) {
            return true;
        }

        if (isset($this->locks[$key])) {
            $fp = $this->locks[$key];
            @ftruncate($fp, 0);
            @fseek($fp, 0);
            $len = @fwrite($fp, $data);
            if (\strlen($data) !== $len) {
                @ftruncate($fp, 0);

                return false;
            }
        } else {
            if (!is_dir(\dirname($path)) && false === @mkdir(\dirname($path), 0777, true) && !is_dir(\dirname($path))) {
                return false;
            }

            $tmpFile = tempnam(\dirname($path), basename($path));
            if (false === $fp = @fopen($tmpFile, 'w')) {
                @unlink($tmpFile);

                return false;
            }
            @fwrite($fp, $data);
            @fclose($fp);

            if ($data != file_get_contents($tmpFile)) {
                @unlink($tmpFile);

                return false;
            }

            if (false === @rename($tmpFile, $path)) {
                @unlink($tmpFile);

                return false;
            }
        }

        @chmod($path, 0666 & ~umask());

        return true;
    }

    public function getPath(string $key)
    {
        return $this->root.\DIRECTORY_SEPARATOR.substr($key, 0, 2).\DIRECTORY_SEPARATOR.substr($key, 2, 2).\DIRECTORY_SEPARATOR.substr($key, 4, 2).\DIRECTORY_SEPARATOR.substr($key, 6);
    }

    /**
     * Generates a cache key for the given Request.
     *
     * This method should return a key that must only depend on a
     * normalized version of the request URI.
     *
     * If the same URI can have more than one representation, based on some
     * headers, use a Vary header to indicate them, and each representation will
     * be stored independently under the same cache key.
     *
     * @return string A key for the given Request
     */
    protected function generateCacheKey(Request $request)
    {
        return 'md'.hash('sha256', $request->getUri());
    }

    /**
     * Returns a cache key for the given Request.
     */
    private function getCacheKey(Request $request): string
    {
        if (isset($this->keyCache[$request])) {
            return $this->keyCache[$request];
        }

        return $this->keyCache[$request] = $this->generateCacheKey($request);
    }

    /**
     * Persists the Request HTTP headers.
     */
    private function persistRequest(Request $request): array
    {
        return $request->headers->all();
    }

    /**
     * Persists the Response HTTP headers.
     */
    private function persistResponse(Response $response): array
    {
        $headers = $response->headers->all();
        $headers['X-Status'] = [$response->getStatusCode()];

        return $headers;
    }

    /**
     * Restores a Response from the HTTP headers and body.
     */
    private function restoreResponse(array $headers, string $path = null): Response
    {
        $status = $headers['X-Status'][0];
        unset($headers['X-Status']);

        if (null !== $path) {
            $headers['X-Body-File'] = [$path];
        }

        return new Response($path, $status, $headers);
    }
}<|MERGE_RESOLUTION|>--- conflicted
+++ resolved
@@ -347,11 +347,7 @@
     {
         $path = $this->getPath($key);
 
-<<<<<<< HEAD
-        return is_file($path) && false !== ($contents = file_get_contents($path)) ? $contents : null;
-=======
-        return file_exists($path) && false !== ($contents = @file_get_contents($path)) ? $contents : null;
->>>>>>> 54bee295
+        return is_file($path) && false !== ($contents = @file_get_contents($path)) ? $contents : null;
     }
 
     /**
