<?php

/*
 * This file is part of the Symfony package.
 *
 * (c) Fabien Potencier <fabien@symfony.com>
 *
 * This code is partially based on the Rack-Cache library by Ryan Tomayko,
 * which is released under the MIT license.
 *
 * For the full copyright and license information, please view the LICENSE
 * file that was distributed with this source code.
 */

namespace Symfony\Component\HttpKernel\HttpCache;

use Symfony\Component\HttpFoundation\Request;
use Symfony\Component\HttpFoundation\Response;

/**
 * Store implements all the logic for storing cache metadata (Request and Response headers).
 *
 * @author Fabien Potencier <fabien@symfony.com>
 */
class Store implements StoreInterface
{
    protected $root;
    /** @var \SplObjectStorage<Request, string> */
    private $keyCache;
<<<<<<< HEAD
    /** @var array<string, resource> */
    private $locks = [];
=======
    private $locks = [];
    private $options;
>>>>>>> c75c5699

    /**
     * Constructor.
     *
     * The available options are:
     *
     *   * private_headers  Set of response headers that should not be stored
     *                      when a response is cached. (default: Set-Cookie)
     *
     * @throws \RuntimeException
     */
    public function __construct(string $root, array $options = [])
    {
        $this->root = $root;
        if (!is_dir($this->root) && !@mkdir($this->root, 0777, true) && !is_dir($this->root)) {
            throw new \RuntimeException(sprintf('Unable to create the store directory (%s).', $this->root));
        }
        $this->keyCache = new \SplObjectStorage();
<<<<<<< HEAD
=======
        $this->options = array_merge([
            'private_headers' => ['Set-Cookie'],
        ], $options);
>>>>>>> c75c5699
    }

    /**
     * Cleanups storage.
     */
    public function cleanup()
    {
        // unlock everything
        foreach ($this->locks as $lock) {
            flock($lock, \LOCK_UN);
            fclose($lock);
        }

        $this->locks = [];
    }

    /**
     * Tries to lock the cache for a given Request, without blocking.
     *
     * @return bool|string true if the lock is acquired, the path to the current lock otherwise
     */
    public function lock(Request $request)
    {
        $key = $this->getCacheKey($request);

        if (!isset($this->locks[$key])) {
            $path = $this->getPath($key);
            if (!is_dir(\dirname($path)) && false === @mkdir(\dirname($path), 0777, true) && !is_dir(\dirname($path))) {
                return $path;
            }
            $h = fopen($path, 'c');
            if (!flock($h, \LOCK_EX | \LOCK_NB)) {
                fclose($h);

                return $path;
            }

            $this->locks[$key] = $h;
        }

        return true;
    }

    /**
     * Releases the lock for the given Request.
     *
     * @return bool False if the lock file does not exist or cannot be unlocked, true otherwise
     */
    public function unlock(Request $request)
    {
        $key = $this->getCacheKey($request);

        if (isset($this->locks[$key])) {
            flock($this->locks[$key], \LOCK_UN);
            fclose($this->locks[$key]);
            unset($this->locks[$key]);

            return true;
        }

        return false;
    }

    public function isLocked(Request $request)
    {
        $key = $this->getCacheKey($request);

        if (isset($this->locks[$key])) {
            return true; // shortcut if lock held by this process
        }

        if (!is_file($path = $this->getPath($key))) {
            return false;
        }

        $h = fopen($path, 'r');
        flock($h, \LOCK_EX | \LOCK_NB, $wouldBlock);
        flock($h, \LOCK_UN); // release the lock we just acquired
        fclose($h);

        return (bool) $wouldBlock;
    }

    /**
     * Locates a cached Response for the Request provided.
     *
     * @return Response|null
     */
    public function lookup(Request $request)
    {
        $key = $this->getCacheKey($request);

        if (!$entries = $this->getMetadata($key)) {
            return null;
        }

        // find a cached entry that matches the request.
        $match = null;
        foreach ($entries as $entry) {
            if ($this->requestsMatch(isset($entry[1]['vary'][0]) ? implode(', ', $entry[1]['vary']) : '', $request->headers->all(), $entry[0])) {
                $match = $entry;

                break;
            }
        }

        if (null === $match) {
            return null;
        }

        $headers = $match[1];
        if (file_exists($path = $this->getPath($headers['x-content-digest'][0]))) {
            return $this->restoreResponse($headers, $path);
        }

        // TODO the metaStore referenced an entity that doesn't exist in
        // the entityStore. We definitely want to return nil but we should
        // also purge the entry from the meta-store when this is detected.
        return null;
    }

    /**
     * Writes a cache entry to the store for the given Request and Response.
     *
     * Existing entries are read and any that match the response are removed. This
     * method calls write with the new list of cache entries.
     *
     * @return string
     *
     * @throws \RuntimeException
     */
    public function write(Request $request, Response $response)
    {
        $key = $this->getCacheKey($request);
        $storedEnv = $this->persistRequest($request);

        if ($response->headers->has('X-Body-File')) {
            // Assume the response came from disk, but at least perform some safeguard checks
            if (!$response->headers->has('X-Content-Digest')) {
                throw new \RuntimeException('A restored response must have the X-Content-Digest header.');
            }

            $digest = $response->headers->get('X-Content-Digest');
            if ($this->getPath($digest) !== $response->headers->get('X-Body-File')) {
                throw new \RuntimeException('X-Body-File and X-Content-Digest do not match.');
            }
            // Everything seems ok, omit writing content to disk
        } else {
            $digest = $this->generateContentDigest($response);
            $response->headers->set('X-Content-Digest', $digest);

            if (!$this->save($digest, $response->getContent(), false)) {
                throw new \RuntimeException('Unable to store the entity.');
            }

            if (!$response->headers->has('Transfer-Encoding')) {
                $response->headers->set('Content-Length', \strlen($response->getContent()));
            }
        }

        // read existing cache entries, remove non-varying, and add this one to the list
        $entries = [];
        $vary = $response->headers->get('vary');
        foreach ($this->getMetadata($key) as $entry) {
            if (!isset($entry[1]['vary'][0])) {
                $entry[1]['vary'] = [''];
            }

            if ($entry[1]['vary'][0] != $vary || !$this->requestsMatch($vary ?? '', $entry[0], $storedEnv)) {
                $entries[] = $entry;
            }
        }

        $headers = $this->persistResponse($response);
        unset($headers['age']);

        foreach ($this->options['private_headers'] as $h) {
            unset($headers[strtolower($h)]);
        }

        array_unshift($entries, [$storedEnv, $headers]);

        if (!$this->save($key, serialize($entries))) {
            throw new \RuntimeException('Unable to store the metadata.');
        }

        return $key;
    }

    /**
     * Returns content digest for $response.
     *
     * @return string
     */
    protected function generateContentDigest(Response $response)
    {
        return 'en'.hash('sha256', $response->getContent());
    }

    /**
     * Invalidates all cache entries that match the request.
     *
     * @throws \RuntimeException
     */
    public function invalidate(Request $request)
    {
        $modified = false;
        $key = $this->getCacheKey($request);

        $entries = [];
        foreach ($this->getMetadata($key) as $entry) {
            $response = $this->restoreResponse($entry[1]);
            if ($response->isFresh()) {
                $response->expire();
                $modified = true;
                $entries[] = [$entry[0], $this->persistResponse($response)];
            } else {
                $entries[] = $entry;
            }
        }

        if ($modified && !$this->save($key, serialize($entries))) {
            throw new \RuntimeException('Unable to store the metadata.');
        }
    }

    /**
     * Determines whether two Request HTTP header sets are non-varying based on
     * the vary response header value provided.
     *
     * @param string|null $vary A Response vary header
     * @param array       $env1 A Request HTTP header array
     * @param array       $env2 A Request HTTP header array
     */
    private function requestsMatch(?string $vary, array $env1, array $env2): bool
    {
        if (empty($vary)) {
            return true;
        }

        foreach (preg_split('/[\s,]+/', $vary) as $header) {
            $key = str_replace('_', '-', strtolower($header));
            $v1 = $env1[$key] ?? null;
            $v2 = $env2[$key] ?? null;
            if ($v1 !== $v2) {
                return false;
            }
        }

        return true;
    }

    /**
     * Gets all data associated with the given key.
     *
     * Use this method only if you know what you are doing.
     */
    private function getMetadata(string $key): array
    {
        if (!$entries = $this->load($key)) {
            return [];
        }

        return unserialize($entries) ?: [];
    }

    /**
     * Purges data for the given URL.
     *
     * This method purges both the HTTP and the HTTPS version of the cache entry.
     *
     * @return bool true if the URL exists with either HTTP or HTTPS scheme and has been purged, false otherwise
     */
    public function purge(string $url)
    {
        $http = preg_replace('#^https:#', 'http:', $url);
        $https = preg_replace('#^http:#', 'https:', $url);

        $purgedHttp = $this->doPurge($http);
        $purgedHttps = $this->doPurge($https);

        return $purgedHttp || $purgedHttps;
    }

    /**
     * Purges data for the given URL.
     */
    private function doPurge(string $url): bool
    {
        $key = $this->getCacheKey(Request::create($url));
        if (isset($this->locks[$key])) {
            flock($this->locks[$key], \LOCK_UN);
            fclose($this->locks[$key]);
            unset($this->locks[$key]);
        }

        if (is_file($path = $this->getPath($key))) {
            unlink($path);

            return true;
        }

        return false;
    }

    /**
     * Loads data for the given key.
     */
    private function load(string $key): ?string
    {
        $path = $this->getPath($key);

        return is_file($path) && false !== ($contents = @file_get_contents($path)) ? $contents : null;
    }

    /**
     * Save data for the given key.
     */
    private function save(string $key, string $data, bool $overwrite = true): bool
    {
        $path = $this->getPath($key);

        if (!$overwrite && file_exists($path)) {
            return true;
        }

        if (isset($this->locks[$key])) {
            $fp = $this->locks[$key];
            @ftruncate($fp, 0);
            @fseek($fp, 0);
            $len = @fwrite($fp, $data);
            if (\strlen($data) !== $len) {
                @ftruncate($fp, 0);

                return false;
            }
        } else {
            if (!is_dir(\dirname($path)) && false === @mkdir(\dirname($path), 0777, true) && !is_dir(\dirname($path))) {
                return false;
            }

            $tmpFile = tempnam(\dirname($path), basename($path));
            if (false === $fp = @fopen($tmpFile, 'w')) {
                @unlink($tmpFile);

                return false;
            }
            @fwrite($fp, $data);
            @fclose($fp);

            if ($data != file_get_contents($tmpFile)) {
                @unlink($tmpFile);

                return false;
            }

            if (false === @rename($tmpFile, $path)) {
                @unlink($tmpFile);

                return false;
            }
        }

        @chmod($path, 0666 & ~umask());

        return true;
    }

    public function getPath(string $key)
    {
        return $this->root.\DIRECTORY_SEPARATOR.substr($key, 0, 2).\DIRECTORY_SEPARATOR.substr($key, 2, 2).\DIRECTORY_SEPARATOR.substr($key, 4, 2).\DIRECTORY_SEPARATOR.substr($key, 6);
    }

    /**
     * Generates a cache key for the given Request.
     *
     * This method should return a key that must only depend on a
     * normalized version of the request URI.
     *
     * If the same URI can have more than one representation, based on some
     * headers, use a Vary header to indicate them, and each representation will
     * be stored independently under the same cache key.
     *
     * @return string
     */
    protected function generateCacheKey(Request $request)
    {
        return 'md'.hash('sha256', $request->getUri());
    }

    /**
     * Returns a cache key for the given Request.
     */
    private function getCacheKey(Request $request): string
    {
        if (isset($this->keyCache[$request])) {
            return $this->keyCache[$request];
        }

        return $this->keyCache[$request] = $this->generateCacheKey($request);
    }

    /**
     * Persists the Request HTTP headers.
     */
    private function persistRequest(Request $request): array
    {
        return $request->headers->all();
    }

    /**
     * Persists the Response HTTP headers.
     */
    private function persistResponse(Response $response): array
    {
        $headers = $response->headers->all();
        $headers['X-Status'] = [$response->getStatusCode()];

        return $headers;
    }

    /**
     * Restores a Response from the HTTP headers and body.
     */
    private function restoreResponse(array $headers, string $path = null): Response
    {
        $status = $headers['X-Status'][0];
        unset($headers['X-Status']);

        if (null !== $path) {
            $headers['X-Body-File'] = [$path];
        }

        return new Response($path, $status, $headers);
    }
}<|MERGE_RESOLUTION|>--- conflicted
+++ resolved
@@ -27,13 +27,9 @@
     protected $root;
     /** @var \SplObjectStorage<Request, string> */
     private $keyCache;
-<<<<<<< HEAD
     /** @var array<string, resource> */
     private $locks = [];
-=======
-    private $locks = [];
     private $options;
->>>>>>> c75c5699
 
     /**
      * Constructor.
@@ -52,12 +48,9 @@
             throw new \RuntimeException(sprintf('Unable to create the store directory (%s).', $this->root));
         }
         $this->keyCache = new \SplObjectStorage();
-<<<<<<< HEAD
-=======
         $this->options = array_merge([
             'private_headers' => ['Set-Cookie'],
         ], $options);
->>>>>>> c75c5699
     }
 
     /**
