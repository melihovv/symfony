<?php

/*
 * This file is part of the Symfony package.
 *
 * (c) Fabien Potencier <fabien@symfony.com>
 *
 * This code is partially based on the Rack-Cache library by Ryan Tomayko,
 * which is released under the MIT license.
 * (based on commit 02d2b48d75bcb63cf1c0c7149c077ad256542801)
 *
 * For the full copyright and license information, please view the LICENSE
 * file that was distributed with this source code.
 */

namespace Symfony\Component\HttpKernel\HttpCache;

use Symfony\Component\HttpKernel\HttpKernelInterface;
use Symfony\Component\HttpKernel\TerminableInterface;
use Symfony\Component\HttpFoundation\Request;
use Symfony\Component\HttpFoundation\Response;

/**
 * Cache provides HTTP caching.
 *
 * @author Fabien Potencier <fabien@symfony.com>
 *
 * @api
 */
class HttpCache implements HttpKernelInterface, TerminableInterface
{
    private $kernel;
    private $store;
    private $request;
    private $surrogate;
    private $surrogateCacheStrategy;
    private $options = array();
    private $traces = array();

    /**
     * Constructor.
     *
     * The available options are:
     *
     *   * debug:                 If true, the traces are added as a HTTP header to ease debugging
     *
     *   * default_ttl            The number of seconds that a cache entry should be considered
     *                            fresh when no explicit freshness information is provided in
     *                            a response. Explicit Cache-Control or Expires headers
     *                            override this value. (default: 0)
     *
     *   * private_headers        Set of request headers that trigger "private" cache-control behavior
     *                            on responses that don't explicitly state whether the response is
     *                            public or private via a Cache-Control directive. (default: Authorization and Cookie)
     *
     *   * allow_reload           Specifies whether the client can force a cache reload by including a
     *                            Cache-Control "no-cache" directive in the request. Set it to ``true``
     *                            for compliance with RFC 2616. (default: false)
     *
     *   * allow_revalidate       Specifies whether the client can force a cache revalidate by including
     *                            a Cache-Control "max-age=0" directive in the request. Set it to ``true``
     *                            for compliance with RFC 2616. (default: false)
     *
     *   * stale_while_revalidate Specifies the default number of seconds (the granularity is the second as the
     *                            Response TTL precision is a second) during which the cache can immediately return
     *                            a stale response while it revalidates it in the background (default: 2).
     *                            This setting is overridden by the stale-while-revalidate HTTP Cache-Control
     *                            extension (see RFC 5861).
     *
     *   * stale_if_error         Specifies the default number of seconds (the granularity is the second) during which
     *                            the cache can serve a stale response when an error is encountered (default: 60).
     *                            This setting is overridden by the stale-if-error HTTP Cache-Control extension
     *                            (see RFC 5861).
     *
     * @param HttpKernelInterface $kernel    An HttpKernelInterface instance
     * @param StoreInterface      $store     A Store instance
     * @param SurrogateInterface  $surrogate A SurrogateInterface instance
     * @param array               $options   An array of options
     */
    public function __construct(HttpKernelInterface $kernel, StoreInterface $store, SurrogateInterface $surrogate = null, array $options = array())
    {
        $this->store = $store;
        $this->kernel = $kernel;
        $this->surrogate = $surrogate;

        // needed in case there is a fatal error because the backend is too slow to respond
        register_shutdown_function(array($this->store, 'cleanup'));

        $this->options = array_merge(array(
            'debug' => false,
            'default_ttl' => 0,
            'private_headers' => array('Authorization', 'Cookie'),
            'allow_reload' => false,
            'allow_revalidate' => false,
            'stale_while_revalidate' => 2,
            'stale_if_error' => 60,
        ), $options);
    }

    /**
     * Gets the current store.
     *
     * @return StoreInterface $store A StoreInterface instance
     */
    public function getStore()
    {
        return $this->store;
    }

    /**
     * Returns an array of events that took place during processing of the last request.
     *
     * @return array An array of events
     */
    public function getTraces()
    {
        return $this->traces;
    }

    /**
     * Returns a log message for the events of the last request processing.
     *
     * @return string A log message
     */
    public function getLog()
    {
        $log = array();
        foreach ($this->traces as $request => $traces) {
            $log[] = sprintf('%s: %s', $request, implode(', ', $traces));
        }

        return implode('; ', $log);
    }

    /**
     * Gets the Request instance associated with the master request.
     *
     * @return Request A Request instance
     */
    public function getRequest()
    {
        return $this->request;
    }

    /**
     * Gets the Kernel instance.
     *
     * @return HttpKernelInterface An HttpKernelInterface instance
     */
    public function getKernel()
    {
        return $this->kernel;
    }

    /**
     * Gets the Surrogate instance.
     *
     * @throws \LogicException
     *
     * @return SurrogateInterface A Surrogate instance
     */
    public function getSurrogate()
    {
        if (!$this->surrogate instanceof Esi) {
            throw new \LogicException('This instance of HttpCache was not set up to use ESI as surrogate handler. You must overwrite and use createSurrogate');
        }

        return $this->surrogate;
    }

    /**
<<<<<<< HEAD
=======
     * Gets the Esi instance.
     *
     * @throws \LogicException
     *
     * @return Esi An Esi instance
     *
     * @deprecated since version 2.6, to be removed in 3.0. Use getSurrogate() instead
     */
    public function getEsi()
    {
        @trigger_error('The '.__METHOD__.' method is deprecated since version 2.6 and will be removed in 3.0. Use the getSurrogate() method instead.', E_USER_DEPRECATED);

        return $this->getSurrogate();
    }

    /**
>>>>>>> 3c107155
     * {@inheritdoc}
     *
     * @api
     */
    public function handle(Request $request, $type = HttpKernelInterface::MASTER_REQUEST, $catch = true)
    {
        // FIXME: catch exceptions and implement a 500 error page here? -> in Varnish, there is a built-in error page mechanism
        if (HttpKernelInterface::MASTER_REQUEST === $type) {
            $this->traces = array();
            $this->request = $request;
            if (null !== $this->surrogate) {
                $this->surrogateCacheStrategy = $this->surrogate->createCacheStrategy();
            }
        }

        $path = $request->getPathInfo();
        if ($qs = $request->getQueryString()) {
            $path .= '?'.$qs;
        }
        $this->traces[$request->getMethod().' '.$path] = array();

        if (!$request->isMethodSafe()) {
            $response = $this->invalidate($request, $catch);
        } elseif ($request->headers->has('expect')) {
            $response = $this->pass($request, $catch);
        } else {
            $response = $this->lookup($request, $catch);
        }

        $this->restoreResponseBody($request, $response);

        $response->setDate(new \DateTime(null, new \DateTimeZone('UTC')));

        if (HttpKernelInterface::MASTER_REQUEST === $type && $this->options['debug']) {
            $response->headers->set('X-Symfony-Cache', $this->getLog());
        }

        if (null !== $this->surrogate) {
            if (HttpKernelInterface::MASTER_REQUEST === $type) {
                $this->surrogateCacheStrategy->update($response);
            } else {
                $this->surrogateCacheStrategy->add($response);
            }
        }

        $response->prepare($request);

        $response->isNotModified($request);

        return $response;
    }

    /**
     * {@inheritdoc}
     *
     * @api
     */
    public function terminate(Request $request, Response $response)
    {
        if ($this->getKernel() instanceof TerminableInterface) {
            $this->getKernel()->terminate($request, $response);
        }
    }

    /**
     * Forwards the Request to the backend without storing the Response in the cache.
     *
     * @param Request $request A Request instance
     * @param bool    $catch   Whether to process exceptions
     *
     * @return Response A Response instance
     */
    protected function pass(Request $request, $catch = false)
    {
        $this->record($request, 'pass');

        return $this->forward($request, $catch);
    }

    /**
     * Invalidates non-safe methods (like POST, PUT, and DELETE).
     *
     * @param Request $request A Request instance
     * @param bool    $catch   Whether to process exceptions
     *
     * @return Response A Response instance
     *
     * @throws \Exception
     *
     * @see RFC2616 13.10
     */
    protected function invalidate(Request $request, $catch = false)
    {
        $response = $this->pass($request, $catch);

        // invalidate only when the response is successful
        if ($response->isSuccessful() || $response->isRedirect()) {
            try {
                $this->store->invalidate($request, $catch);

                // As per the RFC, invalidate Location and Content-Location URLs if present
                foreach (array('Location', 'Content-Location') as $header) {
                    if ($uri = $response->headers->get($header)) {
                        $subRequest = Request::create($uri, 'get', array(), array(), array(), $request->server->all());

                        $this->store->invalidate($subRequest);
                    }
                }

                $this->record($request, 'invalidate');
            } catch (\Exception $e) {
                $this->record($request, 'invalidate-failed');

                if ($this->options['debug']) {
                    throw $e;
                }
            }
        }

        return $response;
    }

    /**
     * Lookups a Response from the cache for the given Request.
     *
     * When a matching cache entry is found and is fresh, it uses it as the
     * response without forwarding any request to the backend. When a matching
     * cache entry is found but is stale, it attempts to "validate" the entry with
     * the backend using conditional GET. When no matching cache entry is found,
     * it triggers "miss" processing.
     *
     * @param Request $request A Request instance
     * @param bool    $catch   whether to process exceptions
     *
     * @return Response A Response instance
     *
     * @throws \Exception
     */
    protected function lookup(Request $request, $catch = false)
    {
        // if allow_reload and no-cache Cache-Control, allow a cache reload
        if ($this->options['allow_reload'] && $request->isNoCache()) {
            $this->record($request, 'reload');

            return $this->fetch($request, $catch);
        }

        try {
            $entry = $this->store->lookup($request);
        } catch (\Exception $e) {
            $this->record($request, 'lookup-failed');

            if ($this->options['debug']) {
                throw $e;
            }

            return $this->pass($request, $catch);
        }

        if (null === $entry) {
            $this->record($request, 'miss');

            return $this->fetch($request, $catch);
        }

        if (!$this->isFreshEnough($request, $entry)) {
            $this->record($request, 'stale');

            return $this->validate($request, $entry, $catch);
        }

        $this->record($request, 'fresh');

        $entry->headers->set('Age', $entry->getAge());

        return $entry;
    }

    /**
     * Validates that a cache entry is fresh.
     *
     * The original request is used as a template for a conditional
     * GET request with the backend.
     *
     * @param Request  $request A Request instance
     * @param Response $entry   A Response instance to validate
     * @param bool     $catch   Whether to process exceptions
     *
     * @return Response A Response instance
     */
    protected function validate(Request $request, Response $entry, $catch = false)
    {
        $subRequest = clone $request;

        // send no head requests because we want content
        $subRequest->setMethod('GET');

        // add our cached last-modified validator
        $subRequest->headers->set('if_modified_since', $entry->headers->get('Last-Modified'));

        // Add our cached etag validator to the environment.
        // We keep the etags from the client to handle the case when the client
        // has a different private valid entry which is not cached here.
        $cachedEtags = $entry->getEtag() ? array($entry->getEtag()) : array();
        $requestEtags = $request->getETags();
        if ($etags = array_unique(array_merge($cachedEtags, $requestEtags))) {
            $subRequest->headers->set('if_none_match', implode(', ', $etags));
        }

        $response = $this->forward($subRequest, $catch, $entry);

        if (304 == $response->getStatusCode()) {
            $this->record($request, 'valid');

            // return the response and not the cache entry if the response is valid but not cached
            $etag = $response->getEtag();
            if ($etag && in_array($etag, $requestEtags) && !in_array($etag, $cachedEtags)) {
                return $response;
            }

            $entry = clone $entry;
            $entry->headers->remove('Date');

            foreach (array('Date', 'Expires', 'Cache-Control', 'ETag', 'Last-Modified') as $name) {
                if ($response->headers->has($name)) {
                    $entry->headers->set($name, $response->headers->get($name));
                }
            }

            $response = $entry;
        } else {
            $this->record($request, 'invalid');
        }

        if ($response->isCacheable()) {
            $this->store($request, $response);
        }

        return $response;
    }

    /**
     * Forwards the Request to the backend and determines whether the response should be stored.
     *
     * This methods is triggered when the cache missed or a reload is required.
     *
     * @param Request $request A Request instance
     * @param bool    $catch   whether to process exceptions
     *
     * @return Response A Response instance
     */
    protected function fetch(Request $request, $catch = false)
    {
        $subRequest = clone $request;

        // send no head requests because we want content
        $subRequest->setMethod('GET');

        // avoid that the backend sends no content
        $subRequest->headers->remove('if_modified_since');
        $subRequest->headers->remove('if_none_match');

        $response = $this->forward($subRequest, $catch);

        if ($response->isCacheable()) {
            $this->store($request, $response);
        }

        return $response;
    }

    /**
     * Forwards the Request to the backend and returns the Response.
     *
     * @param Request  $request A Request instance
     * @param bool     $catch   Whether to catch exceptions or not
     * @param Response $entry   A Response instance (the stale entry if present, null otherwise)
     *
     * @return Response A Response instance
     */
    protected function forward(Request $request, $catch = false, Response $entry = null)
    {
        if ($this->surrogate) {
            $this->surrogate->addSurrogateCapability($request);
        }

        // modify the X-Forwarded-For header if needed
        $forwardedFor = $request->headers->get('X-Forwarded-For');
        if ($forwardedFor) {
            $request->headers->set('X-Forwarded-For', $forwardedFor.', '.$request->server->get('REMOTE_ADDR'));
        } else {
            $request->headers->set('X-Forwarded-For', $request->server->get('REMOTE_ADDR'));
        }

        // fix the client IP address by setting it to 127.0.0.1 as HttpCache
        // is always called from the same process as the backend.
        $request->server->set('REMOTE_ADDR', '127.0.0.1');

        // make sure HttpCache is a trusted proxy
        if (!in_array('127.0.0.1', $trustedProxies = Request::getTrustedProxies())) {
            $trustedProxies[] = '127.0.0.1';
            Request::setTrustedProxies($trustedProxies);
        }

        // always a "master" request (as the real master request can be in cache)
        $response = $this->kernel->handle($request, HttpKernelInterface::MASTER_REQUEST, $catch);
        // FIXME: we probably need to also catch exceptions if raw === true

        // we don't implement the stale-if-error on Requests, which is nonetheless part of the RFC
        if (null !== $entry && in_array($response->getStatusCode(), array(500, 502, 503, 504))) {
            if (null === $age = $entry->headers->getCacheControlDirective('stale-if-error')) {
                $age = $this->options['stale_if_error'];
            }

            if (abs($entry->getTtl()) < $age) {
                $this->record($request, 'stale-if-error');

                return $entry;
            }
        }

        $this->processResponseBody($request, $response);

        if ($this->isPrivateRequest($request) && !$response->headers->hasCacheControlDirective('public')) {
            $response->setPrivate(true);
        } elseif ($this->options['default_ttl'] > 0 && null === $response->getTtl() && !$response->headers->getCacheControlDirective('must-revalidate')) {
            $response->setTtl($this->options['default_ttl']);
        }

        return $response;
    }

    /**
     * Checks whether the cache entry is "fresh enough" to satisfy the Request.
     *
     * @param Request  $request A Request instance
     * @param Response $entry   A Response instance
     *
     * @return bool true if the cache entry if fresh enough, false otherwise
     */
    protected function isFreshEnough(Request $request, Response $entry)
    {
        if (!$entry->isFresh()) {
            return $this->lock($request, $entry);
        }

        if ($this->options['allow_revalidate'] && null !== $maxAge = $request->headers->getCacheControlDirective('max-age')) {
            return $maxAge > 0 && $maxAge >= $entry->getAge();
        }

        return true;
    }

    /**
     * Locks a Request during the call to the backend.
     *
     * @param Request  $request A Request instance
     * @param Response $entry   A Response instance
     *
     * @return bool true if the cache entry can be returned even if it is staled, false otherwise
     */
    protected function lock(Request $request, Response $entry)
    {
        // try to acquire a lock to call the backend
        $lock = $this->store->lock($request);

        // there is already another process calling the backend
        if (true !== $lock) {
            // check if we can serve the stale entry
            if (null === $age = $entry->headers->getCacheControlDirective('stale-while-revalidate')) {
                $age = $this->options['stale_while_revalidate'];
            }

            if (abs($entry->getTtl()) < $age) {
                $this->record($request, 'stale-while-revalidate');

                // server the stale response while there is a revalidation
                return true;
            }

            // wait for the lock to be released
            $wait = 0;
            while ($this->store->isLocked($request) && $wait < 5000000) {
                usleep(50000);
                $wait += 50000;
            }

            if ($wait < 2000000) {
                // replace the current entry with the fresh one
                $new = $this->lookup($request);
                $entry->headers = $new->headers;
                $entry->setContent($new->getContent());
                $entry->setStatusCode($new->getStatusCode());
                $entry->setProtocolVersion($new->getProtocolVersion());
                foreach ($new->headers->getCookies() as $cookie) {
                    $entry->headers->setCookie($cookie);
                }
            } else {
                // backend is slow as hell, send a 503 response (to avoid the dog pile effect)
                $entry->setStatusCode(503);
                $entry->setContent('503 Service Unavailable');
                $entry->headers->set('Retry-After', 10);
            }

            return true;
        }

        // we have the lock, call the backend
        return false;
    }

    /**
     * Writes the Response to the cache.
     *
     * @param Request  $request  A Request instance
     * @param Response $response A Response instance
     *
     * @throws \Exception
     */
    protected function store(Request $request, Response $response)
    {
        try {
            $this->store->write($request, $response);

            $this->record($request, 'store');

            $response->headers->set('Age', $response->getAge());
        } catch (\Exception $e) {
            $this->record($request, 'store-failed');

            if ($this->options['debug']) {
                throw $e;
            }
        }

        // now that the response is cached, release the lock
        $this->store->unlock($request);
    }

    /**
     * Restores the Response body.
     *
     * @param Request  $request  A Request instance
     * @param Response $response A Response instance
     */
    private function restoreResponseBody(Request $request, Response $response)
    {
        if ($request->isMethod('HEAD') || 304 === $response->getStatusCode()) {
            $response->setContent(null);
            $response->headers->remove('X-Body-Eval');
            $response->headers->remove('X-Body-File');

            return;
        }

        if ($response->headers->has('X-Body-Eval')) {
            ob_start();

            if ($response->headers->has('X-Body-File')) {
                include $response->headers->get('X-Body-File');
            } else {
                eval('; ?>'.$response->getContent().'<?php ;');
            }

            $response->setContent(ob_get_clean());
            $response->headers->remove('X-Body-Eval');
            if (!$response->headers->has('Transfer-Encoding')) {
                $response->headers->set('Content-Length', strlen($response->getContent()));
            }
        } elseif ($response->headers->has('X-Body-File')) {
            $response->setContent(file_get_contents($response->headers->get('X-Body-File')));
        } else {
            return;
        }

        $response->headers->remove('X-Body-File');
    }

    protected function processResponseBody(Request $request, Response $response)
    {
        if (null !== $this->surrogate && $this->surrogate->needsParsing($response)) {
            $this->surrogate->process($request, $response);
        }
    }

    /**
     * Checks if the Request includes authorization or other sensitive information
     * that should cause the Response to be considered private by default.
     *
     * @param Request $request A Request instance
     *
     * @return bool true if the Request is private, false otherwise
     */
    private function isPrivateRequest(Request $request)
    {
        foreach ($this->options['private_headers'] as $key) {
            $key = strtolower(str_replace('HTTP_', '', $key));

            if ('cookie' === $key) {
                if (count($request->cookies->all())) {
                    return true;
                }
            } elseif ($request->headers->has($key)) {
                return true;
            }
        }

        return false;
    }

    /**
     * Records that an event took place.
     *
     * @param Request $request A Request instance
     * @param string  $event   The event name
     */
    private function record(Request $request, $event)
    {
        $path = $request->getPathInfo();
        if ($qs = $request->getQueryString()) {
            $path .= '?'.$qs;
        }
        $this->traces[$request->getMethod().' '.$path][] = $event;
    }
}<|MERGE_RESOLUTION|>--- conflicted
+++ resolved
@@ -169,25 +169,6 @@
     }
 
     /**
-<<<<<<< HEAD
-=======
-     * Gets the Esi instance.
-     *
-     * @throws \LogicException
-     *
-     * @return Esi An Esi instance
-     *
-     * @deprecated since version 2.6, to be removed in 3.0. Use getSurrogate() instead
-     */
-    public function getEsi()
-    {
-        @trigger_error('The '.__METHOD__.' method is deprecated since version 2.6 and will be removed in 3.0. Use the getSurrogate() method instead.', E_USER_DEPRECATED);
-
-        return $this->getSurrogate();
-    }
-
-    /**
->>>>>>> 3c107155
      * {@inheritdoc}
      *
      * @api
