--- conflicted
+++ resolved
@@ -247,11 +247,6 @@
             [$bundleName, $path] = explode('/', $bundleName, 2);
         }
 
-<<<<<<< HEAD
-=======
-        $isResource = str_starts_with($path, 'Resources') && null !== $dir;
-        $overridePath = substr($path, 9);
->>>>>>> c7dc7f82
         $bundle = $this->getBundle($bundleName);
         if (file_exists($file = $bundle->getPath().'/'.$path)) {
             return $file;
@@ -409,13 +404,8 @@
     protected function getContainerClass()
     {
         $class = static::class;
-<<<<<<< HEAD
-        $class = false !== strpos($class, "@anonymous\0") ? get_parent_class($class).str_replace('.', '_', ContainerBuilder::hash($class)) : $class;
+        $class = str_contains($class, "@anonymous\0") ? get_parent_class($class).str_replace('.', '_', ContainerBuilder::hash($class)) : $class;
         $class = str_replace('\\', '_', $class).ucfirst($this->environment).($this->debug ? 'Debug' : '').'Container';
-=======
-        $class = str_contains($class, "@anonymous\0") ? get_parent_class($class).str_replace('.', '_', ContainerBuilder::hash($class)) : $class;
-        $class = $this->name.str_replace('\\', '_', $class).ucfirst($this->environment).($this->debug ? 'Debug' : '').'Container';
->>>>>>> c7dc7f82
 
         if (!preg_match('/^[a-zA-Z_\x7f-\xff][a-zA-Z0-9_\x7f-\xff]*$/', $class)) {
             throw new \InvalidArgumentException(sprintf('The environment "%s" contains invalid characters, it can only contain characters allowed in PHP class names.', $this->environment));
