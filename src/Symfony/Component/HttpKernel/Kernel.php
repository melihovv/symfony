--- conflicted
+++ resolved
@@ -59,7 +59,6 @@
     protected $startTime;
     protected $loadClassCache;
 
-<<<<<<< HEAD
     const VERSION = '3.2.0-DEV';
     const VERSION_ID = 30200;
     const MAJOR_VERSION = 3;
@@ -69,17 +68,6 @@
 
     const END_OF_MAINTENANCE = '07/2017';
     const END_OF_LIFE = '01/2018';
-=======
-    const VERSION = '3.1.4-DEV';
-    const VERSION_ID = 30104;
-    const MAJOR_VERSION = 3;
-    const MINOR_VERSION = 1;
-    const RELEASE_VERSION = 4;
-    const EXTRA_VERSION = 'DEV';
-
-    const END_OF_MAINTENANCE = '01/2017';
-    const END_OF_LIFE = '07/2017';
->>>>>>> c45b9165
 
     /**
      * Constructor.
