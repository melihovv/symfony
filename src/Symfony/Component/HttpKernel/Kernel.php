<?php

/*
 * This file is part of the Symfony package.
 *
 * (c) Fabien Potencier <fabien@symfony.com>
 *
 * For the full copyright and license information, please view the LICENSE
 * file that was distributed with this source code.
 */

namespace Symfony\Component\HttpKernel;

use Symfony\Bridge\ProxyManager\LazyProxy\Instantiator\RuntimeInstantiator;
use Symfony\Bridge\ProxyManager\LazyProxy\PhpDumper\ProxyDumper;
use Symfony\Component\Config\ConfigCache;
use Symfony\Component\Config\Loader\DelegatingLoader;
use Symfony\Component\Config\Loader\LoaderResolver;
use Symfony\Component\Debug\DebugClassLoader as LegacyDebugClassLoader;
use Symfony\Component\DependencyInjection\Compiler\CompilerPassInterface;
use Symfony\Component\DependencyInjection\Compiler\PassConfig;
use Symfony\Component\DependencyInjection\ContainerBuilder;
use Symfony\Component\DependencyInjection\ContainerInterface;
use Symfony\Component\DependencyInjection\Dumper\PhpDumper;
use Symfony\Component\DependencyInjection\Loader\ClosureLoader;
use Symfony\Component\DependencyInjection\Loader\DirectoryLoader;
use Symfony\Component\DependencyInjection\Loader\GlobFileLoader;
use Symfony\Component\DependencyInjection\Loader\IniFileLoader;
use Symfony\Component\DependencyInjection\Loader\PhpFileLoader;
use Symfony\Component\DependencyInjection\Loader\XmlFileLoader;
use Symfony\Component\DependencyInjection\Loader\YamlFileLoader;
use Symfony\Component\ErrorHandler\DebugClassLoader;
use Symfony\Component\Filesystem\Filesystem;
use Symfony\Component\HttpFoundation\Request;
use Symfony\Component\HttpFoundation\Response;
use Symfony\Component\HttpKernel\Bundle\BundleInterface;
use Symfony\Component\HttpKernel\Config\FileLocator;
use Symfony\Component\HttpKernel\DependencyInjection\AddAnnotatedClassesToCachePass;
use Symfony\Component\HttpKernel\DependencyInjection\MergeExtensionConfigurationPass;

/**
 * The Kernel is the heart of the Symfony system.
 *
 * It manages an environment made of bundles.
 *
 * Environment names must always start with a letter and
 * they must only contain letters and numbers.
 *
 * @author Fabien Potencier <fabien@symfony.com>
 */
abstract class Kernel implements KernelInterface, RebootableInterface, TerminableInterface
{
    /**
     * @var BundleInterface[]
     */
    protected $bundles = [];

    protected $container;
    protected $environment;
    protected $debug;
    protected $booted = false;
    protected $startTime;

    private $projectDir;
    private $warmupDir;
    private $requestStackSize = 0;
    private $resetServices = false;

    private static $freshCache = [];

<<<<<<< HEAD
    const VERSION = '5.0.1-DEV';
    const VERSION_ID = 50001;
    const MAJOR_VERSION = 5;
    const MINOR_VERSION = 0;
=======
    const VERSION = '4.4.1-DEV';
    const VERSION_ID = 40401;
    const MAJOR_VERSION = 4;
    const MINOR_VERSION = 4;
>>>>>>> cde25388
    const RELEASE_VERSION = 1;
    const EXTRA_VERSION = 'DEV';

    const END_OF_MAINTENANCE = '07/2020';
    const END_OF_LIFE = '07/2020';

    public function __construct(string $environment, bool $debug)
    {
        $this->environment = $environment;
        $this->debug = $debug;
    }

    public function __clone()
    {
        $this->booted = false;
        $this->container = null;
        $this->requestStackSize = 0;
        $this->resetServices = false;
    }

    /**
     * {@inheritdoc}
     */
    public function boot()
    {
        if (true === $this->booted) {
            if (!$this->requestStackSize && $this->resetServices) {
                if ($this->container->has('services_resetter')) {
                    $this->container->get('services_resetter')->reset();
                }
                $this->resetServices = false;
                if ($this->debug) {
                    $this->startTime = microtime(true);
                }
            }

            return;
        }
        if ($this->debug) {
            $this->startTime = microtime(true);
        }
        if ($this->debug && !isset($_ENV['SHELL_VERBOSITY']) && !isset($_SERVER['SHELL_VERBOSITY'])) {
            putenv('SHELL_VERBOSITY=3');
            $_ENV['SHELL_VERBOSITY'] = 3;
            $_SERVER['SHELL_VERBOSITY'] = 3;
        }

        // init bundles
        $this->initializeBundles();

        // init container
        $this->initializeContainer();

        foreach ($this->getBundles() as $bundle) {
            $bundle->setContainer($this->container);
            $bundle->boot();
        }

        $this->booted = true;
    }

    /**
     * {@inheritdoc}
     */
    public function reboot(?string $warmupDir)
    {
        $this->shutdown();
        $this->warmupDir = $warmupDir;
        $this->boot();
    }

    /**
     * {@inheritdoc}
     */
    public function terminate(Request $request, Response $response)
    {
        if (false === $this->booted) {
            return;
        }

        if ($this->getHttpKernel() instanceof TerminableInterface) {
            $this->getHttpKernel()->terminate($request, $response);
        }
    }

    /**
     * {@inheritdoc}
     */
    public function shutdown()
    {
        if (false === $this->booted) {
            return;
        }

        $this->booted = false;

        foreach ($this->getBundles() as $bundle) {
            $bundle->shutdown();
            $bundle->setContainer(null);
        }

        $this->container = null;
        $this->requestStackSize = 0;
        $this->resetServices = false;
    }

    /**
     * {@inheritdoc}
     */
    public function handle(Request $request, int $type = HttpKernelInterface::MASTER_REQUEST, bool $catch = true)
    {
        $this->boot();
        ++$this->requestStackSize;
        $this->resetServices = true;

        try {
            return $this->getHttpKernel()->handle($request, $type, $catch);
        } finally {
            --$this->requestStackSize;
        }
    }

    /**
     * Gets a HTTP kernel from the container.
     *
     * @return HttpKernelInterface
     */
    protected function getHttpKernel()
    {
        return $this->container->get('http_kernel');
    }

    /**
     * {@inheritdoc}
     */
    public function getBundles()
    {
        return $this->bundles;
    }

    /**
     * {@inheritdoc}
     */
    public function getBundle(string $name)
    {
        if (!isset($this->bundles[$name])) {
            $class = \get_class($this);
            $class = 'c' === $class[0] && 0 === strpos($class, "class@anonymous\0") ? get_parent_class($class).'@anonymous' : $class;

            throw new \InvalidArgumentException(sprintf('Bundle "%s" does not exist or it is not enabled. Maybe you forgot to add it in the registerBundles() method of your %s.php file?', $name, $class));
        }

        return $this->bundles[$name];
    }

    /**
     * {@inheritdoc}
     */
    public function locateResource(string $name)
    {
        if ('@' !== $name[0]) {
            throw new \InvalidArgumentException(sprintf('A resource name must start with @ ("%s" given).', $name));
        }

        if (false !== strpos($name, '..')) {
            throw new \RuntimeException(sprintf('File name "%s" contains invalid characters (..).', $name));
        }

        $bundleName = substr($name, 1);
        $path = '';
        if (false !== strpos($bundleName, '/')) {
            list($bundleName, $path) = explode('/', $bundleName, 2);
        }

        $bundle = $this->getBundle($bundleName);
        if (file_exists($file = $bundle->getPath().'/'.$path)) {
            return $file;
        }

        throw new \InvalidArgumentException(sprintf('Unable to find file "%s".', $name));
    }

    /**
     * {@inheritdoc}
     */
    public function getEnvironment()
    {
        return $this->environment;
    }

    /**
     * {@inheritdoc}
     */
    public function isDebug()
    {
        return $this->debug;
    }

    /**
     * Gets the application root dir (path of the project's composer file).
     *
     * @return string The project root dir
     */
    public function getProjectDir()
    {
        if (null === $this->projectDir) {
            $r = new \ReflectionObject($this);

            if (!file_exists($dir = $r->getFileName())) {
                throw new \LogicException(sprintf('Cannot auto-detect project dir for kernel of class "%s".', $r->name));
            }

            $dir = $rootDir = \dirname($dir);
            while (!file_exists($dir.'/composer.json')) {
                if ($dir === \dirname($dir)) {
                    return $this->projectDir = $rootDir;
                }
                $dir = \dirname($dir);
            }
            $this->projectDir = $dir;
        }

        return $this->projectDir;
    }

    /**
     * {@inheritdoc}
     */
    public function getContainer()
    {
        if (!$this->container) {
            throw new \LogicException('Cannot retrieve the container from a non-booted kernel.');
        }

        return $this->container;
    }

    /**
     * @internal
     */
    public function setAnnotatedClassCache(array $annotatedClasses)
    {
        file_put_contents(($this->warmupDir ?: $this->getCacheDir()).'/annotations.map', sprintf('<?php return %s;', var_export($annotatedClasses, true)));
    }

    /**
     * {@inheritdoc}
     */
    public function getStartTime()
    {
        return $this->debug && null !== $this->startTime ? $this->startTime : -INF;
    }

    /**
     * {@inheritdoc}
     */
    public function getCacheDir()
    {
        return $this->getProjectDir().'/var/cache/'.$this->environment;
    }

    /**
     * {@inheritdoc}
     */
    public function getLogDir()
    {
        return $this->getProjectDir().'/var/log';
    }

    /**
     * {@inheritdoc}
     */
    public function getCharset()
    {
        return 'UTF-8';
    }

    /**
     * Gets the patterns defining the classes to parse and cache for annotations.
     */
    public function getAnnotatedClassesToCompile(): array
    {
        return [];
    }

    /**
     * Initializes bundles.
     *
     * @throws \LogicException if two bundles share a common name
     */
    protected function initializeBundles()
    {
        // init bundles
        $this->bundles = [];
        foreach ($this->registerBundles() as $bundle) {
            $name = $bundle->getName();
            if (isset($this->bundles[$name])) {
                throw new \LogicException(sprintf('Trying to register two bundles with the same name "%s"', $name));
            }
            $this->bundles[$name] = $bundle;
        }
    }

    /**
     * The extension point similar to the Bundle::build() method.
     *
     * Use this method to register compiler passes and manipulate the container during the building process.
     */
    protected function build(ContainerBuilder $container)
    {
    }

    /**
     * Gets the container class.
     *
     * @throws \InvalidArgumentException If the generated classname is invalid
     *
     * @return string The container class
     */
    protected function getContainerClass()
    {
        $class = \get_class($this);
        $class = 'c' === $class[0] && 0 === strpos($class, "class@anonymous\0") ? get_parent_class($class).str_replace('.', '_', ContainerBuilder::hash($class)) : $class;
        $class = str_replace('\\', '_', $class).ucfirst($this->environment).($this->debug ? 'Debug' : '').'Container';
        if (!preg_match('/^[a-zA-Z_\x7f-\xff][a-zA-Z0-9_\x7f-\xff]*$/', $class)) {
            throw new \InvalidArgumentException(sprintf('The environment "%s" contains invalid characters, it can only contain characters allowed in PHP class names.', $this->environment));
        }

        return $class;
    }

    /**
     * Gets the container's base class.
     *
     * All names except Container must be fully qualified.
     *
     * @return string
     */
    protected function getContainerBaseClass()
    {
        return 'Container';
    }

    /**
     * Initializes the service container.
     *
     * The cached version of the service container is used when fresh, otherwise the
     * container is built.
     */
    protected function initializeContainer()
    {
        $class = $this->getContainerClass();
        $cacheDir = $this->warmupDir ?: $this->getCacheDir();
        $cache = new ConfigCache($cacheDir.'/'.$class.'.php', $this->debug);
        $cachePath = $cache->getPath();

        // Silence E_WARNING to ignore "include" failures - don't use "@" to prevent silencing fatal errors
        $errorLevel = error_reporting(\E_ALL ^ \E_WARNING);

        try {
            if (file_exists($cachePath) && \is_object($this->container = include $cachePath)
                && (!$this->debug || (self::$freshCache[$cachePath] ?? $cache->isFresh()))
            ) {
                self::$freshCache[$cachePath] = true;
                $this->container->set('kernel', $this);
                error_reporting($errorLevel);

                return;
            }
        } catch (\Throwable $e) {
        }

        $oldContainer = \is_object($this->container) ? new \ReflectionClass($this->container) : $this->container = null;

        try {
            is_dir($cacheDir) ?: mkdir($cacheDir, 0777, true);

            if ($lock = fopen($cachePath, 'w')) {
                chmod($cachePath, 0666 & ~umask());
                flock($lock, LOCK_EX | LOCK_NB, $wouldBlock);

                if (!flock($lock, $wouldBlock ? LOCK_SH : LOCK_EX)) {
                    fclose($lock);
                } else {
                    $cache = new class($cachePath, $this->debug) extends ConfigCache {
                        public $lock;

                        public function write(string $content, array $metadata = null)
                        {
                            rewind($this->lock);
                            ftruncate($this->lock, 0);
                            fwrite($this->lock, $content);

                            if (null !== $metadata) {
                                file_put_contents($this->getPath().'.meta', serialize($metadata));
                                @chmod($this->getPath().'.meta', 0666 & ~umask());
                            }

                            if (\function_exists('opcache_invalidate') && filter_var(ini_get('opcache.enable'), FILTER_VALIDATE_BOOLEAN)) {
                                opcache_invalidate($this->getPath(), true);
                            }
                        }

                        public function __destruct()
                        {
                            flock($this->lock, LOCK_UN);
                            fclose($this->lock);
                        }
                    };
                    $cache->lock = $lock;

                    if (!\is_object($this->container = include $cachePath)) {
                        $this->container = null;
                    } elseif (!$oldContainer || \get_class($this->container) !== $oldContainer->name) {
                        $this->container->set('kernel', $this);

                        return;
                    }
                }
            }
        } catch (\Throwable $e) {
        } finally {
            error_reporting($errorLevel);
        }

        if ($collectDeprecations = $this->debug && !\defined('PHPUNIT_COMPOSER_INSTALL')) {
            $collectedLogs = [];
            $previousHandler = set_error_handler(function ($type, $message, $file, $line) use (&$collectedLogs, &$previousHandler) {
                if (E_USER_DEPRECATED !== $type && E_DEPRECATED !== $type) {
                    return $previousHandler ? $previousHandler($type, $message, $file, $line) : false;
                }

                if (isset($collectedLogs[$message])) {
                    ++$collectedLogs[$message]['count'];

                    return null;
                }

                $backtrace = debug_backtrace(DEBUG_BACKTRACE_IGNORE_ARGS, 5);
                // Clean the trace by removing first frames added by the error handler itself.
                for ($i = 0; isset($backtrace[$i]); ++$i) {
                    if (isset($backtrace[$i]['file'], $backtrace[$i]['line']) && $backtrace[$i]['line'] === $line && $backtrace[$i]['file'] === $file) {
                        $backtrace = \array_slice($backtrace, 1 + $i);
                        break;
                    }
                }
                // Remove frames added by DebugClassLoader.
                for ($i = \count($backtrace) - 2; 0 < $i; --$i) {
                    if (\in_array($backtrace[$i]['class'] ?? null, [DebugClassLoader::class, LegacyDebugClassLoader::class], true)) {
                        $backtrace = [$backtrace[$i + 1]];
                        break;
                    }
                }

                $collectedLogs[$message] = [
                    'type' => $type,
                    'message' => $message,
                    'file' => $file,
                    'line' => $line,
                    'trace' => [$backtrace[0]],
                    'count' => 1,
                ];

                return null;
            });
        }

        try {
            $container = null;
            $container = $this->buildContainer();
            $container->compile();
        } finally {
            if ($collectDeprecations) {
                restore_error_handler();

                file_put_contents($cacheDir.'/'.$class.'Deprecations.log', serialize(array_values($collectedLogs)));
                file_put_contents($cacheDir.'/'.$class.'Compiler.log', null !== $container ? implode("\n", $container->getCompiler()->getLog()) : '');
            }
        }

        $this->dumpContainer($cache, $container, $class, $this->getContainerBaseClass());
        unset($cache);
        $this->container = require $cachePath;
        $this->container->set('kernel', $this);

        if ($oldContainer && \get_class($this->container) !== $oldContainer->name) {
            // Because concurrent requests might still be using them,
            // old container files are not removed immediately,
            // but on a next dump of the container.
            static $legacyContainers = [];
            $oldContainerDir = \dirname($oldContainer->getFileName());
            $legacyContainers[$oldContainerDir.'.legacy'] = true;
            foreach (glob(\dirname($oldContainerDir).\DIRECTORY_SEPARATOR.'*.legacy', GLOB_NOSORT) as $legacyContainer) {
                if (!isset($legacyContainers[$legacyContainer]) && @unlink($legacyContainer)) {
                    (new Filesystem())->remove(substr($legacyContainer, 0, -7));
                }
            }

            touch($oldContainerDir.'.legacy');
        }

        if ($this->container->has('cache_warmer')) {
            $this->container->get('cache_warmer')->warmUp($this->container->getParameter('kernel.cache_dir'));
        }
    }

    /**
     * Returns the kernel parameters.
     *
     * @return array An array of kernel parameters
     */
    protected function getKernelParameters()
    {
        $bundles = [];
        $bundlesMetadata = [];

        foreach ($this->bundles as $name => $bundle) {
            $bundles[$name] = \get_class($bundle);
            $bundlesMetadata[$name] = [
                'path' => $bundle->getPath(),
                'namespace' => $bundle->getNamespace(),
            ];
        }

        return [
            'kernel.project_dir' => realpath($this->getProjectDir()) ?: $this->getProjectDir(),
            'kernel.environment' => $this->environment,
            'kernel.debug' => $this->debug,
            'kernel.cache_dir' => realpath($cacheDir = $this->warmupDir ?: $this->getCacheDir()) ?: $cacheDir,
            'kernel.logs_dir' => realpath($this->getLogDir()) ?: $this->getLogDir(),
            'kernel.bundles' => $bundles,
            'kernel.bundles_metadata' => $bundlesMetadata,
            'kernel.charset' => $this->getCharset(),
            'kernel.container_class' => $this->getContainerClass(),
        ];
    }

    /**
     * Builds the service container.
     *
     * @return ContainerBuilder The compiled service container
     *
     * @throws \RuntimeException
     */
    protected function buildContainer()
    {
        foreach (['cache' => $this->warmupDir ?: $this->getCacheDir(), 'logs' => $this->getLogDir()] as $name => $dir) {
            if (!is_dir($dir)) {
                if (false === @mkdir($dir, 0777, true) && !is_dir($dir)) {
                    throw new \RuntimeException(sprintf("Unable to create the %s directory (%s)\n", $name, $dir));
                }
            } elseif (!is_writable($dir)) {
                throw new \RuntimeException(sprintf("Unable to write in the %s directory (%s)\n", $name, $dir));
            }
        }

        $container = $this->getContainerBuilder();
        $container->addObjectResource($this);
        $this->prepareContainer($container);

        if (null !== $cont = $this->registerContainerConfiguration($this->getContainerLoader($container))) {
            $container->merge($cont);
        }

        $container->addCompilerPass(new AddAnnotatedClassesToCachePass($this));

        return $container;
    }

    /**
     * Prepares the ContainerBuilder before it is compiled.
     */
    protected function prepareContainer(ContainerBuilder $container)
    {
        $extensions = [];
        foreach ($this->bundles as $bundle) {
            if ($extension = $bundle->getContainerExtension()) {
                $container->registerExtension($extension);
            }

            if ($this->debug) {
                $container->addObjectResource($bundle);
            }
        }

        foreach ($this->bundles as $bundle) {
            $bundle->build($container);
        }

        $this->build($container);

        foreach ($container->getExtensions() as $extension) {
            $extensions[] = $extension->getAlias();
        }

        // ensure these extensions are implicitly loaded
        $container->getCompilerPassConfig()->setMergePass(new MergeExtensionConfigurationPass($extensions));
    }

    /**
     * Gets a new ContainerBuilder instance used to build the service container.
     *
     * @return ContainerBuilder
     */
    protected function getContainerBuilder()
    {
        $container = new ContainerBuilder();
        $container->getParameterBag()->add($this->getKernelParameters());

        if ($this instanceof CompilerPassInterface) {
            $container->addCompilerPass($this, PassConfig::TYPE_BEFORE_OPTIMIZATION, -10000);
        }
        if (class_exists('ProxyManager\Configuration') && class_exists('Symfony\Bridge\ProxyManager\LazyProxy\Instantiator\RuntimeInstantiator')) {
            $container->setProxyInstantiator(new RuntimeInstantiator());
        }

        return $container;
    }

    /**
     * Dumps the service container to PHP code in the cache.
     *
     * @param string $class     The name of the class to generate
     * @param string $baseClass The name of the container's base class
     */
    protected function dumpContainer(ConfigCache $cache, ContainerBuilder $container, string $class, string $baseClass)
    {
        // cache the container
        $dumper = new PhpDumper($container);

        if (class_exists('ProxyManager\Configuration') && class_exists('Symfony\Bridge\ProxyManager\LazyProxy\PhpDumper\ProxyDumper')) {
            $dumper->setProxyDumper(new ProxyDumper());
        }

        $content = $dumper->dump([
            'class' => $class,
            'base_class' => $baseClass,
            'file' => $cache->getPath(),
            'as_files' => true,
            'debug' => $this->debug,
            'build_time' => $container->hasParameter('kernel.container_build_time') ? $container->getParameter('kernel.container_build_time') : time(),
        ]);

        $rootCode = array_pop($content);
        $dir = \dirname($cache->getPath()).'/';
        $fs = new Filesystem();

        foreach ($content as $file => $code) {
            $fs->dumpFile($dir.$file, $code);
            @chmod($dir.$file, 0666 & ~umask());
        }
        $legacyFile = \dirname($dir.key($content)).'.legacy';
        if (file_exists($legacyFile)) {
            @unlink($legacyFile);
        }

        $cache->write($rootCode, $container->getResources());
    }

    /**
     * Returns a loader for the container.
     *
     * @return DelegatingLoader The loader
     */
    protected function getContainerLoader(ContainerInterface $container)
    {
        $locator = new FileLocator($this);
        $resolver = new LoaderResolver([
            new XmlFileLoader($container, $locator),
            new YamlFileLoader($container, $locator),
            new IniFileLoader($container, $locator),
            new PhpFileLoader($container, $locator),
            new GlobFileLoader($container, $locator),
            new DirectoryLoader($container, $locator),
            new ClosureLoader($container),
        ]);

        return new DelegatingLoader($resolver);
    }

    /**
     * Removes comments from a PHP source string.
     *
     * We don't use the PHP php_strip_whitespace() function
     * as we want the content to be readable and well-formatted.
     *
     * @return string The PHP string with the comments removed
     */
    public static function stripComments(string $source)
    {
        if (!\function_exists('token_get_all')) {
            return $source;
        }

        $rawChunk = '';
        $output = '';
        $tokens = token_get_all($source);
        $ignoreSpace = false;
        for ($i = 0; isset($tokens[$i]); ++$i) {
            $token = $tokens[$i];
            if (!isset($token[1]) || 'b"' === $token) {
                $rawChunk .= $token;
            } elseif (T_START_HEREDOC === $token[0]) {
                $output .= $rawChunk.$token[1];
                do {
                    $token = $tokens[++$i];
                    $output .= isset($token[1]) && 'b"' !== $token ? $token[1] : $token;
                } while (T_END_HEREDOC !== $token[0]);
                $rawChunk = '';
            } elseif (T_WHITESPACE === $token[0]) {
                if ($ignoreSpace) {
                    $ignoreSpace = false;

                    continue;
                }

                // replace multiple new lines with a single newline
                $rawChunk .= preg_replace(['/\n{2,}/S'], "\n", $token[1]);
            } elseif (\in_array($token[0], [T_COMMENT, T_DOC_COMMENT])) {
                $ignoreSpace = true;
            } else {
                $rawChunk .= $token[1];

                // The PHP-open tag already has a new-line
                if (T_OPEN_TAG === $token[0]) {
                    $ignoreSpace = true;
                }
            }
        }

        $output .= $rawChunk;

        unset($tokens, $rawChunk);
        gc_mem_caches();

        return $output;
    }

    /**
     * @return array
     */
    public function __sleep()
    {
        return ['environment', 'debug'];
    }

    public function __wakeup()
    {
        $this->__construct($this->environment, $this->debug);
    }
}<|MERGE_RESOLUTION|>--- conflicted
+++ resolved
@@ -68,17 +68,10 @@
 
     private static $freshCache = [];
 
-<<<<<<< HEAD
     const VERSION = '5.0.1-DEV';
     const VERSION_ID = 50001;
     const MAJOR_VERSION = 5;
     const MINOR_VERSION = 0;
-=======
-    const VERSION = '4.4.1-DEV';
-    const VERSION_ID = 40401;
-    const MAJOR_VERSION = 4;
-    const MINOR_VERSION = 4;
->>>>>>> cde25388
     const RELEASE_VERSION = 1;
     const EXTRA_VERSION = 'DEV';
 
