{
    "name": "symfony/mercure-notifier",
    "type": "symfony-notifier-bridge",
    "description": "Symfony Mercure Notifier Bridge",
    "keywords": ["mercure", "notifier"],
    "homepage": "https://symfony.com",
    "license": "MIT",
    "authors": [
        {
            "name": "Mathias Arlaud",
            "email": "mathias.arlaud@gmail.com"
        },
        {
            "name": "Symfony Community",
            "homepage": "https://symfony.com/contributors"
        }
    ],
    "require": {
        "php": ">=8.0.2",
        "ext-json": "*",
        "symfony/mercure": "^0.5.2",
<<<<<<< HEAD
        "symfony/notifier": "^5.4|^6.0",
        "symfony/service-contracts": "^1.10|^2.0|^3.0"
=======
        "symfony/notifier": "^5.3|^6.0",
        "symfony/service-contracts": "^1.10|^2|^3"
>>>>>>> 5cff7800
    },
    "autoload": {
        "psr-4": { "Symfony\\Component\\Notifier\\Bridge\\Mercure\\": "" },
        "exclude-from-classmap": [
            "/Tests/"
        ]
    },
    "minimum-stability": "dev"
}<|MERGE_RESOLUTION|>--- conflicted
+++ resolved
@@ -19,13 +19,8 @@
         "php": ">=8.0.2",
         "ext-json": "*",
         "symfony/mercure": "^0.5.2",
-<<<<<<< HEAD
         "symfony/notifier": "^5.4|^6.0",
-        "symfony/service-contracts": "^1.10|^2.0|^3.0"
-=======
-        "symfony/notifier": "^5.3|^6.0",
         "symfony/service-contracts": "^1.10|^2|^3"
->>>>>>> 5cff7800
     },
     "autoload": {
         "psr-4": { "Symfony\\Component\\Notifier\\Bridge\\Mercure\\": "" },
