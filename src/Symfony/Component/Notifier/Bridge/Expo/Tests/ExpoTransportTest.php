--- conflicted
+++ resolved
@@ -15,12 +15,8 @@
 use Symfony\Component\Notifier\Message\PushMessage;
 use Symfony\Component\Notifier\Message\SmsMessage;
 use Symfony\Component\Notifier\Test\TransportTestCase;
-<<<<<<< HEAD
-=======
 use Symfony\Component\Notifier\Tests\Fixtures\DummyHttpClient;
 use Symfony\Component\Notifier\Tests\Fixtures\DummyMessage;
-use Symfony\Component\Notifier\Transport\TransportInterface;
->>>>>>> a9c2bce6
 use Symfony\Contracts\HttpClient\HttpClientInterface;
 
 /**
@@ -28,14 +24,7 @@
  */
 final class ExpoTransportTest extends TransportTestCase
 {
-<<<<<<< HEAD
-    public function createTransport(HttpClientInterface $client = null): ExpoTransport
-=======
-    /**
-     * @return ExpoTransport
-     */
-    public static function createTransport(HttpClientInterface $client = null): TransportInterface
->>>>>>> a9c2bce6
+    public static function createTransport(HttpClientInterface $client = null): ExpoTransport
     {
         return new ExpoTransport('token', $client ?? new DummyHttpClient());
     }
