<?php

/*
 * This file is part of the Symfony package.
 *
 * (c) Fabien Potencier <fabien@symfony.com>
 *
 * For the full copyright and license information, please view the LICENSE
 * file that was distributed with this source code.
 */

namespace Symfony\Component\Notifier\Bridge\SmsBiuras\Tests;

use Symfony\Component\HttpClient\MockHttpClient;
use Symfony\Component\Notifier\Bridge\SmsBiuras\SmsBiurasTransport;
use Symfony\Component\Notifier\Message\ChatMessage;
use Symfony\Component\Notifier\Message\MessageInterface;
use Symfony\Component\Notifier\Message\SmsMessage;
use Symfony\Component\Notifier\Test\TransportTestCase;
<<<<<<< HEAD
=======
use Symfony\Component\Notifier\Tests\Fixtures\DummyHttpClient;
use Symfony\Component\Notifier\Tests\Fixtures\DummyMessage;
use Symfony\Component\Notifier\Transport\TransportInterface;
>>>>>>> a9c2bce6
use Symfony\Contracts\HttpClient\HttpClientInterface;
use Symfony\Contracts\HttpClient\ResponseInterface;

final class SmsBiurasTransportTest extends TransportTestCase
{
<<<<<<< HEAD
    public function createTransport(HttpClientInterface $client = null): SmsBiurasTransport
=======
    /**
     * @return SmsBiurasTransport
     */
    public static function createTransport(HttpClientInterface $client = null): TransportInterface
>>>>>>> a9c2bce6
    {
        return new SmsBiurasTransport('uid', 'api_key', 'from', true, $client ?? new DummyHttpClient());
    }

    public static function toStringProvider(): iterable
    {
        yield ['smsbiuras://savitarna.smsbiuras.lt?from=from&test_mode=1', self::createTransport()];
    }

    public static function supportedMessagesProvider(): iterable
    {
        yield [new SmsMessage('0611223344', 'Hello!')];
    }

    public static function unsupportedMessagesProvider(): iterable
    {
        yield [new ChatMessage('Hello!')];
        yield [new DummyMessage()];
    }

    /**
     * @dataProvider provideTestMode()
     */
    public function testTestMode(int $expected, bool $testMode)
    {
        $message = new SmsMessage('0037012345678', 'Hello World');

        $response = $this->createMock(ResponseInterface::class);
        $response->expects($this->atLeast(1))
            ->method('getStatusCode')
            ->willReturn(200);
        $response->expects($this->atLeast(1))
            ->method('getContent')
            ->willReturn('OK: 519545');

        $client = new MockHttpClient(function (string $method, string $url, array $options = []) use ($response, $message, $expected): ResponseInterface {
            $this->assertSame('GET', $method);
            $this->assertSame(sprintf(
                'https://savitarna.smsbiuras.lt/api?uid=uid&apikey=api_key&message=%s&from=from&test=%s&to=%s',
                rawurlencode($message->getSubject()),
                $expected,
                rawurlencode($message->getPhone())
            ), $url);
            $this->assertSame($expected, $options['query']['test']);

            $this->assertSame(200, $response->getStatusCode());
            $this->assertSame('OK: 519545', $response->getContent());

            return $response;
        });

        $transport = new SmsBiurasTransport('uid', 'api_key', 'from', $testMode, $client);

        $sentMessage = $transport->send($message);

        $this->assertSame('519545', $sentMessage->getMessageId());
    }

    public static function provideTestMode(): iterable
    {
        yield [1, true];
        yield [0, false];
    }
}<|MERGE_RESOLUTION|>--- conflicted
+++ resolved
@@ -17,25 +17,15 @@
 use Symfony\Component\Notifier\Message\MessageInterface;
 use Symfony\Component\Notifier\Message\SmsMessage;
 use Symfony\Component\Notifier\Test\TransportTestCase;
-<<<<<<< HEAD
-=======
 use Symfony\Component\Notifier\Tests\Fixtures\DummyHttpClient;
 use Symfony\Component\Notifier\Tests\Fixtures\DummyMessage;
 use Symfony\Component\Notifier\Transport\TransportInterface;
->>>>>>> a9c2bce6
 use Symfony\Contracts\HttpClient\HttpClientInterface;
 use Symfony\Contracts\HttpClient\ResponseInterface;
 
 final class SmsBiurasTransportTest extends TransportTestCase
 {
-<<<<<<< HEAD
-    public function createTransport(HttpClientInterface $client = null): SmsBiurasTransport
-=======
-    /**
-     * @return SmsBiurasTransport
-     */
-    public static function createTransport(HttpClientInterface $client = null): TransportInterface
->>>>>>> a9c2bce6
+    public static function createTransport(HttpClientInterface $client = null): SmsBiurasTransport
     {
         return new SmsBiurasTransport('uid', 'api_key', 'from', true, $client ?? new DummyHttpClient());
     }
