{
    "name": "symfony/rocket-chat-notifier",
    "type": "symfony-bridge",
    "description": "Symfony RocketChat Notifier Bridge",
    "keywords": ["rocketchat", "notifier"],
    "homepage": "https://symfony.com",
    "license": "MIT",
    "authors": [
        {
            "name": "Jeroen Spee",
            "homepage": "https://github.com/Jeroeny"
        },
        {
            "name": "Symfony Community",
            "homepage": "https://symfony.com/contributors"
        }
    ],
    "require": {
        "php": ">=7.2.5",
        "symfony/http-client": "^4.3|^5.0",
        "symfony/notifier": "^5.2"
    },
    "autoload": {
        "psr-4": { "Symfony\\Component\\Notifier\\Bridge\\RocketChat\\": "" },
        "exclude-from-classmap": [
            "/Tests/"
        ]
    },
<<<<<<< HEAD
    "minimum-stability": "dev",
    "extra": {
        "branch-version": "5.2"
    }
=======
    "minimum-stability": "dev"
>>>>>>> 60e969e0
}<|MERGE_RESOLUTION|>--- conflicted
+++ resolved
@@ -26,12 +26,5 @@
             "/Tests/"
         ]
     },
-<<<<<<< HEAD
-    "minimum-stability": "dev",
-    "extra": {
-        "branch-version": "5.2"
-    }
-=======
     "minimum-stability": "dev"
->>>>>>> 60e969e0
 }