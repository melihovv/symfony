--- conflicted
+++ resolved
@@ -25,24 +25,7 @@
      */
     public function createFactory(): TransportFactoryInterface
     {
-<<<<<<< HEAD
-        $factory = $this->createFactory();
-
-        $transport = $factory->create(Dsn::fromString('rocketchat://accessToken@host.test?channel=testChannel'));
-
-        $this->assertSame('rocketchat://host.test?channel=testChannel', (string) $transport);
-    }
-
-    public function testCreateWithNoTokenThrowsIncompleteDsnException()
-    {
-        $factory = $this->createFactory();
-
-        $this->expectException(IncompleteDsnException::class);
-
-        $factory->create(Dsn::fromString('rocketchat://host.test?channel=testChannel'));
-=======
         return new RocketChatTransportFactory();
->>>>>>> 2a3708ef
     }
 
     public function createProvider(): iterable
