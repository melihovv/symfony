{
    "name": "symfony/notifier",
    "type": "library",
    "description": "Sends notifications via one or more channels (email, SMS, ...)",
    "keywords": ["notifier", "notification"],
    "homepage": "https://symfony.com",
    "license": "MIT",
    "authors": [
        {
            "name": "Fabien Potencier",
            "email": "fabien@symfony.com"
        },
        {
            "name": "Symfony Community",
            "homepage": "https://symfony.com/contributors"
        }
    ],
    "require": {
<<<<<<< HEAD
        "php": ">=8.0.2",
        "psr/log": "~1.0"
=======
        "php": ">=7.2.5",
        "symfony/polyfill-php80": "^1.15",
        "psr/log": "^1|^2|^3"
>>>>>>> c8f37996
    },
    "require-dev": {
        "symfony/event-dispatcher-contracts": "^2.0|^3.0",
        "symfony/http-client-contracts": "^2.0|^3.0",
        "symfony/messenger": "^5.4|^6.0"
    },
    "conflict": {
        "symfony/event-dispatcher": "<5.4",
        "symfony/http-kernel": "<5.4"
    },
    "autoload": {
        "psr-4": { "Symfony\\Component\\Notifier\\": "" },
        "exclude-from-classmap": [
            "/Tests/"
        ]
    },
    "minimum-stability": "dev"
}<|MERGE_RESOLUTION|>--- conflicted
+++ resolved
@@ -16,14 +16,8 @@
         }
     ],
     "require": {
-<<<<<<< HEAD
         "php": ">=8.0.2",
-        "psr/log": "~1.0"
-=======
-        "php": ">=7.2.5",
-        "symfony/polyfill-php80": "^1.15",
         "psr/log": "^1|^2|^3"
->>>>>>> c8f37996
     },
     "require-dev": {
         "symfony/event-dispatcher-contracts": "^2.0|^3.0",
