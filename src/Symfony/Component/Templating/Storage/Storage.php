--- conflicted
+++ resolved
@@ -30,11 +30,6 @@
 
     /**
      * Returns the object string representation.
-<<<<<<< HEAD
-=======
-     *
-     * @return string
->>>>>>> c91322d6
      */
     public function __toString(): string
     {
@@ -43,8 +38,6 @@
 
     /**
      * Returns the content of the template.
-     *
-     * @return string
      */
     abstract public function getContent(): string;
 }