{
    "name": "symfony/asset",
    "type": "library",
    "description": "Manages URL generation and versioning of web assets such as CSS stylesheets, JavaScript files and image files",
    "keywords": [],
    "homepage": "https://symfony.com",
    "license": "MIT",
    "authors": [
        {
            "name": "Fabien Potencier",
            "email": "fabien@symfony.com"
        },
        {
            "name": "Symfony Community",
            "homepage": "https://symfony.com/contributors"
        }
    ],
    "require": {
        "php": ">=7.2.5",
<<<<<<< HEAD
        "symfony/deprecation-contracts": "^2.1"
=======
        "symfony/polyfill-php80": "^1.16"
>>>>>>> 6d1f8c8c
    },
    "suggest": {
        "symfony/http-foundation": ""
    },
    "require-dev": {
        "symfony/http-client": "^4.4|^5.0",
        "symfony/http-foundation": "^5.3",
        "symfony/http-kernel": "^4.4|^5.0"
    },
    "conflict": {
        "symfony/http-foundation": "<5.3"
    },
    "autoload": {
        "psr-4": { "Symfony\\Component\\Asset\\": "" },
        "exclude-from-classmap": [
            "/Tests/"
        ]
    },
    "minimum-stability": "dev"
}<|MERGE_RESOLUTION|>--- conflicted
+++ resolved
@@ -17,11 +17,8 @@
     ],
     "require": {
         "php": ">=7.2.5",
-<<<<<<< HEAD
-        "symfony/deprecation-contracts": "^2.1"
-=======
+        "symfony/deprecation-contracts": "^2.1",
         "symfony/polyfill-php80": "^1.16"
->>>>>>> 6d1f8c8c
     },
     "suggest": {
         "symfony/http-foundation": ""
