{
    "name": "symfony/serializer",
    "type": "library",
    "description": "Symfony Serializer Component",
    "keywords": [],
    "homepage": "https://symfony.com",
    "license": "MIT",
    "authors": [
        {
            "name": "Fabien Potencier",
            "email": "fabien@symfony.com"
        },
        {
            "name": "Symfony Community",
            "homepage": "https://symfony.com/contributors"
        }
    ],
    "require": {
        "php": ">=5.3.9"
    },
<<<<<<< HEAD
    "require-dev": {
        "symfony/phpunit-bridge": "~2.7",
        "symfony/yaml": "~2.0,>=2.0.5",
        "symfony/config": "~2.2",
        "symfony/property-access": "~2.3",
        "doctrine/annotations": "~1.0",
        "doctrine/cache": "~1.0"
    },
    "suggest": {
        "doctrine/annotations": "For using the annotation mapping. You will also need doctrine/cache.",
        "doctrine/cache": "For using the default cached annotation reader and metadata cache.",
        "symfony/yaml": "For using the default YAML mapping loader.",
        "symfony/config": "For using the XML mapping loader.",
        "symfony/property-access": "For using the ObjectNormalizer."
    },
=======
>>>>>>> 4c431d6c
    "autoload": {
        "psr-4": { "Symfony\\Component\\Serializer\\": "" }
    },
    "minimum-stability": "dev",
    "extra": {
        "branch-alias": {
            "dev-master": "2.7-dev"
        }
    }
}<|MERGE_RESOLUTION|>--- conflicted
+++ resolved
@@ -18,9 +18,7 @@
     "require": {
         "php": ">=5.3.9"
     },
-<<<<<<< HEAD
     "require-dev": {
-        "symfony/phpunit-bridge": "~2.7",
         "symfony/yaml": "~2.0,>=2.0.5",
         "symfony/config": "~2.2",
         "symfony/property-access": "~2.3",
@@ -34,8 +32,6 @@
         "symfony/config": "For using the XML mapping loader.",
         "symfony/property-access": "For using the ObjectNormalizer."
     },
-=======
->>>>>>> 4c431d6c
     "autoload": {
         "psr-4": { "Symfony\\Component\\Serializer\\": "" }
     },
