{
    "name": "symfony/serializer",
    "type": "library",
    "description": "Handles serializing and deserializing data structures, including object graphs, into array structures or other formats like XML and JSON.",
    "keywords": [],
    "homepage": "https://symfony.com",
    "license": "MIT",
    "authors": [
        {
            "name": "Fabien Potencier",
            "email": "fabien@symfony.com"
        },
        {
            "name": "Symfony Community",
            "homepage": "https://symfony.com/contributors"
        }
    ],
    "require": {
        "php": ">=7.2.5",
        "symfony/deprecation-contracts": "^2.1|^3",
        "symfony/polyfill-ctype": "~1.8",
        "symfony/polyfill-php80": "^1.16"
    },
    "require-dev": {
        "doctrine/annotations": "^1.12",
        "phpdocumentor/reflection-docblock": "^3.2|^4.0|^5.0",
<<<<<<< HEAD
        "symfony/cache": "^4.4|^5.0|^6.0",
        "symfony/config": "^4.4|^5.0|^6.0",
        "symfony/dependency-injection": "^4.4|^5.0|^6.0",
        "symfony/error-handler": "^4.4|^5.0|^6.0",
        "symfony/filesystem": "^4.4|^5.0|^6.0",
        "symfony/form": "^4.4|^5.0|^6.0",
        "symfony/http-foundation": "^4.4|^5.0|^6.0",
        "symfony/http-kernel": "^4.4|^5.0|^6.0",
        "symfony/mime": "^4.4|^5.0|^6.0",
        "symfony/property-access": "^5.4|^6.0",
        "symfony/property-info": "^5.3|^6.0",
        "symfony/uid": "^5.3|^6.0",
        "symfony/validator": "^4.4|^5.0|^6.0",
        "symfony/var-dumper": "^4.4|^5.0|^6.0",
        "symfony/var-exporter": "^4.4|^5.0|^6.0",
        "symfony/yaml": "^4.4|^5.0|^6.0"
=======
        "symfony/cache": "^4.4|^5.0",
        "symfony/config": "^4.4|^5.0",
        "symfony/dependency-injection": "^4.4|^5.0",
        "symfony/error-handler": "^4.4|^5.0",
        "symfony/filesystem": "^4.4|^5.0",
        "symfony/form": "^4.4|^5.0",
        "symfony/http-foundation": "^4.4|^5.0",
        "symfony/http-kernel": "^4.4|^5.0",
        "symfony/mime": "^4.4|^5.0",
        "symfony/property-access": "^5.3.13",
        "symfony/property-info": "^5.3.13",
        "symfony/uid": "^5.3",
        "symfony/validator": "^4.4|^5.0",
        "symfony/var-dumper": "^4.4|^5.0",
        "symfony/var-exporter": "^4.4|^5.0",
        "symfony/yaml": "^4.4|^5.0"
>>>>>>> 5c050abd
    },
    "conflict": {
        "doctrine/annotations": "<1.12",
        "phpdocumentor/reflection-docblock": "<3.2.2",
        "phpdocumentor/type-resolver": "<1.4.0",
        "symfony/dependency-injection": "<4.4",
<<<<<<< HEAD
        "symfony/property-access": "<5.4",
        "symfony/property-info": "<5.3",
=======
        "symfony/property-access": "<5.3.13",
        "symfony/property-info": "<5.3.13",
>>>>>>> 5c050abd
        "symfony/uid": "<5.3",
        "symfony/yaml": "<4.4"
    },
    "suggest": {
        "psr/cache-implementation": "For using the metadata cache.",
        "symfony/property-info": "To deserialize relations.",
        "symfony/yaml": "For using the default YAML mapping loader.",
        "symfony/config": "For using the XML mapping loader.",
        "symfony/property-access": "For using the ObjectNormalizer.",
        "symfony/mime": "For using a MIME type guesser within the DataUriNormalizer.",
        "symfony/var-exporter": "For using the metadata compiler."
    },
    "autoload": {
        "psr-4": { "Symfony\\Component\\Serializer\\": "" },
        "exclude-from-classmap": [
            "/Tests/"
        ]
    },
    "minimum-stability": "dev"
}<|MERGE_RESOLUTION|>--- conflicted
+++ resolved
@@ -24,7 +24,6 @@
     "require-dev": {
         "doctrine/annotations": "^1.12",
         "phpdocumentor/reflection-docblock": "^3.2|^4.0|^5.0",
-<<<<<<< HEAD
         "symfony/cache": "^4.4|^5.0|^6.0",
         "symfony/config": "^4.4|^5.0|^6.0",
         "symfony/dependency-injection": "^4.4|^5.0|^6.0",
@@ -35,43 +34,20 @@
         "symfony/http-kernel": "^4.4|^5.0|^6.0",
         "symfony/mime": "^4.4|^5.0|^6.0",
         "symfony/property-access": "^5.4|^6.0",
-        "symfony/property-info": "^5.3|^6.0",
+        "symfony/property-info": "^5.3.13|^6.0",
         "symfony/uid": "^5.3|^6.0",
         "symfony/validator": "^4.4|^5.0|^6.0",
         "symfony/var-dumper": "^4.4|^5.0|^6.0",
         "symfony/var-exporter": "^4.4|^5.0|^6.0",
         "symfony/yaml": "^4.4|^5.0|^6.0"
-=======
-        "symfony/cache": "^4.4|^5.0",
-        "symfony/config": "^4.4|^5.0",
-        "symfony/dependency-injection": "^4.4|^5.0",
-        "symfony/error-handler": "^4.4|^5.0",
-        "symfony/filesystem": "^4.4|^5.0",
-        "symfony/form": "^4.4|^5.0",
-        "symfony/http-foundation": "^4.4|^5.0",
-        "symfony/http-kernel": "^4.4|^5.0",
-        "symfony/mime": "^4.4|^5.0",
-        "symfony/property-access": "^5.3.13",
-        "symfony/property-info": "^5.3.13",
-        "symfony/uid": "^5.3",
-        "symfony/validator": "^4.4|^5.0",
-        "symfony/var-dumper": "^4.4|^5.0",
-        "symfony/var-exporter": "^4.4|^5.0",
-        "symfony/yaml": "^4.4|^5.0"
->>>>>>> 5c050abd
     },
     "conflict": {
         "doctrine/annotations": "<1.12",
         "phpdocumentor/reflection-docblock": "<3.2.2",
         "phpdocumentor/type-resolver": "<1.4.0",
         "symfony/dependency-injection": "<4.4",
-<<<<<<< HEAD
         "symfony/property-access": "<5.4",
-        "symfony/property-info": "<5.3",
-=======
-        "symfony/property-access": "<5.3.13",
         "symfony/property-info": "<5.3.13",
->>>>>>> 5c050abd
         "symfony/uid": "<5.3",
         "symfony/yaml": "<4.4"
     },
