--- conflicted
+++ resolved
@@ -33,13 +33,8 @@
         "symfony/http-foundation": "^4.4|^5.0",
         "symfony/http-kernel": "^4.4|^5.0",
         "symfony/mime": "^4.4|^5.0",
-<<<<<<< HEAD
-        "symfony/property-access": "^4.4|^5.0",
+        "symfony/property-access": "^4.4.9|^5.0.9",
         "symfony/property-info": "^5.3",
-=======
-        "symfony/property-access": "^4.4.9|^5.0.9",
-        "symfony/property-info": "^4.4|^5.0",
->>>>>>> 106c693c
         "symfony/uid": "^5.1",
         "symfony/validator": "^4.4|^5.0",
         "symfony/var-exporter": "^4.4|^5.0",
