<?php

/*
 * This file is part of the Symfony package.
 *
 * (c) Fabien Potencier <fabien@symfony.com>
 *
 * For the full copyright and license information, please view the LICENSE
 * file that was distributed with this source code.
 */

namespace Symfony\Component\Serializer\Tests\Normalizer;

use Doctrine\Common\Annotations\AnnotationReader;
use Symfony\Component\Serializer\NameConverter\CamelCaseToSnakeCaseNameConverter;
use Symfony\Component\Serializer\Normalizer\GetSetMethodNormalizer;
use Symfony\Component\Serializer\Serializer;
use Symfony\Component\Serializer\SerializerInterface;
use Symfony\Component\Serializer\Normalizer\NormalizerInterface;
use Symfony\Component\Serializer\Tests\Fixtures\CircularReferenceDummy;
use Symfony\Component\Serializer\Tests\Fixtures\SiblingHolder;
use Symfony\Component\Serializer\Mapping\Loader\AnnotationLoader;
use Symfony\Component\Serializer\Mapping\Factory\ClassMetadataFactory;
use Symfony\Component\Serializer\Tests\Fixtures\GroupDummy;

class GetSetMethodNormalizerTest extends \PHPUnit_Framework_TestCase
{
    /**
     * @var GetSetMethodNormalizer
     */
    private $normalizer;
    /**
     * @var SerializerInterface
     */
    private $serializer;

    protected function setUp()
    {
        $this->serializer = $this->getMock(__NAMESPACE__.'\SerializerNormalizer');
        $this->normalizer = new GetSetMethodNormalizer();
        $this->normalizer->setSerializer($this->serializer);
    }

    public function testInterface()
    {
        $this->assertInstanceOf('Symfony\Component\Serializer\Normalizer\NormalizerInterface', $this->normalizer);
        $this->assertInstanceOf('Symfony\Component\Serializer\Normalizer\DenormalizerInterface', $this->normalizer);
    }

    public function testNormalize()
    {
        $obj = new GetSetDummy();
        $object = new \stdClass();
        $obj->setFoo('foo');
        $obj->setBar('bar');
        $obj->setBaz(true);
        $obj->setCamelCase('camelcase');
        $obj->setObject($object);

        $this->serializer
            ->expects($this->once())
            ->method('normalize')
            ->with($object, 'any')
            ->will($this->returnValue('string_object'))
        ;

        $this->assertEquals(
            array(
                'foo' => 'foo',
                'bar' => 'bar',
                'baz' => true,
                'fooBar' => 'foobar',
                'camelCase' => 'camelcase',
                'object' => 'string_object',
            ),
            $this->normalizer->normalize($obj, 'any')
        );
    }

    public function testDenormalize()
    {
        $obj = $this->normalizer->denormalize(
            array('foo' => 'foo', 'bar' => 'bar', 'baz' => true, 'fooBar' => 'foobar'),
            __NAMESPACE__.'\GetSetDummy',
            'any'
        );
        $this->assertEquals('foo', $obj->getFoo());
        $this->assertEquals('bar', $obj->getBar());
        $this->assertTrue($obj->isBaz());
    }

    public function testDenormalizeWithObject()
    {
        $data = new \stdClass();
        $data->foo = 'foo';
        $data->bar = 'bar';
        $data->fooBar = 'foobar';
        $obj = $this->normalizer->denormalize($data, __NAMESPACE__.'\GetSetDummy', 'any');
        $this->assertEquals('foo', $obj->getFoo());
        $this->assertEquals('bar', $obj->getBar());
    }

<<<<<<< HEAD
=======
    /**
     * @group legacy
     */
    public function testLegacyDenormalizeOnCamelCaseFormat()
    {
        $this->iniSet('error_reporting', -1 & ~E_USER_DEPRECATED);

        $this->normalizer->setCamelizedAttributes(array('camel_case'));
        $obj = $this->normalizer->denormalize(
            array('camel_case' => 'camelCase'),
            __NAMESPACE__.'\GetSetDummy'
        );

        $this->assertEquals('camelCase', $obj->getCamelCase());
    }

    public function testNameConverterSupport()
    {
        $this->normalizer = new GetSetMethodNormalizer(null, new CamelCaseToSnakeCaseNameConverter());
        $obj = $this->normalizer->denormalize(
            array('camel_case' => 'camelCase'),
            __NAMESPACE__.'\GetSetDummy'
        );
        $this->assertEquals('camelCase', $obj->getCamelCase());
    }

>>>>>>> bb8b0769
    public function testDenormalizeNull()
    {
        $this->assertEquals(new GetSetDummy(), $this->normalizer->denormalize(null, __NAMESPACE__.'\GetSetDummy'));
    }

    public function testConstructorDenormalize()
    {
        $obj = $this->normalizer->denormalize(
            array('foo' => 'foo', 'bar' => 'bar', 'baz' => true, 'fooBar' => 'foobar'),
            __NAMESPACE__.'\GetConstructorDummy', 'any');
        $this->assertEquals('foo', $obj->getFoo());
        $this->assertEquals('bar', $obj->getBar());
        $this->assertTrue($obj->isBaz());
    }

    public function testConstructorDenormalizeWithMissingOptionalArgument()
    {
        $obj = $this->normalizer->denormalize(
            array('foo' => 'test', 'baz' => array(1, 2, 3)),
            __NAMESPACE__.'\GetConstructorOptionalArgsDummy', 'any');
        $this->assertEquals('test', $obj->getFoo());
        $this->assertEquals(array(), $obj->getBar());
        $this->assertEquals(array(1, 2, 3), $obj->getBaz());
    }

    public function testConstructorWithObjectDenormalize()
    {
        $data = new \stdClass();
        $data->foo = 'foo';
        $data->bar = 'bar';
        $data->baz = true;
        $data->fooBar = 'foobar';
        $obj = $this->normalizer->denormalize($data, __NAMESPACE__.'\GetConstructorDummy', 'any');
        $this->assertEquals('foo', $obj->getFoo());
        $this->assertEquals('bar', $obj->getBar());
    }

    public function testGroupsNormalize()
    {
        $classMetadataFactory = new ClassMetadataFactory(new AnnotationLoader(new AnnotationReader()));
        $this->normalizer = new GetSetMethodNormalizer($classMetadataFactory);
        $this->normalizer->setSerializer($this->serializer);

        $obj = new GroupDummy();
        $obj->setFoo('foo');
        $obj->setBar('bar');
        $obj->setFooBar('fooBar');
        $obj->setSymfony('symfony');
        $obj->setKevin('kevin');
        $obj->setCoopTilleuls('coopTilleuls');

        $this->assertEquals(array(
            'bar' => 'bar',
        ), $this->normalizer->normalize($obj, null, array('groups' => array('c'))));

        $this->assertEquals(array(
            'symfony' => 'symfony',
            'foo' => 'foo',
            'fooBar' => 'fooBar',
            'bar' => 'bar',
            'kevin' => 'kevin',
            'coopTilleuls' => 'coopTilleuls',
        ), $this->normalizer->normalize($obj, null, array('groups' => array('a', 'c'))));
    }

    public function testGroupsDenormalize()
    {
        $classMetadataFactory = new ClassMetadataFactory(new AnnotationLoader(new AnnotationReader()));
        $this->normalizer = new GetSetMethodNormalizer($classMetadataFactory);
        $this->normalizer->setSerializer($this->serializer);

        $obj = new GroupDummy();
        $obj->setFoo('foo');

        $toNormalize = array('foo' => 'foo', 'bar' => 'bar');

        $normalized = $this->normalizer->denormalize(
            $toNormalize,
            'Symfony\Component\Serializer\Tests\Fixtures\GroupDummy',
            null,
            array('groups' => array('a'))
        );
        $this->assertEquals($obj, $normalized);

        $obj->setBar('bar');

        $normalized = $this->normalizer->denormalize(
            $toNormalize,
            'Symfony\Component\Serializer\Tests\Fixtures\GroupDummy',
            null,
            array('groups' => array('a', 'b'))
        );
        $this->assertEquals($obj, $normalized);
    }

    public function testGroupsNormalizeWithNameConverter()
    {
        $classMetadataFactory = new ClassMetadataFactory(new AnnotationLoader(new AnnotationReader()));
        $this->normalizer = new GetSetMethodNormalizer($classMetadataFactory, new CamelCaseToSnakeCaseNameConverter());
        $this->normalizer->setSerializer($this->serializer);

        $obj = new GroupDummy();
        $obj->setFooBar('@dunglas');
        $obj->setSymfony('@coopTilleuls');
        $obj->setCoopTilleuls('les-tilleuls.coop');

        $this->assertEquals(
            array(
                'bar' => null,
                'foo_bar' => '@dunglas',
                'symfony' => '@coopTilleuls',
            ),
            $this->normalizer->normalize($obj, null, array('groups' => array('name_converter')))
        );
    }

    public function testGroupsDenormalizeWithNameConverter()
    {
        $classMetadataFactory = new ClassMetadataFactory(new AnnotationLoader(new AnnotationReader()));
        $this->normalizer = new GetSetMethodNormalizer($classMetadataFactory, new CamelCaseToSnakeCaseNameConverter());
        $this->normalizer->setSerializer($this->serializer);

        $obj = new GroupDummy();
        $obj->setFooBar('@dunglas');
        $obj->setSymfony('@coopTilleuls');

        $this->assertEquals(
            $obj,
            $this->normalizer->denormalize(array(
                'bar' => null,
                'foo_bar' => '@dunglas',
                'symfony' => '@coopTilleuls',
                'coop_tilleuls' => 'les-tilleuls.coop',
            ), 'Symfony\Component\Serializer\Tests\Fixtures\GroupDummy', null, array('groups' => array('name_converter')))
        );
    }

    /**
     * @dataProvider provideCallbacks
     */
    public function testCallbacks($callbacks, $value, $result, $message)
    {
        $this->normalizer->setCallbacks($callbacks);

        $obj = new GetConstructorDummy('', $value, true);

        $this->assertEquals(
            $result,
            $this->normalizer->normalize($obj, 'any'),
            $message
        );
    }

    /**
     * @expectedException \InvalidArgumentException
     */
    public function testUncallableCallbacks()
    {
        $this->normalizer->setCallbacks(array('bar' => null));

        $obj = new GetConstructorDummy('baz', 'quux', true);

        $this->normalizer->normalize($obj, 'any');
    }

    public function testIgnoredAttributes()
    {
        $this->normalizer->setIgnoredAttributes(array('foo', 'bar', 'baz', 'camelCase', 'object'));

        $obj = new GetSetDummy();
        $obj->setFoo('foo');
        $obj->setBar('bar');
        $obj->setBaz(true);

        $this->assertEquals(
            array('fooBar' => 'foobar'),
            $this->normalizer->normalize($obj, 'any')
        );
    }

    public function provideCallbacks()
    {
        return array(
            array(
                array(
                    'bar' => function ($bar) {
                        return 'baz';
                    },
                ),
                'baz',
                array('foo' => '', 'bar' => 'baz', 'baz' => true),
                'Change a string',
            ),
            array(
                array(
                    'bar' => function ($bar) {
                        return;
                    },
                ),
                'baz',
                array('foo' => '', 'bar' => null, 'baz' => true),
                'Null an item',
            ),
            array(
                array(
                    'bar' => function ($bar) {
                        return $bar->format('d-m-Y H:i:s');
                    },
                ),
                new \DateTime('2011-09-10 06:30:00'),
                array('foo' => '', 'bar' => '10-09-2011 06:30:00', 'baz' => true),
                'Format a date',
            ),
            array(
                array(
                    'bar' => function ($bars) {
                        $foos = '';
                        foreach ($bars as $bar) {
                            $foos .= $bar->getFoo();
                        }

                        return $foos;
                    },
                ),
                array(new GetConstructorDummy('baz', '', false), new GetConstructorDummy('quux', '', false)),
                array('foo' => '', 'bar' => 'bazquux', 'baz' => true),
                'Collect a property',
            ),
            array(
                array(
                    'bar' => function ($bars) {
                        return count($bars);
                    },
                ),
                array(new GetConstructorDummy('baz', '', false), new GetConstructorDummy('quux', '', false)),
                array('foo' => '', 'bar' => 2, 'baz' => true),
                'Count a property',
            ),
        );
    }

    /**
     * @expectedException \Symfony\Component\Serializer\Exception\LogicException
     * @expectedExceptionMessage Cannot normalize attribute "object" because injected serializer is not a normalizer
     */
    public function testUnableToNormalizeObjectAttribute()
    {
        $serializer = $this->getMock('Symfony\Component\Serializer\SerializerInterface');
        $this->normalizer->setSerializer($serializer);

        $obj = new GetSetDummy();
        $object = new \stdClass();
        $obj->setObject($object);

        $this->normalizer->normalize($obj, 'any');
    }

    /**
     * @expectedException \Symfony\Component\Serializer\Exception\CircularReferenceException
     */
    public function testUnableToNormalizeCircularReference()
    {
        $serializer = new Serializer(array($this->normalizer));
        $this->normalizer->setSerializer($serializer);
        $this->normalizer->setCircularReferenceLimit(2);

        $obj = new CircularReferenceDummy();

        $this->normalizer->normalize($obj);
    }

    public function testSiblingReference()
    {
        $serializer = new Serializer(array($this->normalizer));
        $this->normalizer->setSerializer($serializer);

        $siblingHolder = new SiblingHolder();

        $expected = array(
            'sibling0' => array('coopTilleuls' => 'Les-Tilleuls.coop'),
            'sibling1' => array('coopTilleuls' => 'Les-Tilleuls.coop'),
            'sibling2' => array('coopTilleuls' => 'Les-Tilleuls.coop'),
        );
        $this->assertEquals($expected, $this->normalizer->normalize($siblingHolder));
    }

    public function testCircularReferenceHandler()
    {
        $serializer = new Serializer(array($this->normalizer));
        $this->normalizer->setSerializer($serializer);
        $this->normalizer->setCircularReferenceHandler(function ($obj) {
            return get_class($obj);
        });

        $obj = new CircularReferenceDummy();

        $expected = array('me' => 'Symfony\Component\Serializer\Tests\Fixtures\CircularReferenceDummy');
        $this->assertEquals($expected, $this->normalizer->normalize($obj));
    }

    public function testObjectToPopulate()
    {
        $dummy = new GetSetDummy();
        $dummy->setFoo('foo');

        $obj = $this->normalizer->denormalize(
            array('bar' => 'bar'),
            __NAMESPACE__.'\GetSetDummy',
            null,
            array('object_to_populate' => $dummy)
        );

        $this->assertEquals($dummy, $obj);
        $this->assertEquals('foo', $obj->getFoo());
        $this->assertEquals('bar', $obj->getBar());
    }

    public function testDenormalizeNonExistingAttribute()
    {
        $this->assertEquals(
            new PropertyDummy(),
            $this->normalizer->denormalize(array('non_existing' => true), __NAMESPACE__.'\PropertyDummy')
        );
    }

    public function testNoTraversableSupport()
    {
        $this->assertFalse($this->normalizer->supportsNormalization(new \ArrayObject()));
    }
}

class GetSetDummy
{
    protected $foo;
    private $bar;
    private $baz;
    protected $camelCase;
    protected $object;

    public function getFoo()
    {
        return $this->foo;
    }

    public function setFoo($foo)
    {
        $this->foo = $foo;
    }

    public function getBar()
    {
        return $this->bar;
    }

    public function setBar($bar)
    {
        $this->bar = $bar;
    }

    public function isBaz()
    {
        return $this->baz;
    }

    public function setBaz($baz)
    {
        $this->baz = $baz;
    }

    public function getFooBar()
    {
        return $this->foo.$this->bar;
    }

    public function getCamelCase()
    {
        return $this->camelCase;
    }

    public function setCamelCase($camelCase)
    {
        $this->camelCase = $camelCase;
    }

    public function otherMethod()
    {
        throw new \RuntimeException('Dummy::otherMethod() should not be called');
    }

    public function setObject($object)
    {
        $this->object = $object;
    }

    public function getObject()
    {
        return $this->object;
    }
}

class GetConstructorDummy
{
    protected $foo;
    private $bar;
    private $baz;

    public function __construct($foo, $bar, $baz)
    {
        $this->foo = $foo;
        $this->bar = $bar;
        $this->baz = $baz;
    }

    public function getFoo()
    {
        return $this->foo;
    }

    public function getBar()
    {
        return $this->bar;
    }

    public function isBaz()
    {
        return $this->baz;
    }

    public function otherMethod()
    {
        throw new \RuntimeException('Dummy::otherMethod() should not be called');
    }
}

abstract class SerializerNormalizer implements SerializerInterface, NormalizerInterface
{
}

class GetConstructorOptionalArgsDummy
{
    protected $foo;
    private $bar;
    private $baz;

    public function __construct($foo, $bar = array(), $baz = array())
    {
        $this->foo = $foo;
        $this->bar = $bar;
        $this->baz = $baz;
    }

    public function getFoo()
    {
        return $this->foo;
    }

    public function getBar()
    {
        return $this->bar;
    }

    public function getBaz()
    {
        return $this->baz;
    }

    public function otherMethod()
    {
        throw new \RuntimeException('Dummy::otherMethod() should not be called');
    }
}

class GetCamelizedDummy
{
    private $kevinDunglas;
    private $fooBar;
    private $bar_foo;

    public function __construct($kevinDunglas = null)
    {
        $this->kevinDunglas = $kevinDunglas;
    }

    public function getKevinDunglas()
    {
        return $this->kevinDunglas;
    }

    public function setFooBar($fooBar)
    {
        $this->fooBar = $fooBar;
    }

    public function getFooBar()
    {
        return $this->fooBar;
    }

    public function setBar_foo($bar_foo)
    {
        $this->bar_foo = $bar_foo;
    }

    public function getBar_foo()
    {
        return $this->bar_foo;
    }
}<|MERGE_RESOLUTION|>--- conflicted
+++ resolved
@@ -100,35 +100,6 @@
         $this->assertEquals('bar', $obj->getBar());
     }
 
-<<<<<<< HEAD
-=======
-    /**
-     * @group legacy
-     */
-    public function testLegacyDenormalizeOnCamelCaseFormat()
-    {
-        $this->iniSet('error_reporting', -1 & ~E_USER_DEPRECATED);
-
-        $this->normalizer->setCamelizedAttributes(array('camel_case'));
-        $obj = $this->normalizer->denormalize(
-            array('camel_case' => 'camelCase'),
-            __NAMESPACE__.'\GetSetDummy'
-        );
-
-        $this->assertEquals('camelCase', $obj->getCamelCase());
-    }
-
-    public function testNameConverterSupport()
-    {
-        $this->normalizer = new GetSetMethodNormalizer(null, new CamelCaseToSnakeCaseNameConverter());
-        $obj = $this->normalizer->denormalize(
-            array('camel_case' => 'camelCase'),
-            __NAMESPACE__.'\GetSetDummy'
-        );
-        $this->assertEquals('camelCase', $obj->getCamelCase());
-    }
-
->>>>>>> bb8b0769
     public function testDenormalizeNull()
     {
         $this->assertEquals(new GetSetDummy(), $this->normalizer->denormalize(null, __NAMESPACE__.'\GetSetDummy'));
