--- conflicted
+++ resolved
@@ -70,23 +70,8 @@
 
     public function testCircularNormalize()
     {
-<<<<<<< HEAD
-        $this->expectException(\Symfony\Component\Serializer\Exception\CircularReferenceException::class);
+        $this->expectException(CircularReferenceException::class);
         $this->createNormalizer([JsonSerializableNormalizer::CIRCULAR_REFERENCE_LIMIT => 1]);
-=======
-        $this->doTestCircularNormalize();
-    }
-
-    public function testLegacyCircularNormalize()
-    {
-        $this->doTestCircularNormalize(true);
-    }
-
-    private function doTestCircularNormalize(bool $legacy = false)
-    {
-        $this->expectException(CircularReferenceException::class);
-        $legacy ? $this->normalizer->setCircularReferenceLimit(1) : $this->createNormalizer([JsonSerializableNormalizer::CIRCULAR_REFERENCE_LIMIT => 1]);
->>>>>>> 22b1eb40
 
         $this->serializer
             ->expects($this->once())
