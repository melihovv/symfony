<?php

/*
 * This file is part of the Symfony package.
 *
 * (c) Fabien Potencier <fabien@symfony.com>
 *
 * For the full copyright and license information, please view the LICENSE
 * file that was distributed with this source code.
 */

namespace Symfony\Component\Serializer\Tests\Normalizer;

use Doctrine\Common\Annotations\AnnotationReader;
use PHPUnit\Framework\TestCase;
use Symfony\Component\PropertyInfo\Extractor\PhpDocExtractor;
use Symfony\Component\PropertyInfo\Extractor\ReflectionExtractor;
use Symfony\Component\PropertyInfo\PropertyInfoExtractor;
use Symfony\Component\Serializer\Exception\LogicException;
use Symfony\Component\Serializer\Mapping\Factory\ClassMetadataFactory;
use Symfony\Component\Serializer\Mapping\Loader\AnnotationLoader;
use Symfony\Component\Serializer\NameConverter\CamelCaseToSnakeCaseNameConverter;
use Symfony\Component\Serializer\NameConverter\MetadataAwareNameConverter;
use Symfony\Component\Serializer\Normalizer\AbstractObjectNormalizer;
use Symfony\Component\Serializer\Normalizer\ArrayDenormalizer;
use Symfony\Component\Serializer\Normalizer\DenormalizerInterface;
use Symfony\Component\Serializer\Normalizer\NormalizerInterface;
use Symfony\Component\Serializer\Normalizer\PropertyNormalizer;
use Symfony\Component\Serializer\Serializer;
use Symfony\Component\Serializer\SerializerInterface;
use Symfony\Component\Serializer\Tests\Fixtures\Annotations\GroupDummy;
use Symfony\Component\Serializer\Tests\Fixtures\Annotations\GroupDummyChild;
use Symfony\Component\Serializer\Tests\Fixtures\Dummy;
use Symfony\Component\Serializer\Tests\Fixtures\Php74Dummy;
use Symfony\Component\Serializer\Tests\Fixtures\PropertyCircularReferenceDummy;
use Symfony\Component\Serializer\Tests\Fixtures\PropertySiblingHolder;
use Symfony\Component\Serializer\Tests\Normalizer\Features\CacheableObjectAttributesTestTrait;
use Symfony\Component\Serializer\Tests\Normalizer\Features\CallbacksTestTrait;
use Symfony\Component\Serializer\Tests\Normalizer\Features\CircularReferenceTestTrait;
use Symfony\Component\Serializer\Tests\Normalizer\Features\ConstructorArgumentsTestTrait;
use Symfony\Component\Serializer\Tests\Normalizer\Features\GroupsTestTrait;
use Symfony\Component\Serializer\Tests\Normalizer\Features\IgnoredAttributesTestTrait;
use Symfony\Component\Serializer\Tests\Normalizer\Features\MaxDepthTestTrait;
use Symfony\Component\Serializer\Tests\Normalizer\Features\ObjectToPopulateTestTrait;
use Symfony\Component\Serializer\Tests\Normalizer\Features\SkipUninitializedValuesTestTrait;
use Symfony\Component\Serializer\Tests\Normalizer\Features\TypedPropertiesObject;
use Symfony\Component\Serializer\Tests\Normalizer\Features\TypeEnforcementTestTrait;

class PropertyNormalizerTest extends TestCase
{
    use CacheableObjectAttributesTestTrait;
    use CallbacksTestTrait;
    use CircularReferenceTestTrait;
    use ConstructorArgumentsTestTrait;
    use GroupsTestTrait;
    use IgnoredAttributesTestTrait;
    use MaxDepthTestTrait;
    use ObjectToPopulateTestTrait;
    use SkipUninitializedValuesTestTrait;
    use TypeEnforcementTestTrait;

    /**
     * @var PropertyNormalizer
     */
    private $normalizer;

    /**
     * @var SerializerInterface
     */
    private $serializer;

    protected function setUp(): void
    {
        $this->createNormalizer();
    }

    private function createNormalizer(array $defaultContext = [])
    {
        $this->serializer = $this->createMock(SerializerInterface::class);
        $this->normalizer = new PropertyNormalizer(null, null, null, null, null, $defaultContext);
        $this->normalizer->setSerializer($this->serializer);
    }

    public function testNormalize()
    {
        $obj = new PropertyDummy();
        $obj->foo = 'foo';
        $obj->setBar('bar');
        $obj->setCamelCase('camelcase');
        $this->assertEquals(
            ['foo' => 'foo', 'bar' => 'bar', 'camelCase' => 'camelcase'],
            $this->normalizer->normalize($obj, 'any')
        );
    }

    /**
     * @requires PHP 7.4
     */
    public function testNormalizeObjectWithUninitializedProperties()
    {
        $obj = new Php74Dummy();
        $this->assertEquals(
            ['initializedProperty' => 'defaultValue'],
            $this->normalizer->normalize($obj, 'any')
        );
    }

    public function testNormalizeObjectWithUnsetProperties()
    {
        $obj = new PropertyDummy();
        unset($obj->foo);
        $this->assertEquals(
            ['bar' => null, 'camelCase' => null],
            $this->normalizer->normalize($obj, 'any')
        );
    }

    public function testNormalizeObjectWithLazyProperties()
    {
        $obj = new LazyPropertyDummy();
        unset($obj->foo);
        $this->assertEquals(
            ['foo' => 123, 'bar' => null, 'camelCase' => null],
            $this->normalizer->normalize($obj, 'any')
        );
    }

    public function testDenormalize()
    {
        $obj = $this->normalizer->denormalize(
            ['foo' => 'foo', 'bar' => 'bar'],
            PropertyDummy::class,
            'any'
        );
        $this->assertEquals('foo', $obj->foo);
        $this->assertEquals('bar', $obj->getBar());
    }

    public function testNormalizeWithParentClass()
    {
        $group = new GroupDummyChild();
        $group->setBaz('baz');
        $group->setFoo('foo');
        $group->setBar('bar');
        $group->setQuux('quux');
        $group->setKevin('Kevin');
        $group->setCoopTilleuls('coop');
        $this->assertEquals(
            ['foo' => 'foo', 'bar' => 'bar', 'quux' => 'quux', 'kevin' => 'Kevin', 'coopTilleuls' => 'coop', 'fooBar' => null, 'symfony' => null, 'baz' => 'baz'],
            $this->normalizer->normalize($group, 'any')
        );
    }

    public function testDenormalizeWithParentClass()
    {
        $obj = $this->normalizer->denormalize(
            ['foo' => 'foo', 'bar' => 'bar', 'kevin' => 'Kevin', 'baz' => 'baz'],
            GroupDummyChild::class,
            'any'
        );
        $this->assertEquals('foo', $obj->getFoo());
        $this->assertEquals('bar', $obj->getBar());
        $this->assertEquals('Kevin', $obj->getKevin());
        $this->assertEquals('baz', $obj->getBaz());
        $this->assertNull($obj->getSymfony());
    }

    public function testConstructorDenormalize()
    {
        $obj = $this->normalizer->denormalize(
            ['foo' => 'foo', 'bar' => 'bar'],
            PropertyConstructorDummy::class,
            'any'
        );
        $this->assertEquals('foo', $obj->getFoo());
        $this->assertEquals('bar', $obj->getBar());
    }

    public function testConstructorDenormalizeWithNullArgument()
    {
        $obj = $this->normalizer->denormalize(
            ['foo' => null, 'bar' => 'bar'],
            PropertyConstructorDummy::class, '
            any'
        );
        $this->assertNull($obj->getFoo());
        $this->assertEquals('bar', $obj->getBar());
    }

    protected function getNormalizerForCallbacks(): PropertyNormalizer
    {
        return new PropertyNormalizer();
    }

<<<<<<< HEAD
=======
    /**
     * @dataProvider provideNormalizeCallbacks
     */
    public function testLegacyCallbacks($callbacks, $value, $result)
    {
        $this->normalizer->setCallbacks($callbacks);

        $obj = new CallbacksObject($value);

        $this->assertEquals(
            $result,
            $this->normalizer->normalize($obj, 'any')
        );
    }

    /**
     * @dataProvider provideInvalidCallbacks
     */
    public function testLegacyUncallableCallbacks($callbacks)
    {
        $this->expectException(InvalidArgumentException::class);

        $this->normalizer->setCallbacks($callbacks);
    }

    protected function getNormalizerForCallbacksWithPropertyTypeExtractor(): PropertyNormalizer
    {
        return new PropertyNormalizer(null, null, $this->getCallbackPropertyTypeExtractor());
    }

>>>>>>> 7fd91272
    protected function getNormalizerForCircularReference(array $defaultContext): PropertyNormalizer
    {
        $normalizer = new PropertyNormalizer(null, null, null, null, null, $defaultContext);
        new Serializer([$normalizer]);

        return $normalizer;
    }

    protected function getSelfReferencingModel()
    {
        return new PropertyCircularReferenceDummy();
    }

    public function testSiblingReference()
    {
        $serializer = new Serializer([$this->normalizer]);
        $this->normalizer->setSerializer($serializer);

        $siblingHolder = new PropertySiblingHolder();

        $expected = [
            'sibling0' => ['coopTilleuls' => 'Les-Tilleuls.coop'],
            'sibling1' => ['coopTilleuls' => 'Les-Tilleuls.coop'],
            'sibling2' => ['coopTilleuls' => 'Les-Tilleuls.coop'],
        ];
        $this->assertEquals($expected, $this->normalizer->normalize($siblingHolder));
    }

    protected function getDenormalizerForConstructArguments(): PropertyNormalizer
    {
        $classMetadataFactory = new ClassMetadataFactory(new AnnotationLoader(new AnnotationReader()));
        $denormalizer = new PropertyNormalizer($classMetadataFactory, new MetadataAwareNameConverter($classMetadataFactory));
        $serializer = new Serializer([$denormalizer]);
        $denormalizer->setSerializer($serializer);

        return $denormalizer;
    }

    protected function getNormalizerForGroups(): PropertyNormalizer
    {
        $classMetadataFactory = new ClassMetadataFactory(new AnnotationLoader(new AnnotationReader()));

        return new PropertyNormalizer($classMetadataFactory);
    }

    protected function getDenormalizerForGroups(): PropertyNormalizer
    {
        $classMetadataFactory = new ClassMetadataFactory(new AnnotationLoader(new AnnotationReader()));

        return new PropertyNormalizer($classMetadataFactory);
    }

    public function testGroupsNormalizeWithNameConverter()
    {
        $classMetadataFactory = new ClassMetadataFactory(new AnnotationLoader(new AnnotationReader()));
        $this->normalizer = new PropertyNormalizer($classMetadataFactory, new CamelCaseToSnakeCaseNameConverter());
        $this->normalizer->setSerializer($this->serializer);

        $obj = new GroupDummy();
        $obj->setFooBar('@dunglas');
        $obj->setSymfony('@coopTilleuls');
        $obj->setCoopTilleuls('les-tilleuls.coop');

        $this->assertEquals(
            [
                'bar' => null,
                'foo_bar' => '@dunglas',
                'symfony' => '@coopTilleuls',
            ],
            $this->normalizer->normalize($obj, null, [PropertyNormalizer::GROUPS => ['name_converter']])
        );
    }

    public function testGroupsDenormalizeWithNameConverter()
    {
        $classMetadataFactory = new ClassMetadataFactory(new AnnotationLoader(new AnnotationReader()));
        $this->normalizer = new PropertyNormalizer($classMetadataFactory, new CamelCaseToSnakeCaseNameConverter());
        $this->normalizer->setSerializer($this->serializer);

        $obj = new GroupDummy();
        $obj->setFooBar('@dunglas');
        $obj->setSymfony('@coopTilleuls');

        $this->assertEquals(
            $obj,
            $this->normalizer->denormalize([
                'bar' => null,
                'foo_bar' => '@dunglas',
                'symfony' => '@coopTilleuls',
                'coop_tilleuls' => 'les-tilleuls.coop',
            ], 'Symfony\Component\Serializer\Tests\Fixtures\Annotations\GroupDummy', null, [PropertyNormalizer::GROUPS => ['name_converter']])
        );
    }

    protected function getDenormalizerForIgnoredAttributes(): PropertyNormalizer
    {
        $normalizer = new PropertyNormalizer();
        // instantiate a serializer with the normalizer to handle normalizing recursive structures
        new Serializer([$normalizer]);

        return $normalizer;
    }

    protected function getNormalizerForIgnoredAttributes(): PropertyNormalizer
    {
        $normalizer = new PropertyNormalizer();
        // instantiate a serializer with the normalizer to handle normalizing recursive structures
        new Serializer([$normalizer]);

        return $normalizer;
    }

    public function testIgnoredAttributesContextDenormalizeInherit()
    {
        $this->markTestSkipped('This has not been tested previously - did not manage to make the test work');
    }

    protected function getNormalizerForMaxDepth(): PropertyNormalizer
    {
        $classMetadataFactory = new ClassMetadataFactory(new AnnotationLoader(new AnnotationReader()));
        $normalizer = new PropertyNormalizer($classMetadataFactory);
        $serializer = new Serializer([$normalizer]);
        $normalizer->setSerializer($serializer);

        return $normalizer;
    }

    protected function getDenormalizerForObjectToPopulate(): PropertyNormalizer
    {
        $classMetadataFactory = new ClassMetadataFactory(new AnnotationLoader(new AnnotationReader()));
        $normalizer = new PropertyNormalizer($classMetadataFactory, null, new PhpDocExtractor());
        new Serializer([$normalizer]);

        return $normalizer;
    }

    protected function getDenormalizerForTypeEnforcement(): DenormalizerInterface
    {
        $extractor = new PropertyInfoExtractor([], [new PhpDocExtractor(), new ReflectionExtractor()]);
        $normalizer = new PropertyNormalizer(null, null, $extractor);
        $serializer = new Serializer([new ArrayDenormalizer(), $normalizer]);
        $normalizer->setSerializer($serializer);

        return $normalizer;
    }

    public function testDenormalizeNonExistingAttribute()
    {
        $this->assertEquals(
            new PropertyDummy(),
            $this->normalizer->denormalize(['non_existing' => true], PropertyDummy::class)
        );
    }

    public function testDenormalizeShouldIgnoreStaticProperty()
    {
        $obj = $this->normalizer->denormalize(['outOfScope' => true], PropertyDummy::class);

        $this->assertEquals(new PropertyDummy(), $obj);
        $this->assertEquals('out_of_scope', PropertyDummy::$outOfScope);
    }

    public function testUnableToNormalizeObjectAttribute()
    {
        $this->expectException(LogicException::class);
        $this->expectExceptionMessage('Cannot normalize attribute "bar" because the injected serializer is not a normalizer');
        $serializer = $this->createMock(SerializerInterface::class);
        $this->normalizer->setSerializer($serializer);

        $obj = new PropertyDummy();
        $object = new \stdClass();
        $obj->setBar($object);

        $this->normalizer->normalize($obj, 'any');
    }

    public function testNoTraversableSupport()
    {
        $this->assertFalse($this->normalizer->supportsNormalization(new \ArrayObject()));
    }

    public function testNoStaticPropertySupport()
    {
        $this->assertFalse($this->normalizer->supportsNormalization(new StaticPropertyDummy()));
    }

    public function testInheritedPropertiesSupport()
    {
        $this->assertTrue($this->normalizer->supportsNormalization(new PropertyChildDummy()));
    }

    public function testMultiDimensionObject()
    {
        $normalizer = $this->getDenormalizerForTypeEnforcement();
        $root = $normalizer->denormalize([
                'children' => [[
                    ['foo' => 'one', 'bar' => 'two'],
                    ['foo' => 'three', 'bar' => 'four'],
                ]],
                'grandChildren' => [[[
                    ['foo' => 'five', 'bar' => 'six'],
                    ['foo' => 'seven', 'bar' => 'eight'],
                ]]],
                'intMatrix' => [
                    [0, 1, 2],
                    [3, 4, 5],
                ],
            ],
            RootDummy::class,
            'any'
        );
        $this->assertEquals(\get_class($root), RootDummy::class);

        // children (two dimension array)
        $this->assertCount(1, $root->children);
        $this->assertCount(2, $root->children[0]);
        $firstChild = $root->children[0][0];
        $this->assertInstanceOf(Dummy::class, $firstChild);
        $this->assertSame('one', $firstChild->foo);
        $this->assertSame('two', $firstChild->bar);

        // grand children (three dimension array)
        $this->assertCount(1, $root->grandChildren);
        $this->assertCount(1, $root->grandChildren[0]);
        $this->assertCount(2, $root->grandChildren[0][0]);
        $firstGrandChild = $root->grandChildren[0][0][0];
        $this->assertInstanceOf(Dummy::class, $firstGrandChild);
        $this->assertSame('five', $firstGrandChild->foo);
        $this->assertSame('six', $firstGrandChild->bar);

        // int matrix
        $this->assertSame([
            [0, 1, 2],
            [3, 4, 5],
        ], $root->intMatrix);
    }

    protected function getObjectCollectionWithExpectedArray(): array
    {
        $typedPropsObject = new TypedPropertiesObject();
        $typedPropsObject->unInitialized = 'value2';

        return [[
            new TypedPropertiesObject(),
            $typedPropsObject,
        ], [
            ['initialized' => 'value', 'initialized2' => 'value'],
            ['unInitialized' => 'value2', 'initialized' => 'value', 'initialized2' => 'value'],
        ]];
    }

    protected function getNormalizerForCacheableObjectAttributesTest(): AbstractObjectNormalizer
    {
        return new PropertyNormalizer();
    }

    protected function getNormalizerForSkipUninitializedValues(): NormalizerInterface
    {
        return new PropertyNormalizer(new ClassMetadataFactory(new AnnotationLoader(new AnnotationReader())));
    }
}

class PropertyDummy
{
    public static $outOfScope = 'out_of_scope';
    public $foo;
    private $bar;
    protected $camelCase;

    public function getBar()
    {
        return $this->bar;
    }

    public function setBar($bar)
    {
        $this->bar = $bar;
    }

    public function getCamelCase()
    {
        return $this->camelCase;
    }

    public function setCamelCase($camelCase)
    {
        $this->camelCase = $camelCase;
    }
}

class LazyPropertyDummy extends PropertyDummy
{
    public function __get($name)
    {
        if ('foo' === $name) {
            return $this->foo = 123;
        }
    }
}

class PropertyConstructorDummy
{
    protected $foo;
    private $bar;

    public function __construct($foo, $bar)
    {
        $this->foo = $foo;
        $this->bar = $bar;
    }

    public function getFoo()
    {
        return $this->foo;
    }

    public function getBar()
    {
        return $this->bar;
    }
}

class StaticPropertyDummy
{
    private static $property = 'value';
}

class PropertyParentDummy
{
    private $foo = 'bar';
}

class PropertyChildDummy extends PropertyParentDummy
{
}

class RootDummy
{
    public $children;
    public $grandChildren;
    public $intMatrix;

    /**
     * @return Dummy[][]
     */
    public function getChildren(): array
    {
        return $this->children;
    }

    /**
     * @return Dummy[][][]
     */
    public function getGrandChildren(): array
    {
        return $this->grandChildren;
    }

    public function getIntMatrix(): array
    {
        return $this->intMatrix;
    }
}<|MERGE_RESOLUTION|>--- conflicted
+++ resolved
@@ -192,39 +192,11 @@
         return new PropertyNormalizer();
     }
 
-<<<<<<< HEAD
-=======
-    /**
-     * @dataProvider provideNormalizeCallbacks
-     */
-    public function testLegacyCallbacks($callbacks, $value, $result)
-    {
-        $this->normalizer->setCallbacks($callbacks);
-
-        $obj = new CallbacksObject($value);
-
-        $this->assertEquals(
-            $result,
-            $this->normalizer->normalize($obj, 'any')
-        );
-    }
-
-    /**
-     * @dataProvider provideInvalidCallbacks
-     */
-    public function testLegacyUncallableCallbacks($callbacks)
-    {
-        $this->expectException(InvalidArgumentException::class);
-
-        $this->normalizer->setCallbacks($callbacks);
-    }
-
     protected function getNormalizerForCallbacksWithPropertyTypeExtractor(): PropertyNormalizer
     {
         return new PropertyNormalizer(null, null, $this->getCallbackPropertyTypeExtractor());
     }
 
->>>>>>> 7fd91272
     protected function getNormalizerForCircularReference(array $defaultContext): PropertyNormalizer
     {
         $normalizer = new PropertyNormalizer(null, null, null, null, null, $defaultContext);
