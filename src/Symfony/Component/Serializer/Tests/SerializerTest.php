<?php

/*
 * This file is part of the Symfony package.
 *
 * (c) Fabien Potencier <fabien@symfony.com>
 *
 * For the full copyright and license information, please view the LICENSE
 * file that was distributed with this source code.
 */

namespace Symfony\Component\Serializer\Tests;

use Doctrine\Common\Annotations\AnnotationReader;
use PHPUnit\Framework\TestCase;
use Symfony\Component\PropertyAccess\PropertyAccessor;
use Symfony\Component\PropertyInfo\Extractor\PhpDocExtractor;
use Symfony\Component\PropertyInfo\Extractor\ReflectionExtractor;
use Symfony\Component\PropertyInfo\PropertyInfoExtractor;
use Symfony\Component\Serializer\Encoder\DecoderInterface;
use Symfony\Component\Serializer\Encoder\EncoderInterface;
use Symfony\Component\Serializer\Encoder\JsonEncoder;
use Symfony\Component\Serializer\Exception\ExtraAttributesException;
use Symfony\Component\Serializer\Exception\InvalidArgumentException;
use Symfony\Component\Serializer\Exception\LogicException;
use Symfony\Component\Serializer\Exception\NotNormalizableValueException;
use Symfony\Component\Serializer\Exception\PartialDenormalizationException;
use Symfony\Component\Serializer\Exception\UnexpectedValueException;
use Symfony\Component\Serializer\Mapping\ClassDiscriminatorFromClassMetadata;
use Symfony\Component\Serializer\Mapping\ClassDiscriminatorMapping;
use Symfony\Component\Serializer\Mapping\ClassMetadata;
use Symfony\Component\Serializer\Mapping\ClassMetadataInterface;
use Symfony\Component\Serializer\Mapping\Factory\ClassMetadataFactory;
use Symfony\Component\Serializer\Mapping\Factory\ClassMetadataFactoryInterface;
use Symfony\Component\Serializer\Mapping\Loader\AnnotationLoader;
use Symfony\Component\Serializer\Normalizer\AbstractNormalizer;
use Symfony\Component\Serializer\Normalizer\AbstractObjectNormalizer;
use Symfony\Component\Serializer\Normalizer\ArrayDenormalizer;
use Symfony\Component\Serializer\Normalizer\BackedEnumNormalizer;
use Symfony\Component\Serializer\Normalizer\CustomNormalizer;
use Symfony\Component\Serializer\Normalizer\DataUriNormalizer;
use Symfony\Component\Serializer\Normalizer\DateTimeNormalizer;
use Symfony\Component\Serializer\Normalizer\DateTimeZoneNormalizer;
use Symfony\Component\Serializer\Normalizer\DenormalizerAwareInterface;
use Symfony\Component\Serializer\Normalizer\DenormalizerInterface;
use Symfony\Component\Serializer\Normalizer\GetSetMethodNormalizer;
use Symfony\Component\Serializer\Normalizer\NormalizerAwareInterface;
use Symfony\Component\Serializer\Normalizer\NormalizerInterface;
use Symfony\Component\Serializer\Normalizer\ObjectNormalizer;
use Symfony\Component\Serializer\Normalizer\PropertyNormalizer;
use Symfony\Component\Serializer\Normalizer\UidNormalizer;
use Symfony\Component\Serializer\Normalizer\UnwrappingDenormalizer;
use Symfony\Component\Serializer\Serializer;
use Symfony\Component\Serializer\SerializerInterface;
use Symfony\Component\Serializer\Tests\Fixtures\Annotations\AbstractDummy;
use Symfony\Component\Serializer\Tests\Fixtures\Annotations\AbstractDummyFirstChild;
use Symfony\Component\Serializer\Tests\Fixtures\Annotations\AbstractDummySecondChild;
use Symfony\Component\Serializer\Tests\Fixtures\DummyFirstChildQuux;
use Symfony\Component\Serializer\Tests\Fixtures\DummyMessageInterface;
use Symfony\Component\Serializer\Tests\Fixtures\DummyMessageNumberOne;
use Symfony\Component\Serializer\Tests\Fixtures\DummyMessageNumberTwo;
use Symfony\Component\Serializer\Tests\Fixtures\DummyObjectWithEnumConstructor;
use Symfony\Component\Serializer\Tests\Fixtures\DummyObjectWithEnumProperty;
use Symfony\Component\Serializer\Tests\Fixtures\FalseBuiltInDummy;
use Symfony\Component\Serializer\Tests\Fixtures\NormalizableTraversableDummy;
use Symfony\Component\Serializer\Tests\Fixtures\Php74Full;
use Symfony\Component\Serializer\Tests\Fixtures\Php80WithPromotedTypedConstructor;
use Symfony\Component\Serializer\Tests\Fixtures\TraversableDummy;
use Symfony\Component\Serializer\Tests\Fixtures\TrueBuiltInDummy;
use Symfony\Component\Serializer\Tests\Normalizer\TestDenormalizer;
use Symfony\Component\Serializer\Tests\Normalizer\TestNormalizer;

class SerializerTest extends TestCase
{
    public function testInterface()
    {
        $serializer = new Serializer();

        $this->assertInstanceOf(SerializerInterface::class, $serializer);
        $this->assertInstanceOf(NormalizerInterface::class, $serializer);
        $this->assertInstanceOf(DenormalizerInterface::class, $serializer);
        $this->assertInstanceOf(EncoderInterface::class, $serializer);
        $this->assertInstanceOf(DecoderInterface::class, $serializer);
    }

    public function testItThrowsExceptionOnInvalidNormalizer()
    {
        $this->expectException(InvalidArgumentException::class);
        $this->expectExceptionMessage('The class "stdClass" neither implements "Symfony\\Component\\Serializer\\Normalizer\\NormalizerInterface" nor "Symfony\\Component\\Serializer\\Normalizer\\DenormalizerInterface".');

        new Serializer([new \stdClass()]);
    }

    public function testItThrowsExceptionOnInvalidEncoder()
    {
        $this->expectException(InvalidArgumentException::class);
        $this->expectExceptionMessage('The class "stdClass" neither implements "Symfony\\Component\\Serializer\\Encoder\\EncoderInterface" nor "Symfony\\Component\\Serializer\\Encoder\\DecoderInterface"');

        new Serializer([], [new \stdClass()]);
    }

    public function testNormalizeNoMatch()
    {
        $this->expectException(UnexpectedValueException::class);
        $serializer = new Serializer([$this->createMock(CustomNormalizer::class)]);
        $serializer->normalize(new \stdClass(), 'xml');
    }

    public function testNormalizeTraversable()
    {
        $serializer = new Serializer([], ['json' => new JsonEncoder()]);
        $result = $serializer->serialize(new TraversableDummy(), 'json');
        $this->assertEquals('{"foo":"foo","bar":"bar"}', $result);
    }

    public function testNormalizeGivesPriorityToInterfaceOverTraversable()
    {
        $serializer = new Serializer([new CustomNormalizer()], ['json' => new JsonEncoder()]);
        $result = $serializer->serialize(new NormalizableTraversableDummy(), 'json');
        $this->assertEquals('{"foo":"normalizedFoo","bar":"normalizedBar"}', $result);
    }

    public function testNormalizeOnDenormalizer()
    {
        $this->expectException(UnexpectedValueException::class);
        $serializer = new Serializer([new TestDenormalizer()], []);
        $this->assertTrue($serializer->normalize(new \stdClass(), 'json'));
    }

    public function testDenormalizeNoMatch()
    {
        $this->expectException(UnexpectedValueException::class);
        $serializer = new Serializer([$this->createMock(CustomNormalizer::class)]);
        $serializer->denormalize('foo', 'stdClass');
    }

    public function testDenormalizeOnNormalizer()
    {
        $this->expectException(UnexpectedValueException::class);
        $serializer = new Serializer([new TestNormalizer()], []);
        $data = ['title' => 'foo', 'numbers' => [5, 3]];
        $this->assertTrue($serializer->denormalize(json_encode($data), 'stdClass', 'json'));
    }

    public function testCustomNormalizerCanNormalizeCollectionsAndScalar()
    {
        $serializer = new Serializer([new TestNormalizer()], []);
        $this->assertNull($serializer->normalize(['a', 'b']));
        $this->assertNull($serializer->normalize(new \ArrayObject(['c', 'd'])));
        $this->assertNull($serializer->normalize([]));
        $this->assertNull($serializer->normalize('test'));
    }

    public function testNormalizeWithSupportOnData()
    {
        $normalizer1 = $this->createMock(NormalizerInterface::class);
        $normalizer1->method('supportsNormalization')
            ->willReturnCallback(function ($data, $format) {
                return isset($data->test);
            });
        $normalizer1->method('normalize')->willReturn('test1');

        $normalizer2 = $this->createMock(NormalizerInterface::class);
        $normalizer2->method('supportsNormalization')
            ->willReturn(true);
        $normalizer2->method('normalize')->willReturn('test2');

        $serializer = new Serializer([$normalizer1, $normalizer2]);

        $data = new \stdClass();
        $data->test = true;
        $this->assertEquals('test1', $serializer->normalize($data));

        $this->assertEquals('test2', $serializer->normalize(new \stdClass()));
    }

    public function testDenormalizeWithSupportOnData()
    {
        $denormalizer1 = $this->createMock(DenormalizerInterface::class);
        $denormalizer1->method('supportsDenormalization')
            ->willReturnCallback(function ($data, $type, $format) {
                return isset($data['test1']);
            });
        $denormalizer1->method('denormalize')->willReturn('test1');

        $denormalizer2 = $this->createMock(DenormalizerInterface::class);
        $denormalizer2->method('supportsDenormalization')
            ->willReturn(true);
        $denormalizer2->method('denormalize')->willReturn('test2');

        $serializer = new Serializer([$denormalizer1, $denormalizer2]);

        $this->assertEquals('test1', $serializer->denormalize(['test1' => true], 'test'));

        $this->assertEquals('test2', $serializer->denormalize([], 'test'));
    }

    public function testSerialize()
    {
        $serializer = new Serializer([new GetSetMethodNormalizer()], ['json' => new JsonEncoder()]);
        $data = ['title' => 'foo', 'numbers' => [5, 3]];
        $result = $serializer->serialize(Model::fromArray($data), 'json');
        $this->assertEquals(json_encode($data), $result);
    }

    public function testSerializeScalar()
    {
        $serializer = new Serializer([], ['json' => new JsonEncoder()]);
        $result = $serializer->serialize('foo', 'json');
        $this->assertEquals('"foo"', $result);
    }

    public function testSerializeArrayOfScalars()
    {
        $serializer = new Serializer([], ['json' => new JsonEncoder()]);
        $data = ['foo', [5, 3]];
        $result = $serializer->serialize($data, 'json');
        $this->assertEquals(json_encode($data), $result);
    }

    public function testSerializeEmpty()
    {
        $serializer = new Serializer([new ObjectNormalizer()], ['json' => new JsonEncoder()]);
        $data = ['foo' => new \stdClass()];

        // Old buggy behaviour
        $result = $serializer->serialize($data, 'json');
        $this->assertEquals('{"foo":[]}', $result);

        $result = $serializer->serialize($data, 'json', ['preserve_empty_objects' => true]);
        $this->assertEquals('{"foo":{}}', $result);
    }

    public function testSerializeNoEncoder()
    {
        $this->expectException(UnexpectedValueException::class);
        $serializer = new Serializer([], []);
        $data = ['title' => 'foo', 'numbers' => [5, 3]];
        $serializer->serialize($data, 'json');
    }

    public function testSerializeNoNormalizer()
    {
        $this->expectException(LogicException::class);
        $serializer = new Serializer([], ['json' => new JsonEncoder()]);
        $data = ['title' => 'foo', 'numbers' => [5, 3]];
        $serializer->serialize(Model::fromArray($data), 'json');
    }

    public function testDeserialize()
    {
        $serializer = new Serializer([new GetSetMethodNormalizer()], ['json' => new JsonEncoder()]);
        $data = ['title' => 'foo', 'numbers' => [5, 3]];
        $result = $serializer->deserialize(json_encode($data), Model::class, 'json');
        $this->assertEquals($data, $result->toArray());
    }

    public function testDeserializeUseCache()
    {
        $serializer = new Serializer([new GetSetMethodNormalizer()], ['json' => new JsonEncoder()]);
        $data = ['title' => 'foo', 'numbers' => [5, 3]];
        $serializer->deserialize(json_encode($data), Model::class, 'json');
        $data = ['title' => 'bar', 'numbers' => [2, 8]];
        $result = $serializer->deserialize(json_encode($data), Model::class, 'json');
        $this->assertEquals($data, $result->toArray());
    }

    public function testDeserializeNoNormalizer()
    {
        $this->expectException(LogicException::class);
        $serializer = new Serializer([], ['json' => new JsonEncoder()]);
        $data = ['title' => 'foo', 'numbers' => [5, 3]];
        $serializer->deserialize(json_encode($data), Model::class, 'json');
    }

    public function testDeserializeWrongNormalizer()
    {
        $this->expectException(UnexpectedValueException::class);
        $serializer = new Serializer([new CustomNormalizer()], ['json' => new JsonEncoder()]);
        $data = ['title' => 'foo', 'numbers' => [5, 3]];
        $serializer->deserialize(json_encode($data), Model::class, 'json');
    }

    public function testDeserializeNoEncoder()
    {
        $this->expectException(UnexpectedValueException::class);
        $serializer = new Serializer([], []);
        $data = ['title' => 'foo', 'numbers' => [5, 3]];
        $serializer->deserialize(json_encode($data), Model::class, 'json');
    }

    public function testDeserializeSupported()
    {
        $serializer = new Serializer([new GetSetMethodNormalizer()], []);
        $data = ['title' => 'foo', 'numbers' => [5, 3]];
        $this->assertTrue($serializer->supportsDenormalization(json_encode($data), Model::class, 'json'));
    }

    public function testDeserializeNotSupported()
    {
        $serializer = new Serializer([new GetSetMethodNormalizer()], []);
        $data = ['title' => 'foo', 'numbers' => [5, 3]];
        $this->assertFalse($serializer->supportsDenormalization(json_encode($data), 'stdClass', 'json'));
    }

    public function testDeserializeNotSupportedMissing()
    {
        $serializer = new Serializer([], []);
        $data = ['title' => 'foo', 'numbers' => [5, 3]];
        $this->assertFalse($serializer->supportsDenormalization(json_encode($data), Model::class, 'json'));
    }

    public function testEncode()
    {
        $serializer = new Serializer([], ['json' => new JsonEncoder()]);
        $data = ['foo', [5, 3]];
        $result = $serializer->encode($data, 'json');
        $this->assertEquals(json_encode($data), $result);
    }

    public function testDecode()
    {
        $serializer = new Serializer([], ['json' => new JsonEncoder()]);
        $data = ['foo', [5, 3]];
        $result = $serializer->decode(json_encode($data), 'json');
        $this->assertEquals($data, $result);
    }

    public function testSupportsArrayDeserialization()
    {
        $serializer = new Serializer(
            [
                new GetSetMethodNormalizer(),
                new PropertyNormalizer(),
                new ObjectNormalizer(),
                new CustomNormalizer(),
                new ArrayDenormalizer(),
            ],
            [
                'json' => new JsonEncoder(),
            ]
        );

        $this->assertTrue(
            $serializer->supportsDenormalization([], __NAMESPACE__.'\Model[]', 'json')
        );
    }

    public function testDeserializeArray()
    {
        $jsonData = '[{"title":"foo","numbers":[5,3]},{"title":"bar","numbers":[2,8]}]';

        $expectedData = [
            Model::fromArray(['title' => 'foo', 'numbers' => [5, 3]]),
            Model::fromArray(['title' => 'bar', 'numbers' => [2, 8]]),
        ];

        $serializer = new Serializer(
            [
                new GetSetMethodNormalizer(),
                new ArrayDenormalizer(),
            ],
            [
                'json' => new JsonEncoder(),
            ]
        );

        $this->assertEquals(
            $expectedData,
            $serializer->deserialize($jsonData, __NAMESPACE__.'\Model[]', 'json')
        );
    }

    public function testNormalizerAware()
    {
        $normalizerAware = $this->createMock(NormalizerAwareNormalizer::class);
        $normalizerAware->expects($this->once())
            ->method('setNormalizer')
            ->with($this->isInstanceOf(NormalizerInterface::class));

        new Serializer([$normalizerAware]);
    }

    public function testDenormalizerAware()
    {
        $denormalizerAware = $this->createMock(DenormalizerAwareDenormalizer::class);
        $denormalizerAware->expects($this->once())
            ->method('setDenormalizer')
            ->with($this->isInstanceOf(DenormalizerInterface::class));

        new Serializer([$denormalizerAware]);
    }

    public function testDeserializeObjectConstructorWithObjectTypeHint()
    {
        $jsonData = '{"bar":{"value":"baz"}}';

        $serializer = new Serializer([new ObjectNormalizer()], ['json' => new JsonEncoder()]);

        $this->assertEquals(new Foo(new Bar('baz')), $serializer->deserialize($jsonData, Foo::class, 'json'));
    }

    public function testDeserializeAndSerializeAbstractObjectsWithTheClassMetadataDiscriminatorResolver()
    {
        $example = new AbstractDummyFirstChild('foo-value', 'bar-value');
        $example->setQuux(new DummyFirstChildQuux('quux'));

        $loaderMock = new class() implements ClassMetadataFactoryInterface {
            public function getMetadataFor($value): ClassMetadataInterface
            {
                if (AbstractDummy::class === $value) {
                    return new ClassMetadata(
                        AbstractDummy::class,
                        new ClassDiscriminatorMapping('type', [
                            'first' => AbstractDummyFirstChild::class,
                            'second' => AbstractDummySecondChild::class,
                        ])
                    );
                }

                throw new InvalidArgumentException();
            }

            public function hasMetadataFor($value): bool
            {
                return AbstractDummy::class === $value;
            }
        };

        $discriminatorResolver = new ClassDiscriminatorFromClassMetadata($loaderMock);
        $serializer = new Serializer([new ObjectNormalizer(null, null, null, new PhpDocExtractor(), $discriminatorResolver)], ['json' => new JsonEncoder()]);

        $jsonData = '{"type":"first","quux":{"value":"quux"},"bar":"bar-value","foo":"foo-value"}';

        $deserialized = $serializer->deserialize($jsonData, AbstractDummy::class, 'json');
        $this->assertEquals($example, $deserialized);

        $serialized = $serializer->serialize($deserialized, 'json');
        $this->assertEquals($jsonData, $serialized);
    }

    public function testDeserializeAndSerializeInterfacedObjectsWithTheClassMetadataDiscriminatorResolver()
    {
        $example = new DummyMessageNumberOne();
        $example->one = 1;

        $jsonData = '{"type":"one","one":1,"two":null}';

        $serializer = $this->serializerWithClassDiscriminator();
        $deserialized = $serializer->deserialize($jsonData, DummyMessageInterface::class, 'json');
        $this->assertEquals($example, $deserialized);

        $serialized = $serializer->serialize($deserialized, 'json');
        $this->assertEquals($jsonData, $serialized);
    }

    public function testDeserializeAndSerializeInterfacedObjectsWithTheClassMetadataDiscriminatorResolverAndGroups()
    {
        $example = new DummyMessageNumberOne();
        $example->two = 2;

        $serializer = $this->serializerWithClassDiscriminator();
        $deserialized = $serializer->deserialize('{"type":"one","one":1,"two":2}', DummyMessageInterface::class, 'json', [
            'groups' => ['two'],
        ]);

        $this->assertEquals($example, $deserialized);

        $serialized = $serializer->serialize($deserialized, 'json', [
            'groups' => ['two'],
        ]);

        $this->assertEquals('{"two":2,"type":"one"}', $serialized);
    }

    public function testDeserializeAndSerializeNestedInterfacedObjectsWithTheClassMetadataDiscriminator()
    {
        $nested = new DummyMessageNumberOne();
        $nested->one = 'foo';

        $example = new DummyMessageNumberTwo();
        $example->setNested($nested);

        $serializer = $this->serializerWithClassDiscriminator();

        $serialized = $serializer->serialize($example, 'json');
        $deserialized = $serializer->deserialize($serialized, DummyMessageInterface::class, 'json');

        $this->assertEquals($example, $deserialized);
    }

    public function testExceptionWhenTypeIsNotKnownInDiscriminator()
    {
        try {
            $this->serializerWithClassDiscriminator()->deserialize('{"type":"second","one":1}', DummyMessageInterface::class, 'json');

            $this->fail();
        } catch (\Throwable $e) {
            $this->assertInstanceOf(NotNormalizableValueException::class, $e);
            $this->assertSame('The type "second" is not a valid value.', $e->getMessage());
            $this->assertSame('string', $e->getCurrentType());
            $this->assertSame(['string'], $e->getExpectedTypes());
            $this->assertSame('type', $e->getPath());
            $this->assertTrue($e->canUseMessageForUser());
        }
    }

    public function testExceptionWhenTypeIsNotInTheBodyToDeserialiaze()
    {
        try {
            $this->serializerWithClassDiscriminator()->deserialize('{"one":1}', DummyMessageInterface::class, 'json');

            $this->fail();
        } catch (\Throwable $e) {
            $this->assertInstanceOf(NotNormalizableValueException::class, $e);
            $this->assertSame('Type property "type" not found for the abstract object "Symfony\Component\Serializer\Tests\Fixtures\DummyMessageInterface".', $e->getMessage());
            $this->assertSame('null', $e->getCurrentType());
            $this->assertSame(['string'], $e->getExpectedTypes());
            $this->assertSame('type', $e->getPath());
            $this->assertFalse($e->canUseMessageForUser());
        }
    }

    public function testNotNormalizableValueExceptionMessageForAResource()
    {
        $this->expectException(NotNormalizableValueException::class);
        $this->expectExceptionMessage('An unexpected value could not be normalized: "stream" resource');

        (new Serializer())->normalize(tmpfile());
    }

    public function testNormalizeTransformEmptyArrayObjectToArray()
    {
        $serializer = new Serializer(
            [
                new PropertyNormalizer(),
                new ObjectNormalizer(),
                new ArrayDenormalizer(),
            ],
            [
                'json' => new JsonEncoder(),
            ]
        );

        $object = [];
        $object['foo'] = new \ArrayObject();
        $object['bar'] = new \ArrayObject(['notempty']);
        $object['baz'] = new \ArrayObject(['nested' => new \ArrayObject()]);
        $object['a'] = new \ArrayObject(['nested' => []]);
        $object['b'] = [];

        $this->assertSame('{"foo":[],"bar":["notempty"],"baz":{"nested":[]},"a":{"nested":[]},"b":[]}', $serializer->serialize($object, 'json'));
    }

    public static function provideObjectOrCollectionTests()
    {
        $serializer = new Serializer(
            [
                new PropertyNormalizer(),
                new ObjectNormalizer(),
                new ArrayDenormalizer(),
            ],
            [
                'json' => new JsonEncoder(),
            ]
        );

        $data = [];
        $data['a1'] = new \ArrayObject();
        $data['a2'] = new \ArrayObject(['k' => 'v']);
        $data['b1'] = [];
        $data['b2'] = ['k' => 'v'];
        $data['c1'] = new \ArrayObject(['nested' => new \ArrayObject()]);
        $data['c2'] = new \ArrayObject(['nested' => new \ArrayObject(['k' => 'v'])]);
        $data['d1'] = new \ArrayObject(['nested' => []]);
        $data['d2'] = new \ArrayObject(['nested' => ['k' => 'v']]);
        $data['e1'] = new class() {
            public $map = [];
        };
        $data['e2'] = new class() {
            public $map = ['k' => 'v'];
        };
        $data['f1'] = new class(new \ArrayObject()) {
            public $map;

            public function __construct(\ArrayObject $map)
            {
                $this->map = $map;
            }
        };
        $data['f2'] = new class(new \ArrayObject(['k' => 'v'])) {
            public $map;

            public function __construct(\ArrayObject $map)
            {
                $this->map = $map;
            }
        };

        $data['g1'] = new Baz([]);
        $data['g2'] = new Baz(['greg']);

        yield [$serializer, $data];
    }

    /** @dataProvider provideObjectOrCollectionTests */
    public function testNormalizeWithCollection(Serializer $serializer, array $data)
    {
        $expected = '{"a1":[],"a2":{"k":"v"},"b1":[],"b2":{"k":"v"},"c1":{"nested":[]},"c2":{"nested":{"k":"v"}},"d1":{"nested":[]},"d2":{"nested":{"k":"v"}},"e1":{"map":[]},"e2":{"map":{"k":"v"}},"f1":{"map":[]},"f2":{"map":{"k":"v"}},"g1":{"list":[],"settings":[]},"g2":{"list":["greg"],"settings":[]}}';
        $this->assertSame($expected, $serializer->serialize($data, 'json'));
    }

    /** @dataProvider provideObjectOrCollectionTests */
    public function testNormalizePreserveEmptyArrayObject(Serializer $serializer, array $data)
    {
        $expected = '{"a1":{},"a2":{"k":"v"},"b1":[],"b2":{"k":"v"},"c1":{"nested":{}},"c2":{"nested":{"k":"v"}},"d1":{"nested":[]},"d2":{"nested":{"k":"v"}},"e1":{"map":[]},"e2":{"map":{"k":"v"}},"f1":{"map":{}},"f2":{"map":{"k":"v"}},"g1":{"list":{},"settings":[]},"g2":{"list":["greg"],"settings":[]}}';
        $this->assertSame($expected, $serializer->serialize($data, 'json', [
            AbstractObjectNormalizer::PRESERVE_EMPTY_OBJECTS => true,
        ]));
    }

    /** @dataProvider provideObjectOrCollectionTests */
    public function testNormalizeEmptyArrayAsObject(Serializer $serializer, array $data)
    {
        $expected = '{"a1":[],"a2":{"k":"v"},"b1":{},"b2":{"k":"v"},"c1":{"nested":[]},"c2":{"nested":{"k":"v"}},"d1":{"nested":{}},"d2":{"nested":{"k":"v"}},"e1":{"map":{}},"e2":{"map":{"k":"v"}},"f1":{"map":[]},"f2":{"map":{"k":"v"}},"g1":{"list":[],"settings":{}},"g2":{"list":["greg"],"settings":{}}}';
        $this->assertSame($expected, $serializer->serialize($data, 'json', [
            Serializer::EMPTY_ARRAY_AS_OBJECT => true,
        ]));
    }

    /** @dataProvider provideObjectOrCollectionTests */
    public function testNormalizeEmptyArrayAsObjectAndPreserveEmptyArrayObject(Serializer $serializer, array $data)
    {
        $expected = '{"a1":{},"a2":{"k":"v"},"b1":{},"b2":{"k":"v"},"c1":{"nested":{}},"c2":{"nested":{"k":"v"}},"d1":{"nested":{}},"d2":{"nested":{"k":"v"}},"e1":{"map":{}},"e2":{"map":{"k":"v"}},"f1":{"map":{}},"f2":{"map":{"k":"v"}},"g1":{"list":{},"settings":{}},"g2":{"list":["greg"],"settings":{}}}';
        $this->assertSame($expected, $serializer->serialize($data, 'json', [
            Serializer::EMPTY_ARRAY_AS_OBJECT => true,
            AbstractObjectNormalizer::PRESERVE_EMPTY_OBJECTS => true,
        ]));
    }

    public function testNormalizeScalar()
    {
        $serializer = new Serializer([], ['json' => new JsonEncoder()]);

        $this->assertSame('42', $serializer->serialize(42, 'json'));
        $this->assertSame('true', $serializer->serialize(true, 'json'));
        $this->assertSame('false', $serializer->serialize(false, 'json'));
        $this->assertSame('3.14', $serializer->serialize(3.14, 'json'));
        $this->assertSame('3.14', $serializer->serialize(31.4e-1, 'json'));
        $this->assertSame('"  spaces  "', $serializer->serialize('  spaces  ', 'json'));
        $this->assertSame('"@Ca$e%"', $serializer->serialize('@Ca$e%', 'json'));
    }

    public function testNormalizeScalarArray()
    {
        $serializer = new Serializer([], ['json' => new JsonEncoder()]);

        $this->assertSame('[42]', $serializer->serialize([42], 'json'));
        $this->assertSame('[true,false]', $serializer->serialize([true, false], 'json'));
        $this->assertSame('[3.14,3.24]', $serializer->serialize([3.14, 32.4e-1], 'json'));
        $this->assertSame('["  spaces  ","@Ca$e%"]', $serializer->serialize(['  spaces  ', '@Ca$e%'], 'json'));
    }

    public function testDeserializeScalar()
    {
        $serializer = new Serializer([], ['json' => new JsonEncoder()]);

        $this->assertSame(42, $serializer->deserialize('42', 'int', 'json'));
        $this->assertTrue($serializer->deserialize('true', 'bool', 'json'));
        $this->assertSame(3.14, $serializer->deserialize('3.14', 'float', 'json'));
        $this->assertSame(3.14, $serializer->deserialize('31.4e-1', 'float', 'json'));
        $this->assertSame('  spaces  ', $serializer->deserialize('"  spaces  "', 'string', 'json'));
        $this->assertSame('@Ca$e%', $serializer->deserialize('"@Ca$e%"', 'string', 'json'));
    }

    public function testDeserializeLegacyScalarType()
    {
        $this->expectException(LogicException::class);
        $serializer = new Serializer([], ['json' => new JsonEncoder()]);
        $serializer->deserialize('42', 'integer', 'json');
    }

    public function testDeserializeScalarTypeToCustomType()
    {
        $this->expectException(LogicException::class);
        $serializer = new Serializer([], ['json' => new JsonEncoder()]);
        $serializer->deserialize('"something"', Foo::class, 'json');
    }

    public function testDeserializeNonscalarTypeToScalar()
    {
        $this->expectException(NotNormalizableValueException::class);
        $serializer = new Serializer([], ['json' => new JsonEncoder()]);
        $serializer->deserialize('{"foo":true}', 'string', 'json');
    }

    public function testDeserializeInconsistentScalarType()
    {
        $this->expectException(NotNormalizableValueException::class);
        $serializer = new Serializer([], ['json' => new JsonEncoder()]);
        $serializer->deserialize('"42"', 'int', 'json');
    }

    public function testDeserializeScalarArray()
    {
        $serializer = new Serializer([new ArrayDenormalizer()], ['json' => new JsonEncoder()]);

        $this->assertSame([42], $serializer->deserialize('[42]', 'int[]', 'json'));
        $this->assertSame([true, false], $serializer->deserialize('[true,false]', 'bool[]', 'json'));
        $this->assertSame([3.14, 3.24], $serializer->deserialize('[3.14,32.4e-1]', 'float[]', 'json'));
        $this->assertSame(['  spaces  ', '@Ca$e%'], $serializer->deserialize('["  spaces  ","@Ca$e%"]', 'string[]', 'json'));
    }

    public function testDeserializeInconsistentScalarArray()
    {
        $this->expectException(NotNormalizableValueException::class);
        $serializer = new Serializer([new ArrayDenormalizer()], ['json' => new JsonEncoder()]);
        $serializer->deserialize('["42"]', 'int[]', 'json');
    }

    public function testDeserializeWrappedScalar()
    {
        $serializer = new Serializer([new UnwrappingDenormalizer()], ['json' => new JsonEncoder()]);

        $this->assertSame(42, $serializer->deserialize('{"wrapper": 42}', 'int', 'json', [UnwrappingDenormalizer::UNWRAP_PATH => '[wrapper]']));
    }

    public function testUnionTypeDeserializable()
    {
        $classMetadataFactory = new ClassMetadataFactory(new AnnotationLoader(new AnnotationReader()));
        $extractor = new PropertyInfoExtractor([], [new PhpDocExtractor(), new ReflectionExtractor()]);
        $serializer = new Serializer(
            [
                new DateTimeNormalizer(),
                new ObjectNormalizer($classMetadataFactory, null, null, $extractor, new ClassDiscriminatorFromClassMetadata($classMetadataFactory)),
            ],
            ['json' => new JsonEncoder()]
        );

        $actual = $serializer->deserialize('{ "changed": null }', DummyUnionType::class, 'json', [
            DateTimeNormalizer::FORMAT_KEY => \DateTime::ISO8601,
        ]);

        $this->assertEquals((new DummyUnionType())->setChanged(null), $actual, 'Union type denormalization first case failed.');

        $actual = $serializer->deserialize('{ "changed": "2022-03-22T16:15:05+0000" }', DummyUnionType::class, 'json', [
            DateTimeNormalizer::FORMAT_KEY => \DateTime::ISO8601,
        ]);

        $expectedDateTime = \DateTime::createFromFormat(\DateTime::ISO8601, '2022-03-22T16:15:05+0000');
        $this->assertEquals((new DummyUnionType())->setChanged($expectedDateTime), $actual, 'Union type denormalization second case failed.');

        $actual = $serializer->deserialize('{ "changed": false }', DummyUnionType::class, 'json', [
            DateTimeNormalizer::FORMAT_KEY => \DateTime::ISO8601,
        ]);

        $this->assertEquals(new DummyUnionType(), $actual, 'Union type denormalization third case failed.');
    }

    public function testUnionTypeDeserializableWithoutAllowedExtraAttributes()
    {
        $classMetadataFactory = new ClassMetadataFactory(new AnnotationLoader(new AnnotationReader()));
        $extractor = new PropertyInfoExtractor([], [new PhpDocExtractor(), new ReflectionExtractor()]);
        $serializer = new Serializer(
            [
                new ObjectNormalizer($classMetadataFactory, null, null, $extractor, new ClassDiscriminatorFromClassMetadata($classMetadataFactory)),
            ],
            ['json' => new JsonEncoder()]
        );

        $actual = $serializer->deserialize('{ "v": { "a": 0 }}', DummyUnionWithAAndCAndB::class, 'json', [
            AbstractNormalizer::ALLOW_EXTRA_ATTRIBUTES => false,
        ]);

        $this->assertEquals(new DummyUnionWithAAndCAndB(new DummyATypeForUnion()), $actual);

        $actual = $serializer->deserialize('{ "v": { "b": 1 }}', DummyUnionWithAAndCAndB::class, 'json', [
            AbstractNormalizer::ALLOW_EXTRA_ATTRIBUTES => false,
        ]);

        $this->assertEquals(new DummyUnionWithAAndCAndB(new DummyBTypeForUnion()), $actual);

        $actual = $serializer->deserialize('{ "v": { "c": 3 }}', DummyUnionWithAAndCAndB::class, 'json', [
            AbstractNormalizer::ALLOW_EXTRA_ATTRIBUTES => false,
        ]);

        $this->assertEquals(new DummyUnionWithAAndCAndB(new DummyCTypeForUnion(3)), $actual);

        $this->expectException(ExtraAttributesException::class);
        $serializer->deserialize('{ "v": { "b": 1, "d": "i am not allowed" }}', DummyUnionWithAAndCAndB::class, 'json', [
            AbstractNormalizer::ALLOW_EXTRA_ATTRIBUTES => false,
        ]);
    }

    /**
     * @requires PHP 8.2
     */
    public function testFalseBuiltInTypes()
    {
        $extractor = new PropertyInfoExtractor([], [new ReflectionExtractor()]);
        $serializer = new Serializer([new ObjectNormalizer(null, null, null, $extractor)], ['json' => new JsonEncoder()]);

        $actual = $serializer->deserialize('{"false":false}', FalseBuiltInDummy::class, 'json');

        $this->assertEquals(new FalseBuiltInDummy(), $actual);
    }

    /**
     * @requires PHP 8.2
     */
    public function testTrueBuiltInTypes()
    {
        $extractor = new PropertyInfoExtractor([], [new ReflectionExtractor()]);
        $serializer = new Serializer([new ObjectNormalizer(null, null, null, $extractor)], ['json' => new JsonEncoder()]);

        $actual = $serializer->deserialize('{"true":true}', TrueBuiltInDummy::class, 'json');

        $this->assertEquals(new TrueBuiltInDummy(), $actual);
    }

    private function serializerWithClassDiscriminator()
    {
        $classMetadataFactory = new ClassMetadataFactory(new AnnotationLoader(new AnnotationReader()));

        return new Serializer([new ObjectNormalizer($classMetadataFactory, null, null, new ReflectionExtractor(), new ClassDiscriminatorFromClassMetadata($classMetadataFactory))], ['json' => new JsonEncoder()]);
    }

    public function testDeserializeAndUnwrap()
    {
        $jsonData = '{"baz": {"foo": "bar", "inner": {"title": "value", "numbers": [5,3]}}}';

        $expectedData = Model::fromArray(['title' => 'value', 'numbers' => [5, 3]]);

        $serializer = new Serializer([new UnwrappingDenormalizer(new PropertyAccessor()), new ObjectNormalizer()], ['json' => new JsonEncoder()]);

        $this->assertEquals(
            $expectedData,
            $serializer->deserialize($jsonData, __NAMESPACE__.'\Model', 'json', [UnwrappingDenormalizer::UNWRAP_PATH => '[baz][inner]'])
        );
    }

    /**
     * @dataProvider provideCollectDenormalizationErrors
     */
    public function testCollectDenormalizationErrors(?ClassMetadataFactory $classMetadataFactory)
    {
        $json = '
        {
            "string": null,
            "int": null,
            "float": null,
            "bool": null,
            "dateTime": null,
            "dateTimeImmutable": null,
            "dateTimeZone": null,
            "splFileInfo": null,
            "uuid": null,
            "array": null,
            "collection": [
                {
                    "string": "string"
                },
                {
                    "string": null
                }
            ],
            "php74FullWithConstructor": {},
            "php74FullWithTypedConstructor": {
                "something": "not a float"
            },
            "dummyMessage": {
            },
            "nestedObject": {
                "int": "string"
            },
            "anotherCollection": null
        }';

        $extractor = new PropertyInfoExtractor([], [new PhpDocExtractor(), new ReflectionExtractor()]);

        $serializer = new Serializer(
            [
                new ArrayDenormalizer(),
                new DateTimeNormalizer(),
                new DateTimeZoneNormalizer(),
                new DataUriNormalizer(),
                new UidNormalizer(),
                new ObjectNormalizer($classMetadataFactory, null, null, $extractor, $classMetadataFactory ? new ClassDiscriminatorFromClassMetadata($classMetadataFactory) : null),
            ],
            ['json' => new JsonEncoder()]
        );

        try {
            $serializer->deserialize($json, Php74Full::class, 'json', [
                DenormalizerInterface::COLLECT_DENORMALIZATION_ERRORS => true,
            ]);

            $this->fail();
        } catch (\Throwable $th) {
            $this->assertInstanceOf(PartialDenormalizationException::class, $th);
        }

        $this->assertInstanceOf(Php74Full::class, $th->getData());

        $exceptionsAsArray = array_map(function (NotNormalizableValueException $e): array {
            return [
                'currentType' => $e->getCurrentType(),
                'expectedTypes' => $e->getExpectedTypes(),
                'path' => $e->getPath(),
                'useMessageForUser' => $e->canUseMessageForUser(),
                'message' => $e->getMessage(),
            ];
        }, $th->getErrors());

        $expected = [
            [
                'currentType' => 'null',
                'expectedTypes' => [
                    'string',
                ],
                'path' => 'string',
                'useMessageForUser' => false,
                'message' => 'The type of the "string" attribute for class "Symfony\\Component\\Serializer\\Tests\\Fixtures\\Php74Full" must be one of "string" ("null" given).',
            ],
            [
                'currentType' => 'null',
                'expectedTypes' => [
                    'int',
                ],
                'path' => 'int',
                'useMessageForUser' => false,
                'message' => 'The type of the "int" attribute for class "Symfony\\Component\\Serializer\\Tests\\Fixtures\\Php74Full" must be one of "int" ("null" given).',
            ],
            [
                'currentType' => 'null',
                'expectedTypes' => [
                    'float',
                ],
                'path' => 'float',
                'useMessageForUser' => false,
                'message' => 'The type of the "float" attribute for class "Symfony\\Component\\Serializer\\Tests\\Fixtures\\Php74Full" must be one of "float" ("null" given).',
            ],
            [
                'currentType' => 'null',
                'expectedTypes' => [
                    'bool',
                ],
                'path' => 'bool',
                'useMessageForUser' => false,
                'message' => 'The type of the "bool" attribute for class "Symfony\\Component\\Serializer\\Tests\\Fixtures\\Php74Full" must be one of "bool" ("null" given).',
            ],
            [
                'currentType' => 'null',
                'expectedTypes' => [
                    'string',
                ],
                'path' => 'dateTime',
                'useMessageForUser' => true,
                'message' => 'The data is either not an string, an empty string, or null; you should pass a string that can be parsed with the passed format or a valid DateTime string.',
            ],
            [
                'currentType' => 'null',
                'expectedTypes' => [
                    'string',
                ],
                'path' => 'dateTimeImmutable',
                'useMessageForUser' => true,
                'message' => 'The data is either not an string, an empty string, or null; you should pass a string that can be parsed with the passed format or a valid DateTime string.',
            ],
            [
                'currentType' => 'null',
                'expectedTypes' => [
                    'string',
                ],
                'path' => 'dateTimeZone',
                'useMessageForUser' => true,
                'message' => 'The data is either an empty string or null, you should pass a string that can be parsed as a DateTimeZone.',
            ],
            [
                'currentType' => 'null',
                'expectedTypes' => [
                    'string',
                ],
                'path' => 'splFileInfo',
                'useMessageForUser' => true,
                'message' => 'The provided "data:" URI is not valid.',
            ],
            [
                'currentType' => 'null',
                'expectedTypes' => [
                    'string',
                ],
                'path' => 'uuid',
                'useMessageForUser' => true,
                'message' => 'The data is not a valid "Symfony\Component\Uid\Uuid" string representation.',
            ],
            [
                'currentType' => 'null',
                'expectedTypes' => [
                    'array',
                ],
                'path' => 'array',
                'useMessageForUser' => false,
                'message' => 'The type of the "array" attribute for class "Symfony\\Component\\Serializer\\Tests\\Fixtures\\Php74Full" must be one of "array" ("null" given).',
            ],
            [
                'currentType' => 'null',
                'expectedTypes' => [
                    'string',
                ],
                'path' => 'collection[1].string',
                'useMessageForUser' => false,
                'message' => 'The type of the "string" attribute for class "Symfony\Component\Serializer\Tests\Fixtures\Php74Full" must be one of "string" ("null" given).',
            ],
            [
                'currentType' => 'array',
                'expectedTypes' => [
                    'unknown',
                ],
                'path' => 'php74FullWithConstructor',
                'useMessageForUser' => true,
                'message' => 'Failed to create object because the class misses the "constructorArgument" property.',
            ],
            [
                'currentType' => 'string',
                'expectedTypes' => [
                    'float',
                ],
                'path' => 'php74FullWithTypedConstructor.something',
                'useMessageForUser' => false,
                'message' => 'The type of the "something" attribute for class "Symfony\Component\Serializer\Tests\Fixtures\Php74FullWithTypedConstructor" must be one of "float" ("string" given).',
            ],
            $classMetadataFactory ?
                [
                    'currentType' => 'null',
                    'expectedTypes' => [
                        'string',
                    ],
                    'path' => 'dummyMessage.type',
                    'useMessageForUser' => false,
                    'message' => 'Type property "type" not found for the abstract object "Symfony\Component\Serializer\Tests\Fixtures\DummyMessageInterface".',
                ] :
                [
                    'currentType' => 'array',
                    'expectedTypes' => [
                        DummyMessageInterface::class,
                    ],
                    'path' => 'dummyMessage',
                    'useMessageForUser' => false,
                    'message' => 'The type of the "dummyMessage" attribute for class "Symfony\Component\Serializer\Tests\Fixtures\Php74Full" must be one of "Symfony\Component\Serializer\Tests\Fixtures\DummyMessageInterface" ("array" given).',
                ],
            [
                'currentType' => 'string',
                'expectedTypes' => [
                    'int',
                ],
                'path' => 'nestedObject[int]',
                'useMessageForUser' => true,
                'message' => 'The type of the key "int" must be "int" ("string" given).',
            ],
            [
                'currentType' => 'null',
                'expectedTypes' => ['array'],
                'path' => 'anotherCollection',
                'useMessageForUser' => false,
                'message' => 'Data expected to be "Symfony\Component\Serializer\Tests\Fixtures\Php74Full[]", "null" given.',
            ],
        ];

        $this->assertSame($expected, $exceptionsAsArray);
    }

    /**
     * @dataProvider provideCollectDenormalizationErrors
     */
    public function testCollectDenormalizationErrors2(?ClassMetadataFactory $classMetadataFactory)
    {
        $json = '
        [
            {
                "string": null
            },
            {
                "string": null
            }
        ]';

        $extractor = new PropertyInfoExtractor([], [new PhpDocExtractor(), new ReflectionExtractor()]);

        $serializer = new Serializer(
            [
                new ArrayDenormalizer(),
                new ObjectNormalizer($classMetadataFactory, null, null, $extractor, $classMetadataFactory ? new ClassDiscriminatorFromClassMetadata($classMetadataFactory) : null),
            ],
            ['json' => new JsonEncoder()]
        );

        try {
            $serializer->deserialize($json, Php74Full::class.'[]', 'json', [
                DenormalizerInterface::COLLECT_DENORMALIZATION_ERRORS => true,
            ]);

            $this->fail();
        } catch (\Throwable $th) {
            $this->assertInstanceOf(PartialDenormalizationException::class, $th);
        }

        $this->assertCount(2, $th->getData());
        $this->assertInstanceOf(Php74Full::class, $th->getData()[0]);
        $this->assertInstanceOf(Php74Full::class, $th->getData()[1]);

        $exceptionsAsArray = array_map(function (NotNormalizableValueException $e): array {
            return [
                'currentType' => $e->getCurrentType(),
                'expectedTypes' => $e->getExpectedTypes(),
                'path' => $e->getPath(),
                'useMessageForUser' => $e->canUseMessageForUser(),
                'message' => $e->getMessage(),
            ];
        }, $th->getErrors());

        $expected = [
            [
                'currentType' => 'null',
                'expectedTypes' => [
                    'string',
                ],
                'path' => '[0].string',
                'useMessageForUser' => false,
                'message' => 'The type of the "string" attribute for class "Symfony\\Component\\Serializer\\Tests\\Fixtures\\Php74Full" must be one of "string" ("null" given).',
            ],
            [
                'currentType' => 'null',
                'expectedTypes' => [
                    'string',
                ],
                'path' => '[1].string',
                'useMessageForUser' => false,
                'message' => 'The type of the "string" attribute for class "Symfony\\Component\\Serializer\\Tests\\Fixtures\\Php74Full" must be one of "string" ("null" given).',
            ],
            ];

        $this->assertSame($expected, $exceptionsAsArray);
    }

    /**
     * @dataProvider provideCollectDenormalizationErrors
     */
    public function testCollectDenormalizationErrorsWithConstructor(?ClassMetadataFactory $classMetadataFactory)
    {
        $json = '{"bool": "bool"}';

        $extractor = new PropertyInfoExtractor([], [new PhpDocExtractor(), new ReflectionExtractor()]);

        $serializer = new Serializer(
            [
                new ObjectNormalizer($classMetadataFactory, null, null, $extractor, $classMetadataFactory ? new ClassDiscriminatorFromClassMetadata($classMetadataFactory) : null),
            ],
            ['json' => new JsonEncoder()]
        );

        try {
            $serializer->deserialize($json, Php80WithPromotedTypedConstructor::class, 'json', [
                DenormalizerInterface::COLLECT_DENORMALIZATION_ERRORS => true,
            ]);

            $this->fail();
        } catch (\Throwable $th) {
            $this->assertInstanceOf(PartialDenormalizationException::class, $th);
        }

        $this->assertInstanceOf(Php80WithPromotedTypedConstructor::class, $th->getData());

        $exceptionsAsArray = array_map(function (NotNormalizableValueException $e): array {
            return [
                'currentType' => $e->getCurrentType(),
                'expectedTypes' => $e->getExpectedTypes(),
                'path' => $e->getPath(),
                'useMessageForUser' => $e->canUseMessageForUser(),
                'message' => $e->getMessage(),
            ];
        }, $th->getErrors());

        $expected = [
            [
                'currentType' => 'string',
                'expectedTypes' => [
                    'bool',
                ],
                'path' => 'bool',
                'useMessageForUser' => false,
                'message' => 'The type of the "bool" attribute for class "Symfony\\Component\\Serializer\\Tests\\Fixtures\\Php80WithPromotedTypedConstructor" must be one of "bool" ("string" given).',
            ],
        ];

        $this->assertSame($expected, $exceptionsAsArray);
    }

    public function testCollectDenormalizationErrorsWithEnumConstructor()
    {
        $serializer = new Serializer(
            [
                new BackedEnumNormalizer(),
                new ObjectNormalizer(),
            ],
            ['json' => new JsonEncoder()]
        );

        try {
            $serializer->deserialize('{"invalid": "GET"}', DummyObjectWithEnumConstructor::class, 'json', [
                DenormalizerInterface::COLLECT_DENORMALIZATION_ERRORS => true,
            ]);
        } catch (\Throwable $th) {
            $this->assertInstanceOf(PartialDenormalizationException::class, $th);
        }

        $exceptionsAsArray = array_map(function (NotNormalizableValueException $e): array {
            return [
                'currentType' => $e->getCurrentType(),
                'useMessageForUser' => $e->canUseMessageForUser(),
                'message' => $e->getMessage(),
            ];
        }, $th->getErrors());

        $expected = [
            [
                'currentType' => 'array',
                'useMessageForUser' => true,
                'message' => 'Failed to create object because the class misses the "get" property.',
            ],
        ];

        $this->assertSame($expected, $exceptionsAsArray);
    }

<<<<<<< HEAD
    public function testNoCollectDenormalizationErrorsWithWrongEnum()
=======
    /**
     * @requires PHP 8.1
     */
    public function testCollectDenormalizationErrorsWithWrongPropertyWithoutConstruct()
    {
        $classMetadataFactory = new ClassMetadataFactory(new AnnotationLoader());
        $reflectionExtractor = new ReflectionExtractor();
        $propertyInfoExtractor = new PropertyInfoExtractor([], [$reflectionExtractor], [], [], []);

        $serializer = new Serializer(
            [
                new BackedEnumNormalizer(),
                new ObjectNormalizer($classMetadataFactory, null, null, $propertyInfoExtractor),
            ],
            ['json' => new JsonEncoder()]
        );

        try {
            $serializer->deserialize('{"get": "POST"}', DummyObjectWithEnumProperty::class, 'json', [
                 DenormalizerInterface::COLLECT_DENORMALIZATION_ERRORS => true,
             ]);
        } catch (\Throwable $e) {
            $this->assertInstanceOf(PartialDenormalizationException::class, $e);
        }

        $exceptionsAsArray = array_map(function (NotNormalizableValueException $e): array {
            return [
                'currentType' => $e->getCurrentType(),
                'useMessageForUser' => $e->canUseMessageForUser(),
                'message' => $e->getMessage(),
            ];
        }, $e->getErrors());

        $expected = [
            [
                'currentType' => 'string',
                'useMessageForUser' => true,
                'message' => 'The data must belong to a backed enumeration of type Symfony\Component\Serializer\Tests\Fixtures\StringBackedEnumDummy',
            ],
        ];

        $this->assertSame($expected, $exceptionsAsArray);
    }

    /**
     * @requires PHP 8.1
     */
    public function testNoCollectDenormalizationErrorsWithWrongEnumOnConstructor()
>>>>>>> f1122a2a
    {
        $serializer = new Serializer(
            [
                new BackedEnumNormalizer(),
                new ObjectNormalizer(),
            ],
            ['json' => new JsonEncoder()]
        );

        try {
            $serializer->deserialize('{"get": "POST"}', DummyObjectWithEnumConstructor::class, 'json', [
                DenormalizerInterface::COLLECT_DENORMALIZATION_ERRORS => true,
            ]);
        } catch (\Throwable $th) {
            $this->assertNotInstanceOf(PartialDenormalizationException::class, $th);
            $this->assertInstanceOf(InvalidArgumentException::class, $th);
        }
    }

    public static function provideCollectDenormalizationErrors()
    {
        return [
            [null],
            [new ClassMetadataFactory(new AnnotationLoader(new AnnotationReader()))],
        ];
    }
}

class Model
{
    private $title;
    private $numbers;

    public static function fromArray($array)
    {
        $model = new self();
        if (isset($array['title'])) {
            $model->setTitle($array['title']);
        }
        if (isset($array['numbers'])) {
            $model->setNumbers($array['numbers']);
        }

        return $model;
    }

    public function getTitle()
    {
        return $this->title;
    }

    public function setTitle($title)
    {
        $this->title = $title;
    }

    public function getNumbers()
    {
        return $this->numbers;
    }

    public function setNumbers($numbers)
    {
        $this->numbers = $numbers;
    }

    public function toArray()
    {
        return ['title' => $this->title, 'numbers' => $this->numbers];
    }
}

class Foo
{
    private $bar;

    public function __construct(Bar $bar)
    {
        $this->bar = $bar;
    }
}

class Bar
{
    private $value;

    public function __construct($value)
    {
        $this->value = $value;
    }
}

class DummyUnionType
{
    /**
     * @var \DateTime|bool|null
     */
    public $changed = false;

    /**
     * @param \DateTime|bool|null
     *
     * @return $this
     */
    public function setChanged($changed): static
    {
        $this->changed = $changed;

        return $this;
    }
}

class DummyATypeForUnion
{
    public $a = 0;
}

class DummyBTypeForUnion
{
    public $b = 1;
}

class DummyCTypeForUnion
{
    public $c = 2;

    public function __construct($c)
    {
        $this->c = $c;
    }
}

class DummyUnionWithAAndCAndB
{
    /** @var DummyATypeForUnion|DummyCTypeForUnion|DummyBTypeForUnion */
    public $v;

    /**
     * @param DummyATypeForUnion|DummyCTypeForUnion|DummyBTypeForUnion $v
     */
    public function __construct($v)
    {
        $this->v = $v;
    }
}

class Baz
{
    public $list;

    public $settings = [];

    public function __construct(array $list)
    {
        $this->list = new DummyList($list);
    }
}

class DummyList extends \ArrayObject
{
    public $list;

    public function __construct(array $list)
    {
        $this->list = $list;

        $this->setFlags(\ArrayObject::STD_PROP_LIST);
    }

    public function count(): int
    {
        return \count($this->list);
    }

    public function getIterator(): \ArrayIterator
    {
        return new \ArrayIterator($this->list);
    }
}

interface NormalizerAwareNormalizer extends NormalizerInterface, NormalizerAwareInterface
{
}

interface DenormalizerAwareDenormalizer extends DenormalizerInterface, DenormalizerAwareInterface
{
}<|MERGE_RESOLUTION|>--- conflicted
+++ resolved
@@ -1233,12 +1233,6 @@
         $this->assertSame($expected, $exceptionsAsArray);
     }
 
-<<<<<<< HEAD
-    public function testNoCollectDenormalizationErrorsWithWrongEnum()
-=======
-    /**
-     * @requires PHP 8.1
-     */
     public function testCollectDenormalizationErrorsWithWrongPropertyWithoutConstruct()
     {
         $classMetadataFactory = new ClassMetadataFactory(new AnnotationLoader());
@@ -1280,11 +1274,7 @@
         $this->assertSame($expected, $exceptionsAsArray);
     }
 
-    /**
-     * @requires PHP 8.1
-     */
     public function testNoCollectDenormalizationErrorsWithWrongEnumOnConstructor()
->>>>>>> f1122a2a
     {
         $serializer = new Serializer(
             [
