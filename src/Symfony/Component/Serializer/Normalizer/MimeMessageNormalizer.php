<?php

/*
 * This file is part of the Symfony package.
 *
 * (c) Fabien Potencier <fabien@symfony.com>
 *
 * For the full copyright and license information, please view the LICENSE
 * file that was distributed with this source code.
 */

namespace Symfony\Component\Serializer\Normalizer;

use Symfony\Component\Mime\Address;
use Symfony\Component\Mime\Header\HeaderInterface;
use Symfony\Component\Mime\Header\Headers;
use Symfony\Component\Mime\Header\UnstructuredHeader;
use Symfony\Component\Mime\Message;
use Symfony\Component\Mime\Part\AbstractPart;
use Symfony\Component\Serializer\SerializerAwareInterface;
use Symfony\Component\Serializer\SerializerInterface;

/**
 * Normalize Mime message classes.
 *
 * It forces the use of a PropertyNormalizer instance for normalization
 * of all data objects composing a Message.
 *
 * Emails using resources for any parts are not serializable.
 */
final class MimeMessageNormalizer implements NormalizerInterface, DenormalizerInterface, SerializerAwareInterface, CacheableSupportsMethodInterface
{
    private $serializer;
    private $normalizer;
    private $headerClassMap;
    private $headersProperty;

    public function __construct(PropertyNormalizer $normalizer)
    {
        $this->normalizer = $normalizer;
        $this->headerClassMap = (new \ReflectionClassConstant(Headers::class, 'HEADER_CLASS_MAP'))->getValue();
        $this->headersProperty = new \ReflectionProperty(Headers::class, 'headers');
    }

    public function setSerializer(SerializerInterface $serializer)
    {
        $this->serializer = $serializer;
        $this->normalizer->setSerializer($serializer);
    }

    public function normalize(mixed $object, string $format = null, array $context = []): array|string|int|float|bool|\ArrayObject|null
    {
        if ($object instanceof Headers) {
            $ret = [];
            foreach ($this->headersProperty->getValue($object) as $name => $header) {
                $ret[$name] = $this->serializer->normalize($header, $format, $context);
            }

            return $ret;
        }

        if ($object instanceof AbstractPart) {
            $ret = $this->normalizer->normalize($object, $format, $context);
<<<<<<< HEAD
            $ret['class'] = $object::class;
            unset($ret['seekable'], $ret['cid']);
=======
            $ret['class'] = \get_class($object);
            unset($ret['seekable'], $ret['cid'], $ret['handle']);
>>>>>>> e6d0b4df

            return $ret;
        }

        return $this->normalizer->normalize($object, $format, $context);
    }

    public function denormalize(mixed $data, string $type, string $format = null, array $context = []): mixed
    {
        if (Headers::class === $type) {
            $ret = [];
            foreach ($data as $headers) {
                foreach ($headers as $header) {
                    $ret[] = $this->serializer->denormalize($header, $this->headerClassMap[strtolower($header['name'])] ?? UnstructuredHeader::class, $format, $context);
                }
            }

            return new Headers(...$ret);
        }

        if (AbstractPart::class === $type) {
            $type = $data['class'];
            unset($data['class']);
        }

        return $this->normalizer->denormalize($data, $type, $format, $context);
    }

    public function supportsNormalization(mixed $data, string $format = null, array $context = []): bool
    {
        return $data instanceof Message || $data instanceof Headers || $data instanceof HeaderInterface || $data instanceof Address || $data instanceof AbstractPart;
    }

    public function supportsDenormalization(mixed $data, string $type, string $format = null, array $context = []): bool
    {
        return is_a($type, Message::class, true) || Headers::class === $type || AbstractPart::class === $type;
    }

    public function hasCacheableSupportsMethod(): bool
    {
        return __CLASS__ === static::class;
    }
}<|MERGE_RESOLUTION|>--- conflicted
+++ resolved
@@ -61,13 +61,8 @@
 
         if ($object instanceof AbstractPart) {
             $ret = $this->normalizer->normalize($object, $format, $context);
-<<<<<<< HEAD
             $ret['class'] = $object::class;
-            unset($ret['seekable'], $ret['cid']);
-=======
-            $ret['class'] = \get_class($object);
             unset($ret['seekable'], $ret['cid'], $ret['handle']);
->>>>>>> e6d0b4df
 
             return $ret;
         }
