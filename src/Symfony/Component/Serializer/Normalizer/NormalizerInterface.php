<?php

/*
 * This file is part of the Symfony package.
 *
 * (c) Fabien Potencier <fabien@symfony.com>
 *
 * For the full copyright and license information, please view the LICENSE
 * file that was distributed with this source code.
 */

namespace Symfony\Component\Serializer\Normalizer;

use Symfony\Component\Serializer\Exception\CircularReferenceException;
use Symfony\Component\Serializer\Exception\ExceptionInterface;
use Symfony\Component\Serializer\Exception\InvalidArgumentException;
use Symfony\Component\Serializer\Exception\LogicException;

/**
 * @author Jordi Boggiano <j.boggiano@seld.be>
 */
interface NormalizerInterface
{
    /**
     * Normalizes an object into a set of arrays/scalars.
     *
     * @param mixed       $object  Object to normalize
     * @param string|null $format  Format the normalization result will be encoded as
     * @param array       $context Context options for the normalizer
     *
     * @return array|string|int|float|bool|\ArrayObject|null \ArrayObject is used to make sure an empty object is encoded as an object not an array
     *
     * @throws InvalidArgumentException   Occurs when the object given is not a supported type for the normalizer
     * @throws CircularReferenceException Occurs when the normalizer detects a circular reference when no circular
     *                                    reference handler can fix it
     * @throws LogicException             Occurs when the normalizer is not called in an expected context
     * @throws ExceptionInterface         Occurs for all the other cases of errors
     */
    public function normalize(mixed $object, string $format = null, array $context = []);

    /**
     * Checks whether the given class is supported for normalization by this normalizer.
     *
<<<<<<< HEAD
     * @param mixed  $data    Data to normalize
     * @param string $format  The format being (de-)serialized from or into
     * @param array  $context Context options for the normalizer
=======
     * @param mixed       $data   Data to normalize
     * @param string|null $format The format being (de-)serialized from or into
>>>>>>> 5bc4d552
     *
     * @return bool
     */
    public function supportsNormalization(mixed $data, string $format = null /* , array $context = [] */);
}<|MERGE_RESOLUTION|>--- conflicted
+++ resolved
@@ -41,14 +41,9 @@
     /**
      * Checks whether the given class is supported for normalization by this normalizer.
      *
-<<<<<<< HEAD
-     * @param mixed  $data    Data to normalize
-     * @param string $format  The format being (de-)serialized from or into
-     * @param array  $context Context options for the normalizer
-=======
-     * @param mixed       $data   Data to normalize
+     * @param mixed       $data    Data to normalize
      * @param string|null $format The format being (de-)serialized from or into
->>>>>>> 5bc4d552
+     * @param array       $context Context options for the normalizer
      *
      * @return bool
      */
