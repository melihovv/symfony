--- conflicted
+++ resolved
@@ -63,20 +63,7 @@
         self::TYPE_CAST_ATTRIBUTES => true,
     ];
 
-    /**
-<<<<<<< HEAD
-     * @var \DOMDocument
-     */
-    private $dom;
-    private $format;
-    private $context;
-
     public function __construct(array $defaultContext = [])
-=======
-     * @param array $defaultContext
-     */
-    public function __construct($defaultContext = [], int $loadOptions = null, array $decoderIgnoredNodeTypes = [\XML_PI_NODE, \XML_COMMENT_NODE], array $encoderIgnoredNodeTypes = [])
->>>>>>> 5c67f404
     {
         $this->defaultContext = array_merge($this->defaultContext, $defaultContext);
     }
