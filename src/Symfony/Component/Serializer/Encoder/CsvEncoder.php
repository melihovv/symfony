<?php

/*
 * This file is part of the Symfony package.
 *
 * (c) Fabien Potencier <fabien@symfony.com>
 *
 * For the full copyright and license information, please view the LICENSE
 * file that was distributed with this source code.
 */

namespace Symfony\Component\Serializer\Encoder;

use Symfony\Component\Serializer\Exception\InvalidArgumentException;
use Symfony\Component\Serializer\Exception\UnexpectedValueException;

/**
 * Encodes CSV data.
 *
 * @author Kévin Dunglas <dunglas@gmail.com>
 * @author Oliver Hoff <oliver@hofff.com>
 */
class CsvEncoder implements EncoderInterface, DecoderInterface
{
    public const FORMAT = 'csv';
    public const DELIMITER_KEY = 'csv_delimiter';
    public const ENCLOSURE_KEY = 'csv_enclosure';
    public const ESCAPE_CHAR_KEY = 'csv_escape_char';
    public const KEY_SEPARATOR_KEY = 'csv_key_separator';
    public const HEADERS_KEY = 'csv_headers';
    public const ESCAPE_FORMULAS_KEY = 'csv_escape_formulas';
    public const AS_COLLECTION_KEY = 'as_collection';
    public const NO_HEADERS_KEY = 'no_headers';
    public const END_OF_LINE = 'csv_end_of_line';
    public const OUTPUT_UTF8_BOM_KEY = 'output_utf8_bom';

    private const UTF8_BOM = "\xEF\xBB\xBF";

    private const FORMULAS_START_CHARACTERS = ['=', '-', '+', '@', "\t", "\r"];

    private $defaultContext = [
        self::DELIMITER_KEY => ',',
        self::ENCLOSURE_KEY => '"',
        self::ESCAPE_CHAR_KEY => '',
        self::END_OF_LINE => "\n",
        self::ESCAPE_FORMULAS_KEY => false,
        self::HEADERS_KEY => [],
        self::KEY_SEPARATOR_KEY => '.',
        self::NO_HEADERS_KEY => false,
        self::AS_COLLECTION_KEY => true,
        self::OUTPUT_UTF8_BOM_KEY => false,
    ];

    public function __construct(array $defaultContext = [])
    {
        $this->defaultContext = array_merge($this->defaultContext, $defaultContext);
    }

    public function encode(mixed $data, string $format, array $context = []): string
    {
        $handle = fopen('php://temp,', 'w+');

        if (!is_iterable($data)) {
            $data = [[$data]];
        } elseif (empty($data)) {
            $data = [[]];
        } else {
            // Sequential arrays of arrays are considered as collections
            $i = 0;
            foreach ($data as $key => $value) {
                if ($i !== $key || !\is_array($value)) {
                    $data = [$data];
                    break;
                }

                ++$i;
            }
        }

        [$delimiter, $enclosure, $escapeChar, $keySeparator, $headers, $escapeFormulas, $outputBom] = $this->getCsvOptions($context);

        foreach ($data as &$value) {
            $flattened = [];
            $this->flatten($value, $flattened, $keySeparator, '', $escapeFormulas);
            $value = $flattened;
        }
        unset($value);

        $headers = array_merge(array_values($headers), array_diff($this->extractHeaders($data), $headers));
        $endOfLine = $context[self::END_OF_LINE] ?? $this->defaultContext[self::END_OF_LINE];

        if (!($context[self::NO_HEADERS_KEY] ?? $this->defaultContext[self::NO_HEADERS_KEY])) {
            fputcsv($handle, $headers, $delimiter, $enclosure, $escapeChar);
            if ("\n" !== $endOfLine && 0 === fseek($handle, -1, \SEEK_CUR)) {
                fwrite($handle, $endOfLine);
            }
        }

        $headers = array_fill_keys($headers, '');
        foreach ($data as $row) {
            fputcsv($handle, array_replace($headers, $row), $delimiter, $enclosure, $escapeChar);
            if ("\n" !== $endOfLine && 0 === fseek($handle, -1, \SEEK_CUR)) {
                fwrite($handle, $endOfLine);
            }
        }

        rewind($handle);
        $value = stream_get_contents($handle);
        fclose($handle);

        if ($outputBom) {
            if (!preg_match('//u', $value)) {
                throw new UnexpectedValueException('You are trying to add a UTF-8 BOM to a non UTF-8 text.');
            }

            $value = self::UTF8_BOM.$value;
        }

        return $value;
    }

    /**
<<<<<<< HEAD
     * @param array $context
=======
     * {@inheritdoc}
>>>>>>> bd725988
     */
    public function supportsEncoding(string $format): bool
    {
        return self::FORMAT === $format;
    }

    public function decode(string $data, string $format, array $context = []): mixed
    {
        $handle = fopen('php://temp', 'r+');
        fwrite($handle, $data);
        rewind($handle);

        if (str_starts_with($data, self::UTF8_BOM)) {
            fseek($handle, \strlen(self::UTF8_BOM));
        }

        $headers = null;
        $nbHeaders = 0;
        $headerCount = [];
        $result = [];

        [$delimiter, $enclosure, $escapeChar, $keySeparator, , , , $asCollection] = $this->getCsvOptions($context);

        while (false !== ($cols = fgetcsv($handle, 0, $delimiter, $enclosure, $escapeChar))) {
            $nbCols = \count($cols);

            if (null === $headers) {
                $nbHeaders = $nbCols;

                if ($context[self::NO_HEADERS_KEY] ?? $this->defaultContext[self::NO_HEADERS_KEY]) {
                    for ($i = 0; $i < $nbCols; ++$i) {
                        $headers[] = [$i];
                    }
                    $headerCount = array_fill(0, $nbCols, 1);
                } else {
                    foreach ($cols as $col) {
                        $header = explode($keySeparator, $col);
                        $headers[] = $header;
                        $headerCount[] = \count($header);
                    }

                    continue;
                }
            }

            $item = [];
            for ($i = 0; ($i < $nbCols) && ($i < $nbHeaders); ++$i) {
                $depth = $headerCount[$i];
                $arr = &$item;
                for ($j = 0; $j < $depth; ++$j) {
                    // Handle nested arrays
                    if ($j === ($depth - 1)) {
                        $arr[$headers[$i][$j]] = $cols[$i];

                        continue;
                    }

                    if (!isset($arr[$headers[$i][$j]])) {
                        $arr[$headers[$i][$j]] = [];
                    }

                    $arr = &$arr[$headers[$i][$j]];
                }
            }

            $result[] = $item;
        }
        fclose($handle);

        if ($asCollection) {
            return $result;
        }

        if (empty($result) || isset($result[1])) {
            return $result;
        }

        // If there is only one data line in the document, return it (the line), the result is not considered as a collection
        return $result[0];
    }

    /**
<<<<<<< HEAD
     * @param array $context
=======
     * {@inheritdoc}
>>>>>>> bd725988
     */
    public function supportsDecoding(string $format): bool
    {
        return self::FORMAT === $format;
    }

    /**
     * Flattens an array and generates keys including the path.
     */
    private function flatten(iterable $array, array &$result, string $keySeparator, string $parentKey = '', bool $escapeFormulas = false)
    {
        foreach ($array as $key => $value) {
            if (is_iterable($value)) {
                $this->flatten($value, $result, $keySeparator, $parentKey.$key.$keySeparator, $escapeFormulas);
            } else {
                if ($escapeFormulas && \in_array(substr((string) $value, 0, 1), self::FORMULAS_START_CHARACTERS, true)) {
                    $result[$parentKey.$key] = "'".$value;
                } else {
                    // Ensures an actual value is used when dealing with true and false
                    $result[$parentKey.$key] = false === $value ? 0 : (true === $value ? 1 : $value);
                }
            }
        }
    }

    private function getCsvOptions(array $context): array
    {
        $delimiter = $context[self::DELIMITER_KEY] ?? $this->defaultContext[self::DELIMITER_KEY];
        $enclosure = $context[self::ENCLOSURE_KEY] ?? $this->defaultContext[self::ENCLOSURE_KEY];
        $escapeChar = $context[self::ESCAPE_CHAR_KEY] ?? $this->defaultContext[self::ESCAPE_CHAR_KEY];
        $keySeparator = $context[self::KEY_SEPARATOR_KEY] ?? $this->defaultContext[self::KEY_SEPARATOR_KEY];
        $headers = $context[self::HEADERS_KEY] ?? $this->defaultContext[self::HEADERS_KEY];
        $escapeFormulas = $context[self::ESCAPE_FORMULAS_KEY] ?? $this->defaultContext[self::ESCAPE_FORMULAS_KEY];
        $outputBom = $context[self::OUTPUT_UTF8_BOM_KEY] ?? $this->defaultContext[self::OUTPUT_UTF8_BOM_KEY];
        $asCollection = $context[self::AS_COLLECTION_KEY] ?? $this->defaultContext[self::AS_COLLECTION_KEY];

        if (!\is_array($headers)) {
            throw new InvalidArgumentException(sprintf('The "%s" context variable must be an array or null, given "%s".', self::HEADERS_KEY, get_debug_type($headers)));
        }

        return [$delimiter, $enclosure, $escapeChar, $keySeparator, $headers, $escapeFormulas, $outputBom, $asCollection];
    }

    /**
     * @return string[]
     */
    private function extractHeaders(iterable $data): array
    {
        $headers = [];
        $flippedHeaders = [];

        foreach ($data as $row) {
            $previousHeader = null;

            foreach ($row as $header => $_) {
                if (isset($flippedHeaders[$header])) {
                    $previousHeader = $header;
                    continue;
                }

                if (null === $previousHeader) {
                    $n = \count($headers);
                } else {
                    $n = $flippedHeaders[$previousHeader] + 1;

                    for ($j = \count($headers); $j > $n; --$j) {
                        ++$flippedHeaders[$headers[$j] = $headers[$j - 1]];
                    }
                }

                $headers[$n] = $header;
                $flippedHeaders[$header] = $n;
                $previousHeader = $header;
            }
        }

        return $headers;
    }
}<|MERGE_RESOLUTION|>--- conflicted
+++ resolved
@@ -119,13 +119,6 @@
         return $value;
     }
 
-    /**
-<<<<<<< HEAD
-     * @param array $context
-=======
-     * {@inheritdoc}
->>>>>>> bd725988
-     */
     public function supportsEncoding(string $format): bool
     {
         return self::FORMAT === $format;
@@ -206,13 +199,6 @@
         return $result[0];
     }
 
-    /**
-<<<<<<< HEAD
-     * @param array $context
-=======
-     * {@inheritdoc}
->>>>>>> bd725988
-     */
     public function supportsDecoding(string $format): bool
     {
         return self::FORMAT === $format;
