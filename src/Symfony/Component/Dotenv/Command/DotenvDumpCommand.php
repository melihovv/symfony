--- conflicted
+++ resolved
@@ -25,22 +25,12 @@
  *
  * @internal
  */
-<<<<<<< HEAD
-#[Autoconfigure(bind: ['$dotenvPath' => '%kernel.project_dir%/.env', '$defaultEnv' => '%kernel.environment%'])]
+#[Autoconfigure(bind: ['$projectDir' => '%kernel.project_dir%', '$defaultEnv' => '%kernel.environment%'])]
 #[AsCommand(name: 'dotenv:dump', description: 'Compiles .env files to .env.local.php')]
 final class DotenvDumpCommand extends Command
 {
-    private $dotenvPath;
-=======
-#[Autoconfigure(bind: ['$projectDir' => '%kernel.project_dir%', '$defaultEnv' => '%kernel.environment%'])]
-final class DotenvDumpCommand extends Command
-{
-    protected static $defaultName = 'dotenv:dump';
-    protected static $defaultDescription = 'Compiles .env files to .env.local.php';
-
-    private $projectDir;
->>>>>>> 49b6d7f3
-    private $defaultEnv;
+    private string $projectDir;
+    private string|null $defaultEnv;
 
     public function __construct(string $projectDir, string $defaultEnv = null)
     {
