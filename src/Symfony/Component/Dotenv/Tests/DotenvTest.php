--- conflicted
+++ resolved
@@ -443,8 +443,6 @@
         }
     }
 
-<<<<<<< HEAD
-=======
     public function testGetVariablesValueFromGetenv()
     {
         putenv('Foo=Bar');
@@ -456,16 +454,6 @@
         putenv('Foo');
     }
 
-    /**
-     * @group legacy
-     * @expectedDeprecation The default value of "$usePutenv" argument of "%s" will be changed from "true" to "false" in Symfony 5.0. You should define its value explicitly.
-     */
-    public function testDeprecationWarning()
-    {
-        new Dotenv();
-    }
-
->>>>>>> 1dc833d8
     public function testNoDeprecationWarning()
     {
         $dotenv = new Dotenv(true);
