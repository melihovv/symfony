<?php

/*
 * This file is part of the Symfony package.
 *
 * (c) Fabien Potencier <fabien@symfony.com>
 *
 * For the full copyright and license information, please view the LICENSE
 * file that was distributed with this source code.
 */

namespace Symfony\Component\OptionsResolver;

use Symfony\Component\OptionsResolver\Exception\AccessException;
use Symfony\Component\OptionsResolver\Exception\InvalidArgumentException;
use Symfony\Component\OptionsResolver\Exception\InvalidOptionsException;
use Symfony\Component\OptionsResolver\Exception\MissingOptionsException;
use Symfony\Component\OptionsResolver\Exception\NoSuchOptionException;
use Symfony\Component\OptionsResolver\Exception\OptionDefinitionException;
use Symfony\Component\OptionsResolver\Exception\UndefinedOptionsException;

/**
 * Validates options and merges them with default values.
 *
 * @author Bernhard Schussek <bschussek@gmail.com>
 * @author Tobias Schultze <http://tobion.de>
 */
class OptionsResolver implements Options
{
    private const VALIDATION_FUNCTIONS = [
        'bool' => 'is_bool',
        'boolean' => 'is_bool',
        'int' => 'is_int',
        'integer' => 'is_int',
        'long' => 'is_int',
        'float' => 'is_float',
        'double' => 'is_float',
        'real' => 'is_float',
        'numeric' => 'is_numeric',
        'string' => 'is_string',
        'scalar' => 'is_scalar',
        'array' => 'is_array',
        'iterable' => 'is_iterable',
        'countable' => 'is_countable',
        'callable' => 'is_callable',
        'object' => 'is_object',
        'resource' => 'is_resource',
    ];

    /**
     * The names of all defined options.
     */
    private $defined = [];

    /**
     * The default option values.
     */
    private $defaults = [];

    /**
     * A list of closure for nested options.
     *
     * @var \Closure[][]
     */
    private $nested = [];

    /**
     * The names of required options.
     */
    private $required = [];

    /**
     * The resolved option values.
     */
    private $resolved = [];

    /**
     * A list of normalizer closures.
     *
     * @var \Closure[][]
     */
    private $normalizers = [];

    /**
     * A list of accepted values for each option.
     */
    private $allowedValues = [];

    /**
     * A list of accepted types for each option.
     */
    private $allowedTypes = [];

    /**
     * A list of info messages for each option.
     */
    private $info = [];

    /**
     * A list of closures for evaluating lazy options.
     */
    private $lazy = [];

    /**
     * A list of lazy options whose closure is currently being called.
     *
     * This list helps detecting circular dependencies between lazy options.
     */
    private $calling = [];

    /**
     * A list of deprecated options.
     */
    private $deprecated = [];

    /**
     * The list of options provided by the user.
     */
    private $given = [];

    /**
     * Whether the instance is locked for reading.
     *
     * Once locked, the options cannot be changed anymore. This is
     * necessary in order to avoid inconsistencies during the resolving
     * process. If any option is changed after being read, all evaluated
     * lazy options that depend on this option would become invalid.
     */
    private $locked = false;

    private $parentsOptions = [];

    /**
     * Whether the whole options definition is marked as array prototype.
     */
    private $prototype;

    /**
     * The prototype array's index that is being read.
     */
    private $prototypeIndex;

    /**
     * Sets the default value of a given option.
     *
     * If the default value should be set based on other options, you can pass
     * a closure with the following signature:
     *
     *     function (Options $options) {
     *         // ...
     *     }
     *
     * The closure will be evaluated when {@link resolve()} is called. The
     * closure has access to the resolved values of other options through the
     * passed {@link Options} instance:
     *
     *     function (Options $options) {
     *         if (isset($options['port'])) {
     *             // ...
     *         }
     *     }
     *
     * If you want to access the previously set default value, add a second
     * argument to the closure's signature:
     *
     *     $options->setDefault('name', 'Default Name');
     *
     *     $options->setDefault('name', function (Options $options, $previousValue) {
     *         // 'Default Name' === $previousValue
     *     });
     *
     * This is mostly useful if the configuration of the {@link Options} object
     * is spread across different locations of your code, such as base and
     * sub-classes.
     *
     * If you want to define nested options, you can pass a closure with the
     * following signature:
     *
     *     $options->setDefault('database', function (OptionsResolver $resolver) {
     *         $resolver->setDefined(['dbname', 'host', 'port', 'user', 'pass']);
     *     }
     *
     * To get access to the parent options, add a second argument to the closure's
     * signature:
     *
     *     function (OptionsResolver $resolver, Options $parent) {
     *         // 'default' === $parent['connection']
     *     }
     *
     * @param string $option The name of the option
     * @param mixed  $value  The default value of the option
     *
     * @return $this
     *
     * @throws AccessException If called from a lazy option or normalizer
     */
    public function setDefault(string $option, $value)
    {
        // Setting is not possible once resolving starts, because then lazy
        // options could manipulate the state of the object, leading to
        // inconsistent results.
        if ($this->locked) {
            throw new AccessException('Default values cannot be set from a lazy option or normalizer.');
        }

        // If an option is a closure that should be evaluated lazily, store it
        // in the "lazy" property.
        if ($value instanceof \Closure) {
            $reflClosure = new \ReflectionFunction($value);
            $params = $reflClosure->getParameters();

            if (isset($params[0]) && Options::class === $this->getParameterClassName($params[0])) {
                // Initialize the option if no previous value exists
                if (!isset($this->defaults[$option])) {
                    $this->defaults[$option] = null;
                }

                // Ignore previous lazy options if the closure has no second parameter
                if (!isset($this->lazy[$option]) || !isset($params[1])) {
                    $this->lazy[$option] = [];
                }

                // Store closure for later evaluation
                $this->lazy[$option][] = $value;
                $this->defined[$option] = true;

                // Make sure the option is processed and is not nested anymore
                unset($this->resolved[$option], $this->nested[$option]);

                return $this;
            }

            if (isset($params[0]) && null !== ($type = $params[0]->getType()) && self::class === $type->getName() && (!isset($params[1]) || (($type = $params[1]->getType()) instanceof \ReflectionNamedType && Options::class === $type->getName()))) {
                // Store closure for later evaluation
                $this->nested[$option][] = $value;
                $this->defaults[$option] = [];
                $this->defined[$option] = true;

                // Make sure the option is processed and is not lazy anymore
                unset($this->resolved[$option], $this->lazy[$option]);

                return $this;
            }
        }

        // This option is not lazy nor nested anymore
        unset($this->lazy[$option], $this->nested[$option]);

        // Yet undefined options can be marked as resolved, because we only need
        // to resolve options with lazy closures, normalizers or validation
        // rules, none of which can exist for undefined options
        // If the option was resolved before, update the resolved value
        if (!isset($this->defined[$option]) || \array_key_exists($option, $this->resolved)) {
            $this->resolved[$option] = $value;
        }

        $this->defaults[$option] = $value;
        $this->defined[$option] = true;

        return $this;
    }

    /**
     * @return $this
     *
     * @throws AccessException If called from a lazy option or normalizer
     */
    public function setDefaults(array $defaults)
    {
        foreach ($defaults as $option => $value) {
            $this->setDefault($option, $value);
        }

        return $this;
    }

    /**
     * Returns whether a default value is set for an option.
     *
     * Returns true if {@link setDefault()} was called for this option.
     * An option is also considered set if it was set to null.
     *
     * @return bool Whether a default value is set
     */
    public function hasDefault(string $option)
    {
        return \array_key_exists($option, $this->defaults);
    }

    /**
     * Marks one or more options as required.
     *
     * @param string|string[] $optionNames One or more option names
     *
     * @return $this
     *
     * @throws AccessException If called from a lazy option or normalizer
     */
    public function setRequired($optionNames)
    {
        if ($this->locked) {
            throw new AccessException('Options cannot be made required from a lazy option or normalizer.');
        }

        foreach ((array) $optionNames as $option) {
            $this->defined[$option] = true;
            $this->required[$option] = true;
        }

        return $this;
    }

    /**
     * Returns whether an option is required.
     *
     * An option is required if it was passed to {@link setRequired()}.
     *
     * @return bool Whether the option is required
     */
    public function isRequired(string $option)
    {
        return isset($this->required[$option]);
    }

    /**
     * Returns the names of all required options.
     *
     * @return string[] The names of the required options
     *
     * @see isRequired()
     */
    public function getRequiredOptions()
    {
        return array_keys($this->required);
    }

    /**
     * Returns whether an option is missing a default value.
     *
     * An option is missing if it was passed to {@link setRequired()}, but not
     * to {@link setDefault()}. This option must be passed explicitly to
     * {@link resolve()}, otherwise an exception will be thrown.
     *
     * @return bool Whether the option is missing
     */
    public function isMissing(string $option)
    {
        return isset($this->required[$option]) && !\array_key_exists($option, $this->defaults);
    }

    /**
     * Returns the names of all options missing a default value.
     *
     * @return string[] The names of the missing options
     *
     * @see isMissing()
     */
    public function getMissingOptions()
    {
        return array_keys(array_diff_key($this->required, $this->defaults));
    }

    /**
     * Defines a valid option name.
     *
     * Defines an option name without setting a default value. The option will
     * be accepted when passed to {@link resolve()}. When not passed, the
     * option will not be included in the resolved options.
     *
     * @param string|string[] $optionNames One or more option names
     *
     * @return $this
     *
     * @throws AccessException If called from a lazy option or normalizer
     */
    public function setDefined($optionNames)
    {
        if ($this->locked) {
            throw new AccessException('Options cannot be defined from a lazy option or normalizer.');
        }

        foreach ((array) $optionNames as $option) {
            $this->defined[$option] = true;
        }

        return $this;
    }

    /**
     * Returns whether an option is defined.
     *
     * Returns true for any option passed to {@link setDefault()},
     * {@link setRequired()} or {@link setDefined()}.
     *
     * @return bool Whether the option is defined
     */
    public function isDefined(string $option)
    {
        return isset($this->defined[$option]);
    }

    /**
     * Returns the names of all defined options.
     *
     * @return string[] The names of the defined options
     *
     * @see isDefined()
     */
    public function getDefinedOptions()
    {
        return array_keys($this->defined);
    }

    public function isNested(string $option): bool
    {
        return isset($this->nested[$option]);
    }

    /**
     * Deprecates an option, allowed types or values.
     *
     * Instead of passing the message, you may also pass a closure with the
     * following signature:
     *
     *     function (Options $options, $value): string {
     *         // ...
     *     }
     *
     * The closure receives the value as argument and should return a string.
     * Return an empty string to ignore the option deprecation.
     *
     * The closure is invoked when {@link resolve()} is called. The parameter
     * passed to the closure is the value of the option after validating it
     * and before normalizing it.
     *
     * @param string          $package The name of the composer package that is triggering the deprecation
     * @param string          $version The version of the package that introduced the deprecation
     * @param string|\Closure $message The deprecation message to use
     */
    public function setDeprecated(string $option/*, string $package, string $version, $message = 'The option "%name%" is deprecated.' */): self
    {
        if ($this->locked) {
            throw new AccessException('Options cannot be deprecated from a lazy option or normalizer.');
        }

        if (!isset($this->defined[$option])) {
            throw new UndefinedOptionsException(sprintf('The option "%s" does not exist, defined options are: "%s".', $this->formatOptions([$option]), implode('", "', array_keys($this->defined))));
        }

        $args = \func_get_args();

        if (\func_num_args() < 3) {
            trigger_deprecation('symfony/options-resolver', '5.1', 'The signature of method "%s()" requires 2 new arguments: "string $package, string $version", not defining them is deprecated.', __METHOD__);

            $message = $args[1] ?? 'The option "%name%" is deprecated.';
            $package = $version = '';
        } else {
            $package = $args[1];
            $version = $args[2];
            $message = $args[3] ?? 'The option "%name%" is deprecated.';
        }

        if (!\is_string($message) && !$message instanceof \Closure) {
            throw new InvalidArgumentException(sprintf('Invalid type for deprecation message argument, expected string or \Closure, but got "%s".', get_debug_type($message)));
        }

        // ignore if empty string
        if ('' === $message) {
            return $this;
        }

        $this->deprecated[$option] = [
            'package' => $package,
            'version' => $version,
            'message' => $message,
        ];

        // Make sure the option is processed
        unset($this->resolved[$option]);

        return $this;
    }

    public function isDeprecated(string $option): bool
    {
        return isset($this->deprecated[$option]);
    }

    /**
     * Sets the normalizer for an option.
     *
     * The normalizer should be a closure with the following signature:
     *
     *     function (Options $options, $value) {
     *         // ...
     *     }
     *
     * The closure is invoked when {@link resolve()} is called. The closure
     * has access to the resolved values of other options through the passed
     * {@link Options} instance.
     *
     * The second parameter passed to the closure is the value of
     * the option.
     *
     * The resolved option value is set to the return value of the closure.
     *
     * @return $this
     *
     * @throws UndefinedOptionsException If the option is undefined
     * @throws AccessException           If called from a lazy option or normalizer
     */
    public function setNormalizer(string $option, \Closure $normalizer)
    {
        if ($this->locked) {
            throw new AccessException('Normalizers cannot be set from a lazy option or normalizer.');
        }

        if (!isset($this->defined[$option])) {
            throw new UndefinedOptionsException(sprintf('The option "%s" does not exist. Defined options are: "%s".', $this->formatOptions([$option]), implode('", "', array_keys($this->defined))));
        }

        $this->normalizers[$option] = [$normalizer];

        // Make sure the option is processed
        unset($this->resolved[$option]);

        return $this;
    }

    /**
     * Adds a normalizer for an option.
     *
     * The normalizer should be a closure with the following signature:
     *
     *     function (Options $options, $value): mixed {
     *         // ...
     *     }
     *
     * The closure is invoked when {@link resolve()} is called. The closure
     * has access to the resolved values of other options through the passed
     * {@link Options} instance.
     *
     * The second parameter passed to the closure is the value of
     * the option.
     *
     * The resolved option value is set to the return value of the closure.
     *
     * @return $this
     *
     * @throws UndefinedOptionsException If the option is undefined
     * @throws AccessException           If called from a lazy option or normalizer
     */
    public function addNormalizer(string $option, \Closure $normalizer, bool $forcePrepend = false): self
    {
        if ($this->locked) {
            throw new AccessException('Normalizers cannot be set from a lazy option or normalizer.');
        }

        if (!isset($this->defined[$option])) {
            throw new UndefinedOptionsException(sprintf('The option "%s" does not exist. Defined options are: "%s".', $this->formatOptions([$option]), implode('", "', array_keys($this->defined))));
        }

        if ($forcePrepend) {
            $this->normalizers[$option] = $this->normalizers[$option] ?? [];
            array_unshift($this->normalizers[$option], $normalizer);
        } else {
            $this->normalizers[$option][] = $normalizer;
        }

        // Make sure the option is processed
        unset($this->resolved[$option]);

        return $this;
    }

    /**
     * Sets allowed values for an option.
     *
     * Instead of passing values, you may also pass a closures with the
     * following signature:
     *
     *     function ($value) {
     *         // return true or false
     *     }
     *
     * The closure receives the value as argument and should return true to
     * accept the value and false to reject the value.
     *
     * @param string $option        The option name
     * @param mixed  $allowedValues One or more acceptable values/closures
     *
     * @return $this
     *
     * @throws UndefinedOptionsException If the option is undefined
     * @throws AccessException           If called from a lazy option or normalizer
     */
    public function setAllowedValues(string $option, $allowedValues)
    {
        if ($this->locked) {
            throw new AccessException('Allowed values cannot be set from a lazy option or normalizer.');
        }

        if (!isset($this->defined[$option])) {
            throw new UndefinedOptionsException(sprintf('The option "%s" does not exist. Defined options are: "%s".', $this->formatOptions([$option]), implode('", "', array_keys($this->defined))));
        }

        $this->allowedValues[$option] = \is_array($allowedValues) ? $allowedValues : [$allowedValues];

        // Make sure the option is processed
        unset($this->resolved[$option]);

        return $this;
    }

    /**
     * Adds allowed values for an option.
     *
     * The values are merged with the allowed values defined previously.
     *
     * Instead of passing values, you may also pass a closures with the
     * following signature:
     *
     *     function ($value) {
     *         // return true or false
     *     }
     *
     * The closure receives the value as argument and should return true to
     * accept the value and false to reject the value.
     *
     * @param string $option        The option name
     * @param mixed  $allowedValues One or more acceptable values/closures
     *
     * @return $this
     *
     * @throws UndefinedOptionsException If the option is undefined
     * @throws AccessException           If called from a lazy option or normalizer
     */
    public function addAllowedValues(string $option, $allowedValues)
    {
        if ($this->locked) {
            throw new AccessException('Allowed values cannot be added from a lazy option or normalizer.');
        }

        if (!isset($this->defined[$option])) {
            throw new UndefinedOptionsException(sprintf('The option "%s" does not exist. Defined options are: "%s".', $this->formatOptions([$option]), implode('", "', array_keys($this->defined))));
        }

        if (!\is_array($allowedValues)) {
            $allowedValues = [$allowedValues];
        }

        if (!isset($this->allowedValues[$option])) {
            $this->allowedValues[$option] = $allowedValues;
        } else {
            $this->allowedValues[$option] = array_merge($this->allowedValues[$option], $allowedValues);
        }

        // Make sure the option is processed
        unset($this->resolved[$option]);

        return $this;
    }

    /**
     * Sets allowed types for an option.
     *
     * Any type for which a corresponding is_<type>() function exists is
     * acceptable. Additionally, fully-qualified class or interface names may
     * be passed.
     *
     * @param string|string[] $allowedTypes One or more accepted types
     *
     * @return $this
     *
     * @throws UndefinedOptionsException If the option is undefined
     * @throws AccessException           If called from a lazy option or normalizer
     */
    public function setAllowedTypes(string $option, $allowedTypes)
    {
        if ($this->locked) {
            throw new AccessException('Allowed types cannot be set from a lazy option or normalizer.');
        }

        if (!isset($this->defined[$option])) {
            throw new UndefinedOptionsException(sprintf('The option "%s" does not exist. Defined options are: "%s".', $this->formatOptions([$option]), implode('", "', array_keys($this->defined))));
        }

        $this->allowedTypes[$option] = (array) $allowedTypes;

        // Make sure the option is processed
        unset($this->resolved[$option]);

        return $this;
    }

    /**
     * Adds allowed types for an option.
     *
     * The types are merged with the allowed types defined previously.
     *
     * Any type for which a corresponding is_<type>() function exists is
     * acceptable. Additionally, fully-qualified class or interface names may
     * be passed.
     *
     * @param string|string[] $allowedTypes One or more accepted types
     *
     * @return $this
     *
     * @throws UndefinedOptionsException If the option is undefined
     * @throws AccessException           If called from a lazy option or normalizer
     */
    public function addAllowedTypes(string $option, $allowedTypes)
    {
        if ($this->locked) {
            throw new AccessException('Allowed types cannot be added from a lazy option or normalizer.');
        }

        if (!isset($this->defined[$option])) {
            throw new UndefinedOptionsException(sprintf('The option "%s" does not exist. Defined options are: "%s".', $this->formatOptions([$option]), implode('", "', array_keys($this->defined))));
        }

        if (!isset($this->allowedTypes[$option])) {
            $this->allowedTypes[$option] = (array) $allowedTypes;
        } else {
            $this->allowedTypes[$option] = array_merge($this->allowedTypes[$option], (array) $allowedTypes);
        }

        // Make sure the option is processed
        unset($this->resolved[$option]);

        return $this;
    }

    /**
     * Defines an option configurator with the given name.
     */
    public function define(string $option): OptionConfigurator
    {
        if (isset($this->defined[$option])) {
            throw new OptionDefinitionException(sprintf('The option "%s" is already defined.', $option));
        }

        return new OptionConfigurator($option, $this);
    }

    /**
     * Sets an info message for an option.
     *
     * @return $this
     *
     * @throws UndefinedOptionsException If the option is undefined
     * @throws AccessException           If called from a lazy option or normalizer
     */
    public function setInfo(string $option, string $info): self
    {
        if ($this->locked) {
            throw new AccessException('The Info message cannot be set from a lazy option or normalizer.');
        }

        if (!isset($this->defined[$option])) {
            throw new UndefinedOptionsException(sprintf('The option "%s" does not exist. Defined options are: "%s".', $this->formatOptions([$option]), implode('", "', array_keys($this->defined))));
        }

        $this->info[$option] = $info;

        return $this;
    }

    /**
     * Gets the info message for an option.
     */
    public function getInfo(string $option): ?string
    {
        if (!isset($this->defined[$option])) {
            throw new UndefinedOptionsException(sprintf('The option "%s" does not exist. Defined options are: "%s".', $this->formatOptions([$option]), implode('", "', array_keys($this->defined))));
        }

        return $this->info[$option] ?? null;
    }

    /**
     * Marks the whole options definition as array prototype.
     *
     * @return $this
     *
     * @throws AccessException If called from a lazy option, a normalizer or a root definition
     */
    public function setPrototype(bool $prototype): self
    {
        if ($this->locked) {
            throw new AccessException('The prototype property cannot be set from a lazy option or normalizer.');
        }

        if (null === $this->prototype && $prototype) {
            throw new AccessException('The prototype property cannot be set from a root definition.');
        }

        $this->prototype = $prototype;

        return $this;
    }

    public function isPrototype(): bool
    {
        return $this->prototype ?? false;
    }

    /**
     * Removes the option with the given name.
     *
     * Undefined options are ignored.
     *
     * @param string|string[] $optionNames One or more option names
     *
     * @return $this
     *
     * @throws AccessException If called from a lazy option or normalizer
     */
    public function remove($optionNames)
    {
        if ($this->locked) {
            throw new AccessException('Options cannot be removed from a lazy option or normalizer.');
        }

        foreach ((array) $optionNames as $option) {
            unset($this->defined[$option], $this->defaults[$option], $this->required[$option], $this->resolved[$option]);
            unset($this->lazy[$option], $this->normalizers[$option], $this->allowedTypes[$option], $this->allowedValues[$option], $this->info[$option]);
        }

        return $this;
    }

    /**
     * Removes all options.
     *
     * @return $this
     *
     * @throws AccessException If called from a lazy option or normalizer
     */
    public function clear()
    {
        if ($this->locked) {
            throw new AccessException('Options cannot be cleared from a lazy option or normalizer.');
        }

        $this->defined = [];
        $this->defaults = [];
        $this->nested = [];
        $this->required = [];
        $this->resolved = [];
        $this->lazy = [];
        $this->normalizers = [];
        $this->allowedTypes = [];
        $this->allowedValues = [];
        $this->deprecated = [];
        $this->info = [];

        return $this;
    }

    /**
     * Merges options with the default values stored in the container and
     * validates them.
     *
     * Exceptions are thrown if:
     *
     *  - Undefined options are passed;
     *  - Required options are missing;
     *  - Options have invalid types;
     *  - Options have invalid values.
     *
     * @return array The merged and validated options
     *
     * @throws UndefinedOptionsException If an option name is undefined
     * @throws InvalidOptionsException   If an option doesn't fulfill the
     *                                   specified validation rules
     * @throws MissingOptionsException   If a required option is missing
     * @throws OptionDefinitionException If there is a cyclic dependency between
     *                                   lazy options and/or normalizers
     * @throws NoSuchOptionException     If a lazy option reads an unavailable option
     * @throws AccessException           If called from a lazy option or normalizer
     */
    public function resolve(array $options = [])
    {
        if ($this->locked) {
            throw new AccessException('Options cannot be resolved from a lazy option or normalizer.');
        }

        // Allow this method to be called multiple times
        $clone = clone $this;

        // Make sure that no unknown options are passed
        $diff = array_diff_key($options, $clone->defined);

        if (\count($diff) > 0) {
            ksort($clone->defined);
            ksort($diff);

            throw new UndefinedOptionsException(sprintf((\count($diff) > 1 ? 'The options "%s" do not exist.' : 'The option "%s" does not exist.').' Defined options are: "%s".', $this->formatOptions(array_keys($diff)), implode('", "', array_keys($clone->defined))));
        }

        // Override options set by the user
        foreach ($options as $option => $value) {
            $clone->given[$option] = true;
            $clone->defaults[$option] = $value;
            unset($clone->resolved[$option], $clone->lazy[$option]);
        }

        // Check whether any required option is missing
        $diff = array_diff_key($clone->required, $clone->defaults);

        if (\count($diff) > 0) {
            ksort($diff);

            throw new MissingOptionsException(sprintf(\count($diff) > 1 ? 'The required options "%s" are missing.' : 'The required option "%s" is missing.', $this->formatOptions(array_keys($diff))));
        }

        // Lock the container
        $clone->locked = true;

        // Now process the individual options. Use offsetGet(), which resolves
        // the option itself and any options that the option depends on
        foreach ($clone->defaults as $option => $_) {
            $clone->offsetGet($option);
        }

        return $clone->resolved;
    }

    /**
     * Returns the resolved value of an option.
     *
     * @param bool $triggerDeprecation Whether to trigger the deprecation or not (true by default)
     *
     * @return mixed The option value
     *
     * @throws AccessException           If accessing this method outside of
     *                                   {@link resolve()}
     * @throws NoSuchOptionException     If the option is not set
     * @throws InvalidOptionsException   If the option doesn't fulfill the
     *                                   specified validation rules
     * @throws OptionDefinitionException If there is a cyclic dependency between
     *                                   lazy options and/or normalizers
     */
<<<<<<< HEAD
    public function offsetGet($option, bool $triggerDeprecation = true)
=======
    #[\ReturnTypeWillChange]
    public function offsetGet($option/*, bool $triggerDeprecation = true*/)
>>>>>>> 5b1fc108
    {
        if (!$this->locked) {
            throw new AccessException('Array access is only supported within closures of lazy options and normalizers.');
        }

        // Shortcut for resolved options
        if (isset($this->resolved[$option]) || \array_key_exists($option, $this->resolved)) {
            if ($triggerDeprecation && isset($this->deprecated[$option]) && (isset($this->given[$option]) || $this->calling) && \is_string($this->deprecated[$option]['message'])) {
                trigger_deprecation($this->deprecated[$option]['package'], $this->deprecated[$option]['version'], strtr($this->deprecated[$option]['message'], ['%name%' => $option]));
            }

            return $this->resolved[$option];
        }

        // Check whether the option is set at all
        if (!isset($this->defaults[$option]) && !\array_key_exists($option, $this->defaults)) {
            if (!isset($this->defined[$option])) {
                throw new NoSuchOptionException(sprintf('The option "%s" does not exist. Defined options are: "%s".', $this->formatOptions([$option]), implode('", "', array_keys($this->defined))));
            }

            throw new NoSuchOptionException(sprintf('The optional option "%s" has no value set. You should make sure it is set with "isset" before reading it.', $this->formatOptions([$option])));
        }

        $value = $this->defaults[$option];

        // Resolve the option if it is a nested definition
        if (isset($this->nested[$option])) {
            // If the closure is already being called, we have a cyclic dependency
            if (isset($this->calling[$option])) {
                throw new OptionDefinitionException(sprintf('The options "%s" have a cyclic dependency.', $this->formatOptions(array_keys($this->calling))));
            }

            if (!\is_array($value)) {
                throw new InvalidOptionsException(sprintf('The nested option "%s" with value %s is expected to be of type array, but is of type "%s".', $this->formatOptions([$option]), $this->formatValue($value), get_debug_type($value)));
            }

            // The following section must be protected from cyclic calls.
            $this->calling[$option] = true;
            try {
                $resolver = new self();
                $resolver->prototype = false;
                $resolver->parentsOptions = $this->parentsOptions;
                $resolver->parentsOptions[] = $option;
                foreach ($this->nested[$option] as $closure) {
                    $closure($resolver, $this);
                }

                if ($resolver->prototype) {
                    $values = [];
                    foreach ($value as $index => $prototypeValue) {
                        if (!\is_array($prototypeValue)) {
                            throw new InvalidOptionsException(sprintf('The value of the option "%s" is expected to be of type array of array, but is of type array of "%s".', $this->formatOptions([$option]), get_debug_type($prototypeValue)));
                        }

                        $resolver->prototypeIndex = $index;
                        $values[$index] = $resolver->resolve($prototypeValue);
                    }
                    $value = $values;
                } else {
                    $value = $resolver->resolve($value);
                }
            } finally {
                $resolver->prototypeIndex = null;
                unset($this->calling[$option]);
            }
        }

        // Resolve the option if the default value is lazily evaluated
        if (isset($this->lazy[$option])) {
            // If the closure is already being called, we have a cyclic
            // dependency
            if (isset($this->calling[$option])) {
                throw new OptionDefinitionException(sprintf('The options "%s" have a cyclic dependency.', $this->formatOptions(array_keys($this->calling))));
            }

            // The following section must be protected from cyclic
            // calls. Set $calling for the current $option to detect a cyclic
            // dependency
            // BEGIN
            $this->calling[$option] = true;
            try {
                foreach ($this->lazy[$option] as $closure) {
                    $value = $closure($this, $value);
                }
            } finally {
                unset($this->calling[$option]);
            }
            // END
        }

        // Validate the type of the resolved option
        if (isset($this->allowedTypes[$option])) {
            $valid = true;
            $invalidTypes = [];

            foreach ($this->allowedTypes[$option] as $type) {
                if ($valid = $this->verifyTypes($type, $value, $invalidTypes)) {
                    break;
                }
            }

            if (!$valid) {
                $fmtActualValue = $this->formatValue($value);
                $fmtAllowedTypes = implode('" or "', $this->allowedTypes[$option]);
                $fmtProvidedTypes = implode('|', array_keys($invalidTypes));
                $allowedContainsArrayType = \count(array_filter($this->allowedTypes[$option], static function ($item) {
                    return str_ends_with($item, '[]');
                })) > 0;

                if (\is_array($value) && $allowedContainsArrayType) {
                    throw new InvalidOptionsException(sprintf('The option "%s" with value %s is expected to be of type "%s", but one of the elements is of type "%s".', $this->formatOptions([$option]), $fmtActualValue, $fmtAllowedTypes, $fmtProvidedTypes));
                }

                throw new InvalidOptionsException(sprintf('The option "%s" with value %s is expected to be of type "%s", but is of type "%s".', $this->formatOptions([$option]), $fmtActualValue, $fmtAllowedTypes, $fmtProvidedTypes));
            }
        }

        // Validate the value of the resolved option
        if (isset($this->allowedValues[$option])) {
            $success = false;
            $printableAllowedValues = [];

            foreach ($this->allowedValues[$option] as $allowedValue) {
                if ($allowedValue instanceof \Closure) {
                    if ($allowedValue($value)) {
                        $success = true;
                        break;
                    }

                    // Don't include closures in the exception message
                    continue;
                }

                if ($value === $allowedValue) {
                    $success = true;
                    break;
                }

                $printableAllowedValues[] = $allowedValue;
            }

            if (!$success) {
                $message = sprintf(
                    'The option "%s" with value %s is invalid.',
                    $option,
                    $this->formatValue($value)
                );

                if (\count($printableAllowedValues) > 0) {
                    $message .= sprintf(
                        ' Accepted values are: %s.',
                        $this->formatValues($printableAllowedValues)
                    );
                }

                if (isset($this->info[$option])) {
                    $message .= sprintf(' Info: %s.', $this->info[$option]);
                }

                throw new InvalidOptionsException($message);
            }
        }

        // Check whether the option is deprecated
        // and it is provided by the user or is being called from a lazy evaluation
        if ($triggerDeprecation && isset($this->deprecated[$option]) && (isset($this->given[$option]) || ($this->calling && \is_string($this->deprecated[$option]['message'])))) {
            $deprecation = $this->deprecated[$option];
            $message = $this->deprecated[$option]['message'];

            if ($message instanceof \Closure) {
                // If the closure is already being called, we have a cyclic dependency
                if (isset($this->calling[$option])) {
                    throw new OptionDefinitionException(sprintf('The options "%s" have a cyclic dependency.', $this->formatOptions(array_keys($this->calling))));
                }

                $this->calling[$option] = true;
                try {
                    if (!\is_string($message = $message($this, $value))) {
                        throw new InvalidOptionsException(sprintf('Invalid type for deprecation message, expected string but got "%s", return an empty string to ignore.', get_debug_type($message)));
                    }
                } finally {
                    unset($this->calling[$option]);
                }
            }

            if ('' !== $message) {
                trigger_deprecation($deprecation['package'], $deprecation['version'], strtr($message, ['%name%' => $option]));
            }
        }

        // Normalize the validated option
        if (isset($this->normalizers[$option])) {
            // If the closure is already being called, we have a cyclic
            // dependency
            if (isset($this->calling[$option])) {
                throw new OptionDefinitionException(sprintf('The options "%s" have a cyclic dependency.', $this->formatOptions(array_keys($this->calling))));
            }

            // The following section must be protected from cyclic
            // calls. Set $calling for the current $option to detect a cyclic
            // dependency
            // BEGIN
            $this->calling[$option] = true;
            try {
                foreach ($this->normalizers[$option] as $normalizer) {
                    $value = $normalizer($this, $value);
                }
            } finally {
                unset($this->calling[$option]);
            }
            // END
        }

        // Mark as resolved
        $this->resolved[$option] = $value;

        return $value;
    }

    private function verifyTypes(string $type, $value, array &$invalidTypes, int $level = 0): bool
    {
        if (\is_array($value) && '[]' === substr($type, -2)) {
            $type = substr($type, 0, -2);
            $valid = true;

            foreach ($value as $val) {
                if (!$this->verifyTypes($type, $val, $invalidTypes, $level + 1)) {
                    $valid = false;
                }
            }

            return $valid;
        }

        if (('null' === $type && null === $value) || (isset(self::VALIDATION_FUNCTIONS[$type]) ? self::VALIDATION_FUNCTIONS[$type]($value) : $value instanceof $type)) {
            return true;
        }

        if (!$invalidTypes || $level > 0) {
            $invalidTypes[get_debug_type($value)] = true;
        }

        return false;
    }

    /**
     * Returns whether a resolved option with the given name exists.
     *
     * @param string $option The option name
     *
     * @return bool Whether the option is set
     *
     * @throws AccessException If accessing this method outside of {@link resolve()}
     *
     * @see \ArrayAccess::offsetExists()
     */
    #[\ReturnTypeWillChange]
    public function offsetExists($option)
    {
        if (!$this->locked) {
            throw new AccessException('Array access is only supported within closures of lazy options and normalizers.');
        }

        return \array_key_exists($option, $this->defaults);
    }

    /**
     * Not supported.
     *
     * @return void
     *
     * @throws AccessException
     */
    #[\ReturnTypeWillChange]
    public function offsetSet($option, $value)
    {
        throw new AccessException('Setting options via array access is not supported. Use setDefault() instead.');
    }

    /**
     * Not supported.
     *
     * @return void
     *
     * @throws AccessException
     */
    #[\ReturnTypeWillChange]
    public function offsetUnset($option)
    {
        throw new AccessException('Removing options via array access is not supported. Use remove() instead.');
    }

    /**
     * Returns the number of set options.
     *
     * This may be only a subset of the defined options.
     *
     * @return int Number of options
     *
     * @throws AccessException If accessing this method outside of {@link resolve()}
     *
     * @see \Countable::count()
     */
    #[\ReturnTypeWillChange]
    public function count()
    {
        if (!$this->locked) {
            throw new AccessException('Counting is only supported within closures of lazy options and normalizers.');
        }

        return \count($this->defaults);
    }

    /**
     * Returns a string representation of the value.
     *
     * This method returns the equivalent PHP tokens for most scalar types
     * (i.e. "false" for false, "1" for 1 etc.). Strings are always wrapped
     * in double quotes (").
     *
     * @param mixed $value The value to format as string
     */
    private function formatValue($value): string
    {
        if (\is_object($value)) {
            return \get_class($value);
        }

        if (\is_array($value)) {
            return 'array';
        }

        if (\is_string($value)) {
            return '"'.$value.'"';
        }

        if (\is_resource($value)) {
            return 'resource';
        }

        if (null === $value) {
            return 'null';
        }

        if (false === $value) {
            return 'false';
        }

        if (true === $value) {
            return 'true';
        }

        return (string) $value;
    }

    /**
     * Returns a string representation of a list of values.
     *
     * Each of the values is converted to a string using
     * {@link formatValue()}. The values are then concatenated with commas.
     *
     * @see formatValue()
     */
    private function formatValues(array $values): string
    {
        foreach ($values as $key => $value) {
            $values[$key] = $this->formatValue($value);
        }

        return implode(', ', $values);
    }

    private function formatOptions(array $options): string
    {
        if ($this->parentsOptions) {
            $prefix = array_shift($this->parentsOptions);
            if ($this->parentsOptions) {
                $prefix .= sprintf('[%s]', implode('][', $this->parentsOptions));
            }

            if ($this->prototype && null !== $this->prototypeIndex) {
                $prefix .= sprintf('[%s]', $this->prototypeIndex);
            }

            $options = array_map(static function (string $option) use ($prefix): string {
                return sprintf('%s[%s]', $prefix, $option);
            }, $options);
        }

        return implode('", "', $options);
    }

    private function getParameterClassName(\ReflectionParameter $parameter): ?string
    {
        if (!($type = $parameter->getType()) instanceof \ReflectionNamedType || $type->isBuiltin()) {
            return null;
        }

        return $type->getName();
    }
}<|MERGE_RESOLUTION|>--- conflicted
+++ resolved
@@ -942,12 +942,8 @@
      * @throws OptionDefinitionException If there is a cyclic dependency between
      *                                   lazy options and/or normalizers
      */
-<<<<<<< HEAD
+    #[\ReturnTypeWillChange]
     public function offsetGet($option, bool $triggerDeprecation = true)
-=======
-    #[\ReturnTypeWillChange]
-    public function offsetGet($option/*, bool $triggerDeprecation = true*/)
->>>>>>> 5b1fc108
     {
         if (!$this->locked) {
             throw new AccessException('Array access is only supported within closures of lazy options and normalizers.');
