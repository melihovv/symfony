{
    "name": "symfony/intl",
    "type": "library",
    "description": "A PHP replacement layer for the C intl extension that includes additional data from the ICU library.",
    "keywords": ["intl", "icu", "internationalization", "localization", "i18n", "l10n"],
    "homepage": "https://symfony.com",
    "license": "MIT",
    "authors": [
        {
            "name": "Bernhard Schussek",
            "email": "bschussek@gmail.com"
        },
        {
            "name": "Eriksen Costa",
            "email": "eriksen.costa@infranology.com.br"
        },
        {
            "name": "Igor Wiedler",
            "email": "igor@wiedler.ch"
        },
        {
            "name": "Symfony Community",
            "homepage": "https://symfony.com/contributors"
        }
    ],
    "require": {
<<<<<<< HEAD
        "php": "^7.2.5",
=======
        "php": ">=7.1.3",
>>>>>>> 53d89f71
        "symfony/polyfill-intl-icu": "~1.0"
    },
    "require-dev": {
        "symfony/filesystem": "^4.4|^5.0"
    },
    "suggest": {
        "ext-intl": "to use the component with locales other than \"en\""
    },
    "autoload": {
        "psr-4": { "Symfony\\Component\\Intl\\": "" },
        "classmap": [ "Resources/stubs" ],
        "exclude-from-classmap": [
            "/Tests/"
        ]
    },
    "minimum-stability": "dev",
    "extra": {
        "branch-alias": {
            "dev-master": "5.0-dev"
        }
    }
}<|MERGE_RESOLUTION|>--- conflicted
+++ resolved
@@ -24,11 +24,7 @@
         }
     ],
     "require": {
-<<<<<<< HEAD
-        "php": "^7.2.5",
-=======
-        "php": ">=7.1.3",
->>>>>>> 53d89f71
+        "php": ">=7.2.5",
         "symfony/polyfill-intl-icu": "~1.0"
     },
     "require-dev": {
