<?php

/*
 * This file is part of the Symfony package.
 *
 * (c) Fabien Potencier <fabien@symfony.com>
 *
 * For the full copyright and license information, please view the LICENSE
 * file that was distributed with this source code.
 */

namespace Symfony\Component\Intl\NumberFormatter;

use Symfony\Component\Intl\Currencies;
use Symfony\Component\Intl\Exception\MethodArgumentNotImplementedException;
use Symfony\Component\Intl\Exception\MethodArgumentValueNotImplementedException;
use Symfony\Component\Intl\Exception\MethodNotImplementedException;
use Symfony\Component\Intl\Exception\NotImplementedException;
use Symfony\Component\Intl\Globals\IntlGlobals;
use Symfony\Component\Intl\Locale\Locale;

/**
 * Replacement for PHP's native {@link \NumberFormatter} class.
 *
 * The only methods currently supported in this class are:
 *
 *  - {@link __construct}
 *  - {@link create}
 *  - {@link formatCurrency}
 *  - {@link format}
 *  - {@link getAttribute}
 *  - {@link getErrorCode}
 *  - {@link getErrorMessage}
 *  - {@link getLocale}
 *  - {@link parse}
 *  - {@link setAttribute}
 *
 * @author Eriksen Costa <eriksen.costa@infranology.com.br>
 * @author Bernhard Schussek <bschussek@gmail.com>
 *
 * @internal
 */
abstract class NumberFormatter
{
    /* Format style constants */
    public const PATTERN_DECIMAL = 0;
    public const DECIMAL = 1;
    public const CURRENCY = 2;
    public const PERCENT = 3;
    public const SCIENTIFIC = 4;
    public const SPELLOUT = 5;
    public const ORDINAL = 6;
    public const DURATION = 7;
    public const PATTERN_RULEBASED = 9;
    public const IGNORE = 0;
    public const DEFAULT_STYLE = 1;

    /* Format type constants */
    public const TYPE_DEFAULT = 0;
    public const TYPE_INT32 = 1;
    public const TYPE_INT64 = 2;
    public const TYPE_DOUBLE = 3;
    public const TYPE_CURRENCY = 4;

    /* Numeric attribute constants */
    public const PARSE_INT_ONLY = 0;
    public const GROUPING_USED = 1;
    public const DECIMAL_ALWAYS_SHOWN = 2;
    public const MAX_INTEGER_DIGITS = 3;
    public const MIN_INTEGER_DIGITS = 4;
    public const INTEGER_DIGITS = 5;
    public const MAX_FRACTION_DIGITS = 6;
    public const MIN_FRACTION_DIGITS = 7;
    public const FRACTION_DIGITS = 8;
    public const MULTIPLIER = 9;
    public const GROUPING_SIZE = 10;
    public const ROUNDING_MODE = 11;
    public const ROUNDING_INCREMENT = 12;
    public const FORMAT_WIDTH = 13;
    public const PADDING_POSITION = 14;
    public const SECONDARY_GROUPING_SIZE = 15;
    public const SIGNIFICANT_DIGITS_USED = 16;
    public const MIN_SIGNIFICANT_DIGITS = 17;
    public const MAX_SIGNIFICANT_DIGITS = 18;
    public const LENIENT_PARSE = 19;

    /* Text attribute constants */
    public const POSITIVE_PREFIX = 0;
    public const POSITIVE_SUFFIX = 1;
    public const NEGATIVE_PREFIX = 2;
    public const NEGATIVE_SUFFIX = 3;
    public const PADDING_CHARACTER = 4;
    public const CURRENCY_CODE = 5;
    public const DEFAULT_RULESET = 6;
    public const PUBLIC_RULESETS = 7;

    /* Format symbol constants */
    public const DECIMAL_SEPARATOR_SYMBOL = 0;
    public const GROUPING_SEPARATOR_SYMBOL = 1;
    public const PATTERN_SEPARATOR_SYMBOL = 2;
    public const PERCENT_SYMBOL = 3;
    public const ZERO_DIGIT_SYMBOL = 4;
    public const DIGIT_SYMBOL = 5;
    public const MINUS_SIGN_SYMBOL = 6;
    public const PLUS_SIGN_SYMBOL = 7;
    public const CURRENCY_SYMBOL = 8;
    public const INTL_CURRENCY_SYMBOL = 9;
    public const MONETARY_SEPARATOR_SYMBOL = 10;
    public const EXPONENTIAL_SYMBOL = 11;
    public const PERMILL_SYMBOL = 12;
    public const PAD_ESCAPE_SYMBOL = 13;
    public const INFINITY_SYMBOL = 14;
    public const NAN_SYMBOL = 15;
    public const SIGNIFICANT_DIGIT_SYMBOL = 16;
    public const MONETARY_GROUPING_SEPARATOR_SYMBOL = 17;

    /* Rounding mode values used by NumberFormatter::setAttribute() with NumberFormatter::ROUNDING_MODE attribute */
    public const ROUND_CEILING = 0;
    public const ROUND_FLOOR = 1;
    public const ROUND_DOWN = 2;
    public const ROUND_UP = 3;
    public const ROUND_HALFEVEN = 4;
    public const ROUND_HALFDOWN = 5;
    public const ROUND_HALFUP = 6;

    /* Pad position values used by NumberFormatter::setAttribute() with NumberFormatter::PADDING_POSITION attribute */
    public const PAD_BEFORE_PREFIX = 0;
    public const PAD_AFTER_PREFIX = 1;
    public const PAD_BEFORE_SUFFIX = 2;
    public const PAD_AFTER_SUFFIX = 3;

    /**
     * The error code from the last operation.
     *
     * @var int
     */
    protected $errorCode = IntlGlobals::U_ZERO_ERROR;

    /**
     * The error message from the last operation.
     *
     * @var string
     */
    protected $errorMessage = 'U_ZERO_ERROR';

    /**
     * @var int
     */
    private $style;

    /**
     * Default values for the en locale.
     */
    private $attributes = [
        self::FRACTION_DIGITS => 0,
        self::GROUPING_USED => 1,
        self::ROUNDING_MODE => self::ROUND_HALFEVEN,
    ];

    /**
     * Holds the initialized attributes code.
     */
    private $initializedAttributes = [];

    /**
     * The supported styles to the constructor $styles argument.
     */
    private const SUPPORTED_STYLES = [
        'CURRENCY' => self::CURRENCY,
        'DECIMAL' => self::DECIMAL,
    ];

    /**
     * Supported attributes to the setAttribute() $attr argument.
     */
    private const SUPPORTED_ATTRIBUTES = [
        'FRACTION_DIGITS' => self::FRACTION_DIGITS,
        'GROUPING_USED' => self::GROUPING_USED,
        'ROUNDING_MODE' => self::ROUNDING_MODE,
    ];

    /**
     * The available rounding modes for setAttribute() usage with
     * NumberFormatter::ROUNDING_MODE. NumberFormatter::ROUND_DOWN
     * and NumberFormatter::ROUND_UP does not have a PHP only equivalent.
     */
    private const ROUNDING_MODES = [
        'ROUND_HALFEVEN' => self::ROUND_HALFEVEN,
        'ROUND_HALFDOWN' => self::ROUND_HALFDOWN,
        'ROUND_HALFUP' => self::ROUND_HALFUP,
        'ROUND_CEILING' => self::ROUND_CEILING,
        'ROUND_FLOOR' => self::ROUND_FLOOR,
        'ROUND_DOWN' => self::ROUND_DOWN,
        'ROUND_UP' => self::ROUND_UP,
    ];

    /**
     * The mapping between NumberFormatter rounding modes to the available
     * modes in PHP's round() function.
     *
     * @see https://php.net/round
     */
    private const PHP_ROUNDING_MAP = [
        self::ROUND_HALFDOWN => \PHP_ROUND_HALF_DOWN,
        self::ROUND_HALFEVEN => \PHP_ROUND_HALF_EVEN,
        self::ROUND_HALFUP => \PHP_ROUND_HALF_UP,
    ];

    /**
     * The list of supported rounding modes which aren't available modes in
     * PHP's round() function, but there's an equivalent. Keys are rounding
     * modes, values does not matter.
     */
    private const CUSTOM_ROUNDING_LIST = [
        self::ROUND_CEILING => true,
        self::ROUND_FLOOR => true,
        self::ROUND_DOWN => true,
        self::ROUND_UP => true,
    ];

    /**
     * The maximum value of the integer type in 32 bit platforms.
     */
    private static $int32Max = 2147483647;

    /**
     * The maximum value of the integer type in 64 bit platforms.
     *
     * @var int|float
     */
    private static $int64Max = 9223372036854775807;

    private const EN_SYMBOLS = [
        self::DECIMAL => ['.', ',', ';', '%', '0', '#', '-', '+', '¤', '¤¤', '.', 'E', '‰', '*', '∞', 'NaN', '@', ','],
        self::CURRENCY => ['.', ',', ';', '%', '0', '#', '-', '+', '¤', '¤¤', '.', 'E', '‰', '*', '∞', 'NaN', '@', ','],
    ];

    private const EN_TEXT_ATTRIBUTES = [
        self::DECIMAL => ['', '', '-', '', ' ', 'XXX', ''],
        self::CURRENCY => ['¤', '', '-¤', '', ' ', 'XXX'],
    ];

    /**
     * @param string|null $locale  The locale code. The only currently supported locale is "en" (or null using the default locale, i.e. "en")
     * @param int         $style   Style of the formatting, one of the format style constants.
     *                             The only supported styles are NumberFormatter::DECIMAL
     *                             and NumberFormatter::CURRENCY.
     * @param string      $pattern Not supported. A pattern string in case $style is NumberFormat::PATTERN_DECIMAL or
     *                             NumberFormat::PATTERN_RULEBASED. It must conform to  the syntax
     *                             described in the ICU DecimalFormat or ICU RuleBasedNumberFormat documentation
     *
     * @see https://php.net/numberformatter.create
     * @see https://unicode-org.github.io/icu-docs/apidoc/released/icu4c/classicu_1_1DecimalFormat.html#details
     * @see https://unicode-org.github.io/icu-docs/apidoc/released/icu4c/classicu_1_1RuleBasedNumberFormat.html#details
     *
     * @throws MethodArgumentValueNotImplementedException When $locale different than "en" or null is passed
     * @throws MethodArgumentValueNotImplementedException When the $style is not supported
     * @throws MethodArgumentNotImplementedException      When the pattern value is different than null
     */
    public function __construct(?string $locale = 'en', int $style = null, string $pattern = null)
    {
        if ('en' !== $locale && null !== $locale) {
            throw new MethodArgumentValueNotImplementedException(__METHOD__, 'locale', $locale, 'Only the locale "en" is supported');
        }

        if (!\in_array($style, self::SUPPORTED_STYLES)) {
            $message = sprintf('The available styles are: %s.', implode(', ', array_keys(self::SUPPORTED_STYLES)));
            throw new MethodArgumentValueNotImplementedException(__METHOD__, 'style', $style, $message);
        }

        if (null !== $pattern) {
            throw new MethodArgumentNotImplementedException(__METHOD__, 'pattern');
        }

        $this->style = $style;
    }

    /**
     * Static constructor.
     *
     * @param string|null $locale  The locale code. The only supported locale is "en" (or null using the default locale, i.e. "en")
     * @param int         $style   Style of the formatting, one of the format style constants.
     *                             The only currently supported styles are NumberFormatter::DECIMAL
     *                             and NumberFormatter::CURRENCY.
     * @param string      $pattern Not supported. A pattern string in case $style is NumberFormat::PATTERN_DECIMAL or
     *                             NumberFormat::PATTERN_RULEBASED. It must conform to  the syntax
     *                             described in the ICU DecimalFormat or ICU RuleBasedNumberFormat documentation
     *
     * @return static
     *
     * @see https://php.net/numberformatter.create
     * @see http://www.icu-project.org/apiref/icu4c/classDecimalFormat.html#_details
     * @see http://www.icu-project.org/apiref/icu4c/classRuleBasedNumberFormat.html#_details
     *
     * @throws MethodArgumentValueNotImplementedException When $locale different than "en" or null is passed
     * @throws MethodArgumentValueNotImplementedException When the $style is not supported
     * @throws MethodArgumentNotImplementedException      When the pattern value is different than null
     */
    public static function create(?string $locale = 'en', int $style = null, string $pattern = null)
    {
        return new static($locale, $style, $pattern);
    }

    /**
     * Format a currency value.
     *
     * @param string $currency The 3-letter ISO 4217 currency code indicating the currency to use
     *
     * @return string The formatted currency value
     *
     * @see https://php.net/numberformatter.formatcurrency
     * @see https://en.wikipedia.org/wiki/ISO_4217#Active_codes
     */
    public function formatCurrency(float $value, string $currency)
    {
        if (self::DECIMAL === $this->style) {
            return $this->format($value);
        }

        $symbol = Currencies::getSymbol($currency, 'en');
        $fractionDigits = Currencies::getFractionDigits($currency);

        $value = $this->roundCurrency($value, $currency);

        $negative = false;
        if (0 > $value) {
            $negative = true;
            $value *= -1;
        }

        $value = $this->formatNumber($value, $fractionDigits);

        // There's a non-breaking space after the currency code (i.e. CRC 100), but not if the currency has a symbol (i.e. £100).
        $ret = $symbol.(mb_strlen($symbol, 'UTF-8') > 2 ? "\xc2\xa0" : '').$value;

        return $negative ? '-'.$ret : $ret;
    }

    /**
     * Format a number.
     *
     * @param int|float $value The value to format
     * @param int       $type  Type of the formatting, one of the format type constants.
     *                         Only type NumberFormatter::TYPE_DEFAULT is currently supported.
     *
     * @return bool|string The formatted value or false on error
     *
     * @see https://php.net/numberformatter.format
     *
     * @throws NotImplementedException                    If the method is called with the class $style 'CURRENCY'
     * @throws MethodArgumentValueNotImplementedException If the $type is different than TYPE_DEFAULT
     */
    public function format($value, int $type = self::TYPE_DEFAULT)
    {
        // The original NumberFormatter does not support this format type
        if (self::TYPE_CURRENCY === $type) {
            if (\PHP_VERSION_ID >= 80000) {
                throw new \ValueError(sprintf('The format type must be a NumberFormatter::TYPE_* constant (%s given).', $type));
            }

            trigger_error(__METHOD__.'(): Unsupported format type '.$type, \E_USER_WARNING);

            return false;
        }

        if (self::CURRENCY === $this->style) {
            throw new NotImplementedException(sprintf('"%s()" method does not support the formatting of currencies (instance with CURRENCY style). "%s".', __METHOD__, NotImplementedException::INTL_INSTALL_MESSAGE));
        }

        // Only the default type is supported.
        if (self::TYPE_DEFAULT !== $type) {
            throw new MethodArgumentValueNotImplementedException(__METHOD__, 'type', $type, 'Only TYPE_DEFAULT is supported');
        }

        $fractionDigits = $this->getAttribute(self::FRACTION_DIGITS);

        $value = $this->round($value, $fractionDigits);
        $value = $this->formatNumber($value, $fractionDigits);

        // behave like the intl extension
        $this->resetError();

        return $value;
    }

    /**
     * Returns an attribute value.
     *
     * @param int $attr An attribute specifier, one of the numeric attribute constants
     *
     * @return int|false The attribute value on success or false on error
     *
     * @see https://php.net/numberformatter.getattribute
     */
    public function getAttribute(int $attr)
    {
        return $this->attributes[$attr] ?? null;
    }

    /**
     * Returns formatter's last error code. Always returns the U_ZERO_ERROR class constant value.
     *
     * @return int The error code from last formatter call
     *
     * @see https://php.net/numberformatter.geterrorcode
     */
    public function getErrorCode()
    {
        return $this->errorCode;
    }

    /**
     * Returns formatter's last error message. Always returns the U_ZERO_ERROR_MESSAGE class constant value.
     *
     * @return string The error message from last formatter call
     *
     * @see https://php.net/numberformatter.geterrormessage
     */
    public function getErrorMessage()
    {
        return $this->errorMessage;
    }

    /**
     * Returns the formatter's locale.
     *
     * The parameter $type is currently ignored.
     *
     * @param int $type Not supported. The locale name type to return (Locale::VALID_LOCALE or Locale::ACTUAL_LOCALE)
     *
     * @return string The locale used to create the formatter. Currently always
     *                returns "en".
     *
     * @see https://php.net/numberformatter.getlocale
     */
    public function getLocale(int $type = Locale::ACTUAL_LOCALE)
    {
        return 'en';
    }

    /**
     * Not supported. Returns the formatter's pattern.
     *
     * @return string|false The pattern string used by the formatter or false on error
     *
     * @see https://php.net/numberformatter.getpattern
     *
     * @throws MethodNotImplementedException
     */
    public function getPattern()
    {
        throw new MethodNotImplementedException(__METHOD__);
    }

    /**
     * Not supported. Returns a formatter symbol value.
     *
     * @param int $attr A symbol specifier, one of the format symbol constants
     *
     * @return string|false The symbol value or false on error
     *
     * @see https://php.net/numberformatter.getsymbol
     */
    public function getSymbol(int $attr)
    {
        return \array_key_exists($this->style, self::EN_SYMBOLS) && \array_key_exists($attr, self::EN_SYMBOLS[$this->style]) ? self::EN_SYMBOLS[$this->style][$attr] : false;
    }

    /**
     * Not supported. Returns a formatter text attribute value.
     *
     * @param int $attr An attribute specifier, one of the text attribute constants
     *
     * @return string|false The attribute value or false on error
     *
     * @see https://php.net/numberformatter.gettextattribute
     */
    public function getTextAttribute(int $attr)
    {
        return \array_key_exists($this->style, self::EN_TEXT_ATTRIBUTES) && \array_key_exists($attr, self::EN_TEXT_ATTRIBUTES[$this->style]) ? self::EN_TEXT_ATTRIBUTES[$this->style][$attr] : false;
    }

    /**
     * Not supported. Parse a currency number.
     *
     * @param string $value    The value to parse
     * @param string $currency Parameter to receive the currency name (reference)
     * @param int    $position Offset to begin the parsing on return this value will hold the offset at which the parsing ended
     *
     * @return float|false The parsed numeric value or false on error
     *
     * @see https://php.net/numberformatter.parsecurrency
     *
     * @throws MethodNotImplementedException
     */
    public function parseCurrency(string $value, string &$currency, int &$position = null)
    {
        throw new MethodNotImplementedException(__METHOD__);
    }

    /**
     * Parse a number.
     *
     * @param string $value    The value to parse
     * @param int    $type     Type of the formatting, one of the format type constants. NumberFormatter::TYPE_DOUBLE by default.
     * @param int    $position Offset to begin the parsing on return this value will hold the offset at which the parsing ended
     *
     * @return int|float|false The parsed value or false on error
     *
     * @see https://php.net/numberformatter.parse
     */
    public function parse(string $value, int $type = self::TYPE_DOUBLE, int &$position = 0)
    {
        if (self::TYPE_DEFAULT === $type || self::TYPE_CURRENCY === $type) {
            if (\PHP_VERSION_ID >= 80000) {
                throw new \ValueError(sprintf('The format type must be a NumberFormatter::TYPE_* constant (%d given).', $type));
            }

            trigger_error(__METHOD__.'(): Unsupported format type '.$type, \E_USER_WARNING);

            return false;
        }

        // Any invalid number at the end of the string is removed.
        // Only numbers and the fraction separator is expected in the string.
        // If grouping is used, grouping separator also becomes a valid character.
        $groupingMatch = $this->getAttribute(self::GROUPING_USED) ? '|(?P<grouping>\d++(,{1}\d+)++(\.\d*+)?)' : '';
        if (preg_match("/^-?(?:\.\d++{$groupingMatch}|\d++(\.\d*+)?)/", $value, $matches)) {
            $value = $matches[0];
            $position = \strlen($value);
            // value is not valid if grouping is used, but digits are not grouped in groups of three
            if ($error = isset($matches['grouping']) && !preg_match('/^-?(?:\d{1,3}+)?(?:(?:,\d{3})++|\d*+)(?:\.\d*+)?$/', $value)) {
                // the position on error is 0 for positive and 1 for negative numbers
                $position = 0 === strpos($value, '-') ? 1 : 0;
            }
        } else {
            $error = true;
            $position = 0;
        }

        if ($error) {
            IntlGlobals::setError(IntlGlobals::U_PARSE_ERROR, 'Number parsing failed');
            $this->errorCode = IntlGlobals::getErrorCode();
            $this->errorMessage = IntlGlobals::getErrorMessage();

            return false;
        }

        $value = str_replace(',', '', $value);
        $value = $this->convertValueDataType($value, $type);

        // behave like the intl extension
        $this->resetError();

        return $value;
    }

    /**
     * Set an attribute.
     *
     * @param int $attr An attribute specifier, one of the numeric attribute constants.
     *                  The only currently supported attributes are NumberFormatter::FRACTION_DIGITS,
     *                  NumberFormatter::GROUPING_USED and NumberFormatter::ROUNDING_MODE.
     *
     * @return bool true on success or false on failure
     *
     * @see https://php.net/numberformatter.setattribute
     *
     * @throws MethodArgumentValueNotImplementedException When the $attr is not supported
     * @throws MethodArgumentValueNotImplementedException When the $value is not supported
     */
    public function setAttribute(int $attr, int $value)
    {
<<<<<<< HEAD
        if (!\in_array($attr, self::$supportedAttributes)) {
=======
        $attr = (int) $attr;

        if (!\in_array($attr, self::SUPPORTED_ATTRIBUTES)) {
>>>>>>> 4181c431
            $message = sprintf(
                'The available attributes are: %s',
                implode(', ', array_keys(self::SUPPORTED_ATTRIBUTES))
            );

            throw new MethodArgumentValueNotImplementedException(__METHOD__, 'attr', $value, $message);
        }

        if (self::SUPPORTED_ATTRIBUTES['ROUNDING_MODE'] === $attr && $this->isInvalidRoundingMode($value)) {
            $message = sprintf(
                'The supported values for ROUNDING_MODE are: %s',
                implode(', ', array_keys(self::ROUNDING_MODES))
            );

            throw new MethodArgumentValueNotImplementedException(__METHOD__, 'attr', $value, $message);
        }

        if (self::SUPPORTED_ATTRIBUTES['GROUPING_USED'] === $attr) {
            $value = $this->normalizeGroupingUsedValue($value);
        }

        if (self::SUPPORTED_ATTRIBUTES['FRACTION_DIGITS'] === $attr) {
            $value = $this->normalizeFractionDigitsValue($value);
            if ($value < 0) {
                // ignore negative values but do not raise an error
                return true;
            }
        }

        $this->attributes[$attr] = $value;
        $this->initializedAttributes[$attr] = true;

        return true;
    }

    /**
     * Not supported. Set the formatter's pattern.
     *
     * @param string $pattern A pattern string in conformance with the ICU DecimalFormat documentation
     *
     * @return bool true on success or false on failure
     *
     * @see https://php.net/numberformatter.setpattern
     * @see http://www.icu-project.org/apiref/icu4c/classDecimalFormat.html#_details
     *
     * @throws MethodNotImplementedException
     */
    public function setPattern(string $pattern)
    {
        throw new MethodNotImplementedException(__METHOD__);
    }

    /**
     * Not supported. Set the formatter's symbol.
     *
     * @param int    $attr  A symbol specifier, one of the format symbol constants
     * @param string $value The value for the symbol
     *
     * @return bool true on success or false on failure
     *
     * @see https://php.net/numberformatter.setsymbol
     *
     * @throws MethodNotImplementedException
     */
    public function setSymbol(int $attr, string $value)
    {
        throw new MethodNotImplementedException(__METHOD__);
    }

    /**
     * Not supported. Set a text attribute.
     *
     * @param int    $attr  An attribute specifier, one of the text attribute constants
     * @param string $value The attribute value
     *
     * @return bool true on success or false on failure
     *
     * @see https://php.net/numberformatter.settextattribute
     *
     * @throws MethodNotImplementedException
     */
    public function setTextAttribute(int $attr, string $value)
    {
        throw new MethodNotImplementedException(__METHOD__);
    }

    /**
     * Set the error to the default U_ZERO_ERROR.
     */
    protected function resetError()
    {
        IntlGlobals::setError(IntlGlobals::U_ZERO_ERROR);
        $this->errorCode = IntlGlobals::getErrorCode();
        $this->errorMessage = IntlGlobals::getErrorMessage();
    }

    /**
     * Rounds a currency value, applying increment rounding if applicable.
     *
     * When a currency have a rounding increment, an extra round is made after the first one. The rounding factor is
     * determined in the ICU data and is explained as of:
     *
     * "the rounding increment is given in units of 10^(-fraction_digits)"
     *
     * The only actual rounding data as of this writing, is CHF.
     *
     * @see http://en.wikipedia.org/wiki/Swedish_rounding
     * @see http://www.docjar.com/html/api/com/ibm/icu/util/Currency.java.html#1007
     */
    private function roundCurrency(float $value, string $currency): float
    {
        $fractionDigits = Currencies::getFractionDigits($currency);
        $roundingIncrement = Currencies::getRoundingIncrement($currency);

        // Round with the formatter rounding mode
        $value = $this->round($value, $fractionDigits);

        // Swiss rounding
        if (0 < $roundingIncrement && 0 < $fractionDigits) {
            $roundingFactor = $roundingIncrement / 10 ** $fractionDigits;
            $value = round($value / $roundingFactor) * $roundingFactor;
        }

        return $value;
    }

    /**
     * Rounds a value.
     *
     * @param int|float $value The value to round
     *
     * @return int|float The rounded value
     */
    private function round($value, int $precision)
    {
        $precision = $this->getUninitializedPrecision($value, $precision);

        $roundingModeAttribute = $this->getAttribute(self::ROUNDING_MODE);
        if (isset(self::PHP_ROUNDING_MAP[$roundingModeAttribute])) {
            $value = round($value, $precision, self::PHP_ROUNDING_MAP[$roundingModeAttribute]);
        } elseif (isset(self::CUSTOM_ROUNDING_LIST[$roundingModeAttribute])) {
            $roundingCoef = 10 ** $precision;
            $value *= $roundingCoef;
            $value = (float) (string) $value;

            switch ($roundingModeAttribute) {
                case self::ROUND_CEILING:
                    $value = ceil($value);
                    break;
                case self::ROUND_FLOOR:
                    $value = floor($value);
                    break;
                case self::ROUND_UP:
                    $value = $value > 0 ? ceil($value) : floor($value);
                    break;
                case self::ROUND_DOWN:
                    $value = $value > 0 ? floor($value) : ceil($value);
                    break;
            }

            $value /= $roundingCoef;
        }

        return $value;
    }

    /**
     * Formats a number.
     *
     * @param int|float $value The numeric value to format
     */
    private function formatNumber($value, int $precision): string
    {
        $precision = $this->getUninitializedPrecision($value, $precision);

        return number_format($value, $precision, '.', $this->getAttribute(self::GROUPING_USED) ? ',' : '');
    }

    /**
     * Returns the precision value if the DECIMAL style is being used and the FRACTION_DIGITS attribute is uninitialized.
     *
     * @param int|float $value The value to get the precision from if the FRACTION_DIGITS attribute is uninitialized
     */
    private function getUninitializedPrecision($value, int $precision): int
    {
        if (self::CURRENCY === $this->style) {
            return $precision;
        }

        if (!$this->isInitializedAttribute(self::FRACTION_DIGITS)) {
            preg_match('/.*\.(.*)/', (string) $value, $digits);
            if (isset($digits[1])) {
                $precision = \strlen($digits[1]);
            }
        }

        return $precision;
    }

    /**
     * Check if the attribute is initialized (value set by client code).
     */
    private function isInitializedAttribute(string $attr): bool
    {
        return isset($this->initializedAttributes[$attr]);
    }

    /**
     * Returns the numeric value using the $type to convert to the right data type.
     *
     * @param mixed $value The value to be converted
     *
     * @return int|float|false The converted value
     */
    private function convertValueDataType($value, int $type)
    {
        if (self::TYPE_DOUBLE === $type) {
            $value = (float) $value;
        } elseif (self::TYPE_INT32 === $type) {
            $value = $this->getInt32Value($value);
        } elseif (self::TYPE_INT64 === $type) {
            $value = $this->getInt64Value($value);
        }

        return $value;
    }

    /**
     * Convert the value data type to int or returns false if the value is out of the integer value range.
     *
     * @return int|false The converted value
     */
    private function getInt32Value($value)
    {
        if ($value > self::$int32Max || $value < -self::$int32Max - 1) {
            return false;
        }

        return (int) $value;
    }

    /**
     * Convert the value data type to int or returns false if the value is out of the integer value range.
     *
     * @return int|float|false The converted value
     */
    private function getInt64Value($value)
    {
        if ($value > self::$int64Max || $value < -self::$int64Max - 1) {
            return false;
        }

        if (\PHP_INT_SIZE !== 8 && ($value > self::$int32Max || $value < -self::$int32Max - 1)) {
            return (float) $value;
        }

        return (int) $value;
    }

    /**
     * Check if the rounding mode is invalid.
     */
    private function isInvalidRoundingMode(int $value): bool
    {
        if (\in_array($value, self::ROUNDING_MODES, true)) {
            return false;
        }

        return true;
    }

    /**
     * Returns the normalized value for the GROUPING_USED attribute. Any value that can be converted to int will be
     * cast to Boolean and then to int again. This way, negative values are converted to 1 and string values to 0.
     */
    private function normalizeGroupingUsedValue($value): int
    {
        return (int) (bool) (int) $value;
    }

    /**
     * Returns the normalized value for the FRACTION_DIGITS attribute.
     */
    private function normalizeFractionDigitsValue($value): int
    {
        return (int) $value;
    }
}<|MERGE_RESOLUTION|>--- conflicted
+++ resolved
@@ -571,13 +571,7 @@
      */
     public function setAttribute(int $attr, int $value)
     {
-<<<<<<< HEAD
-        if (!\in_array($attr, self::$supportedAttributes)) {
-=======
-        $attr = (int) $attr;
-
         if (!\in_array($attr, self::SUPPORTED_ATTRIBUTES)) {
->>>>>>> 4181c431
             $message = sprintf(
                 'The available attributes are: %s',
                 implode(', ', array_keys(self::SUPPORTED_ATTRIBUTES))
