<?php

/*
 * This file is part of the Symfony package.
 *
 * (c) Fabien Potencier <fabien@symfony.com>
 *
 * For the full copyright and license information, please view the LICENSE
 * file that was distributed with this source code.
 */

namespace Symfony\Component\Intl\Data\Util;

use Symfony\Component\Intl\Exception\BadMethodCallException;

/**
 * Work-around for a bug in PHP's \ResourceBundle implementation.
 *
 * More information can be found on https://bugs.php.net/64356.
 * This class can be removed once that bug is fixed.
 *
 * @author Bernhard Schussek <bschussek@gmail.com>
 *
 * @internal
 */
class ArrayAccessibleResourceBundle implements \ArrayAccess, \IteratorAggregate, \Countable
{
    private $bundleImpl;

    public function __construct(\ResourceBundle $bundleImpl)
    {
        $this->bundleImpl = $bundleImpl;
    }

    public function get(int|string $offset)
    {
        $value = $this->bundleImpl->get($offset);

        return $value instanceof \ResourceBundle ? new static($value) : $value;
    }

    public function offsetExists(mixed $offset): bool
    {
        return null !== $this->bundleImpl->get($offset);
    }

<<<<<<< HEAD
    public function offsetGet(mixed $offset)
=======
    /**
     * @return mixed
     */
    public function offsetGet($offset)
>>>>>>> babdf51e
    {
        return $this->get($offset);
    }

<<<<<<< HEAD
    public function offsetSet(mixed $offset, mixed $value)
=======
    /**
     * @return void
     */
    public function offsetSet($offset, $value)
>>>>>>> babdf51e
    {
        throw new BadMethodCallException('Resource bundles cannot be modified.');
    }

<<<<<<< HEAD
    public function offsetUnset(mixed $offset)
=======
    /**
     * @return void
     */
    public function offsetUnset($offset)
>>>>>>> babdf51e
    {
        throw new BadMethodCallException('Resource bundles cannot be modified.');
    }

    public function getIterator(): \Traversable
    {
        return $this->bundleImpl;
    }

    public function count(): int
    {
        return $this->bundleImpl->count();
    }

    public function getErrorCode()
    {
        return $this->bundleImpl->getErrorCode();
    }

    public function getErrorMessage()
    {
        return $this->bundleImpl->getErrorMessage();
    }
}<|MERGE_RESOLUTION|>--- conflicted
+++ resolved
@@ -44,38 +44,17 @@
         return null !== $this->bundleImpl->get($offset);
     }
 
-<<<<<<< HEAD
-    public function offsetGet(mixed $offset)
-=======
-    /**
-     * @return mixed
-     */
-    public function offsetGet($offset)
->>>>>>> babdf51e
+    public function offsetGet(mixed $offset): mixed
     {
         return $this->get($offset);
     }
 
-<<<<<<< HEAD
-    public function offsetSet(mixed $offset, mixed $value)
-=======
-    /**
-     * @return void
-     */
-    public function offsetSet($offset, $value)
->>>>>>> babdf51e
+    public function offsetSet(mixed $offset, mixed $value): void
     {
         throw new BadMethodCallException('Resource bundles cannot be modified.');
     }
 
-<<<<<<< HEAD
-    public function offsetUnset(mixed $offset)
-=======
-    /**
-     * @return void
-     */
-    public function offsetUnset($offset)
->>>>>>> babdf51e
+    public function offsetUnset(mixed $offset): void
     {
         throw new BadMethodCallException('Resource bundles cannot be modified.');
     }
