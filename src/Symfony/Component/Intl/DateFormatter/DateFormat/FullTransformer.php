<?php

/*
 * This file is part of the Symfony package.
 *
 * (c) Fabien Potencier <fabien@symfony.com>
 *
 * For the full copyright and license information, please view the LICENSE
 * file that was distributed with this source code.
 */

namespace Symfony\Component\Intl\DateFormatter\DateFormat;

use Symfony\Component\Intl\Exception\NotImplementedException;
use Symfony\Component\Intl\Globals\IntlGlobals;

/**
 * Parser and formatter for date formats.
 *
 * @author Igor Wiedler <igor@wiedler.ch>
 *
 * @internal
 */
class FullTransformer
{
    private $quoteMatch = "'(?:[^']+|'')*'";
    private $implementedChars = 'MLydQqhDEaHkKmsz';
    private $notImplementedChars = 'GYuwWFgecSAZvVW';
    private $regExp;

    /**
     * @var Transformer[]
     */
    private $transformers;

    private $pattern;
    private $timezone;

    /**
     * @param string $pattern  The pattern to be used to format and/or parse values
     * @param string $timezone The timezone to perform the date/time calculations
     */
    public function __construct($pattern, $timezone)
    {
        $this->pattern = $pattern;
        $this->timezone = $timezone;

        $implementedCharsMatch = $this->buildCharsMatch($this->implementedChars);
        $notImplementedCharsMatch = $this->buildCharsMatch($this->notImplementedChars);
        $this->regExp = "/($this->quoteMatch|$implementedCharsMatch|$notImplementedCharsMatch)/";

        $this->transformers = array(
            'M' => new MonthTransformer(),
            'L' => new MonthTransformer(),
            'y' => new YearTransformer(),
            'd' => new DayTransformer(),
            'q' => new QuarterTransformer(),
            'Q' => new QuarterTransformer(),
            'h' => new Hour1201Transformer(),
            'D' => new DayOfYearTransformer(),
            'E' => new DayOfWeekTransformer(),
            'a' => new AmPmTransformer(),
            'H' => new Hour2400Transformer(),
            'K' => new Hour1200Transformer(),
            'k' => new Hour2401Transformer(),
            'm' => new MinuteTransformer(),
            's' => new SecondTransformer(),
            'z' => new TimezoneTransformer(),
        );
    }

    /**
     * Return the array of Transformer objects.
     *
     * @return Transformer[] Associative array of Transformer objects (format char => Transformer)
     */
    public function getTransformers()
    {
        return $this->transformers;
    }

    /**
     * Format a DateTime using ICU dateformat pattern.
     *
     * @param \DateTime $dateTime A DateTime object to be used to generate the formatted value
     *
     * @return string The formatted value
     */
    public function format(\DateTime $dateTime)
    {
        $formatted = preg_replace_callback($this->regExp, function ($matches) use ($dateTime) {
            return $this->formatReplace($matches[0], $dateTime);
        }, $this->pattern);

        return $formatted;
    }

    /**
     * Return the formatted ICU value for the matched date characters.
     *
     * @param string    $dateChars The date characters to be replaced with a formatted ICU value
     * @param \DateTime $dateTime  A DateTime object to be used to generate the formatted value
     *
     * @return string The formatted value
     *
     * @throws NotImplementedException When it encounters a not implemented date character
     */
    public function formatReplace($dateChars, $dateTime)
    {
        $length = \strlen($dateChars);

        if ($this->isQuoteMatch($dateChars)) {
            return $this->replaceQuoteMatch($dateChars);
        }

        if (isset($this->transformers[$dateChars[0]])) {
            $transformer = $this->transformers[$dateChars[0]];

            return $transformer->format($dateTime, $length);
        }

        // handle unimplemented characters
        if (false !== strpos($this->notImplementedChars, $dateChars[0])) {
            throw new NotImplementedException(sprintf('Unimplemented date character "%s" in format "%s"', $dateChars[0], $this->pattern));
        }
    }

    /**
     * Parse a pattern based string to a timestamp value.
     *
     * @param \DateTime $dateTime A configured DateTime object to use to perform the date calculation
     * @param string    $value    String to convert to a time value
     *
     * @return int|false The corresponding Unix timestamp
     *
     * @throws \InvalidArgumentException When the value can not be matched with pattern
     */
    public function parse(\DateTime $dateTime, $value)
    {
        $reverseMatchingRegExp = $this->getReverseMatchingRegExp($this->pattern);
        $reverseMatchingRegExp = '/^'.$reverseMatchingRegExp.'$/';

        $options = array();

        if (preg_match($reverseMatchingRegExp, $value, $matches)) {
            $matches = $this->normalizeArray($matches);

            foreach ($this->transformers as $char => $transformer) {
                if (isset($matches[$char])) {
                    $length = \strlen($matches[$char]['pattern']);
                    $options = array_merge($options, $transformer->extractDateOptions($matches[$char]['value'], $length));
                }
            }

            // reset error code and message
            IntlGlobals::setError(IntlGlobals::U_ZERO_ERROR);

            return $this->calculateUnixTimestamp($dateTime, $options);
        }

        // behave like the intl extension
        IntlGlobals::setError(IntlGlobals::U_PARSE_ERROR, 'Date parsing failed');

        return false;
    }

    /**
     * Retrieve a regular expression to match with a formatted value.
     *
     * @param string $pattern The pattern to create the reverse matching regular expression
     *
     * @return string The reverse matching regular expression with named captures being formed by the
     *                transformer index in the $transformer array
     */
    public function getReverseMatchingRegExp($pattern)
    {
        $escapedPattern = preg_quote($pattern, '/');

        // ICU 4.8 recognizes slash ("/") in a value to be parsed as a dash ("-") and vice-versa
        // when parsing a date/time value
        $escapedPattern = preg_replace('/\\\[\-|\/]/', '[\/\-]', $escapedPattern);

<<<<<<< HEAD
        $reverseMatchingRegExp = preg_replace_callback($this->regExp, function ($matches) {
            $length = strlen($matches[0]);
=======
        $reverseMatchingRegExp = preg_replace_callback($this->regExp, function ($matches) use ($that) {
            $length = \strlen($matches[0]);
>>>>>>> 82d13dae
            $transformerIndex = $matches[0][0];

            $dateChars = $matches[0];
            if ($this->isQuoteMatch($dateChars)) {
                return $this->replaceQuoteMatch($dateChars);
            }

            $transformers = $this->getTransformers();
            if (isset($transformers[$transformerIndex])) {
                $transformer = $transformers[$transformerIndex];
                $captureName = str_repeat($transformerIndex, $length);

                return "(?P<$captureName>".$transformer->getReverseMatchingRegExp($length).')';
            }
        }, $escapedPattern);

        return $reverseMatchingRegExp;
    }

    /**
     * Check if the first char of a string is a single quote.
     *
     * @param string $quoteMatch The string to check
     *
     * @return bool true if matches, false otherwise
     */
    public function isQuoteMatch($quoteMatch)
    {
        return "'" === $quoteMatch[0];
    }

    /**
     * Replaces single quotes at the start or end of a string with two single quotes.
     *
     * @param string $quoteMatch The string to replace the quotes
     *
     * @return string A string with the single quotes replaced
     */
    public function replaceQuoteMatch($quoteMatch)
    {
        if (preg_match("/^'+$/", $quoteMatch)) {
            return str_replace("''", "'", $quoteMatch);
        }

        return str_replace("''", "'", substr($quoteMatch, 1, -1));
    }

    /**
     * Builds a chars match regular expression.
     *
     * @param string $specialChars A string of chars to build the regular expression
     *
     * @return string The chars match regular expression
     */
    protected function buildCharsMatch($specialChars)
    {
        $specialCharsArray = str_split($specialChars);

        $specialCharsMatch = implode('|', array_map(function ($char) {
            return $char.'+';
        }, $specialCharsArray));

        return $specialCharsMatch;
    }

    /**
     * Normalize a preg_replace match array, removing the numeric keys and returning an associative array
     * with the value and pattern values for the matched Transformer.
     *
     * @return array
     */
    protected function normalizeArray(array $data)
    {
        $ret = array();

        foreach ($data as $key => $value) {
            if (!\is_string($key)) {
                continue;
            }

            $ret[$key[0]] = array(
                'value' => $value,
                'pattern' => $key,
            );
        }

        return $ret;
    }

    /**
     * Calculates the Unix timestamp based on the matched values by the reverse matching regular
     * expression of parse().
     *
     * @param \DateTime $dateTime The DateTime object to be used to calculate the timestamp
     * @param array     $options  An array with the matched values to be used to calculate the timestamp
     *
     * @return bool|int The calculated timestamp or false if matched date is invalid
     */
    protected function calculateUnixTimestamp(\DateTime $dateTime, array $options)
    {
        $options = $this->getDefaultValueForOptions($options);

        $year = $options['year'];
        $month = $options['month'];
        $day = $options['day'];
        $hour = $options['hour'];
        $hourInstance = $options['hourInstance'];
        $minute = $options['minute'];
        $second = $options['second'];
        $marker = $options['marker'];
        $timezone = $options['timezone'];

        // If month is false, return immediately (intl behavior)
        if (false === $month) {
            IntlGlobals::setError(IntlGlobals::U_PARSE_ERROR, 'Date parsing failed');

            return false;
        }

        // Normalize hour
        if ($hourInstance instanceof HourTransformer) {
            $hour = $hourInstance->normalizeHour($hour, $marker);
        }

        // Set the timezone if different from the default one
        if (null !== $timezone && $timezone !== $this->timezone) {
            $dateTime->setTimezone(new \DateTimeZone($timezone));
        }

        // Normalize yy year
        preg_match_all($this->regExp, $this->pattern, $matches);
        if (\in_array('yy', $matches[0])) {
            $dateTime->setTimestamp(time());
            $year = $year > $dateTime->format('y') + 20 ? 1900 + $year : 2000 + $year;
        }

        $dateTime->setDate($year, $month, $day);
        $dateTime->setTime($hour, $minute, $second);

        return $dateTime->getTimestamp();
    }

    /**
     * Add sensible default values for missing items in the extracted date/time options array. The values
     * are base in the beginning of the Unix era.
     *
     * @return array
     */
    private function getDefaultValueForOptions(array $options)
    {
        return array(
            'year' => isset($options['year']) ? $options['year'] : 1970,
            'month' => isset($options['month']) ? $options['month'] : 1,
            'day' => isset($options['day']) ? $options['day'] : 1,
            'hour' => isset($options['hour']) ? $options['hour'] : 0,
            'hourInstance' => isset($options['hourInstance']) ? $options['hourInstance'] : null,
            'minute' => isset($options['minute']) ? $options['minute'] : 0,
            'second' => isset($options['second']) ? $options['second'] : 0,
            'marker' => isset($options['marker']) ? $options['marker'] : null,
            'timezone' => isset($options['timezone']) ? $options['timezone'] : null,
        );
    }
}<|MERGE_RESOLUTION|>--- conflicted
+++ resolved
@@ -180,13 +180,8 @@
         // when parsing a date/time value
         $escapedPattern = preg_replace('/\\\[\-|\/]/', '[\/\-]', $escapedPattern);
 
-<<<<<<< HEAD
         $reverseMatchingRegExp = preg_replace_callback($this->regExp, function ($matches) {
-            $length = strlen($matches[0]);
-=======
-        $reverseMatchingRegExp = preg_replace_callback($this->regExp, function ($matches) use ($that) {
             $length = \strlen($matches[0]);
->>>>>>> 82d13dae
             $transformerIndex = $matches[0][0];
 
             $dateChars = $matches[0];
