--- conflicted
+++ resolved
@@ -331,14 +331,9 @@
                     if ($reflectionMethod->getNumberOfParameters() >= 1) {
                         return array($reflectionMethod, $prefix);
                     }
-                } catch (\ReflectionException $reflectionException) {
-                    // Try the next one if method does not exist
+                } catch (\ReflectionException $e) {
+                    // Try the next prefix if the method doesn't exist
                 }
-<<<<<<< HEAD
-=======
-            } catch (\ReflectionException $e) {
-                // Try the next prefix if the method doesn't exist
->>>>>>> 134556a2
             }
         }
     }
