<?php

/*
 * This file is part of the Symfony package.
 *
 * (c) Fabien Potencier <fabien@symfony.com>
 *
 * For the full copyright and license information, please view the LICENSE
 * file that was distributed with this source code.
 */

namespace Symfony\Component\Cache\Adapter;

use Psr\Cache\CacheItemPoolInterface;
use Symfony\Component\Cache\CacheItem;

// Help opcache.preload discover always-needed symbols
class_exists(CacheItem::class);

/**
 * Interface for adapters managing instances of Symfony's CacheItem.
 *
 * @author Kévin Dunglas <dunglas@gmail.com>
 */
interface AdapterInterface extends CacheItemPoolInterface
{
    /**
     * {@inheritdoc}
     */
    public function getItem(mixed $key): CacheItem;

    /**
     * {@inheritdoc}
     *
<<<<<<< HEAD
     * @return iterable<CacheItem>
=======
     * @return \Traversable<string, CacheItem>
>>>>>>> 175e3f72
     */
    public function getItems(array $keys = []): iterable;

    /**
     * {@inheritdoc}
     */
    public function clear(string $prefix = ''): bool;
}<|MERGE_RESOLUTION|>--- conflicted
+++ resolved
@@ -32,11 +32,7 @@
     /**
      * {@inheritdoc}
      *
-<<<<<<< HEAD
-     * @return iterable<CacheItem>
-=======
-     * @return \Traversable<string, CacheItem>
->>>>>>> 175e3f72
+     * @return iterable<string, CacheItem>
      */
     public function getItems(array $keys = []): iterable;
 
