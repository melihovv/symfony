<?php

/*
 * This file is part of the Symfony package.
 *
 * (c) Fabien Potencier <fabien@symfony.com>
 *
 * For the full copyright and license information, please view the LICENSE
 * file that was distributed with this source code.
 */

namespace Symfony\Component\Cache\Adapter;

use Symfony\Component\Cache\Exception\CacheException;
use Symfony\Component\Cache\Exception\InvalidArgumentException;
use Symfony\Component\Cache\Marshaller\DefaultMarshaller;
use Symfony\Component\Cache\Marshaller\MarshallerInterface;

/**
 * @author Rob Frawley 2nd <rmf@src.run>
 * @author Nicolas Grekas <p@tchwork.com>
 */
class MemcachedAdapter extends AbstractAdapter
{
    protected $maxIdLength = 250;

    private static $defaultClientOptions = [
        'persistent_id' => null,
        'username' => null,
        'password' => null,
        \Memcached::OPT_SERIALIZER => \Memcached::SERIALIZER_PHP,
    ];

    private $marshaller;
    private $client;
    private $lazyClient;

    /**
     * Using a MemcachedAdapter with a TagAwareAdapter for storing tags is discouraged.
     * Using a RedisAdapter is recommended instead. If you cannot do otherwise, be aware that:
     * - the Memcached::OPT_BINARY_PROTOCOL must be enabled
     *   (that's the default when using MemcachedAdapter::createConnection());
     * - tags eviction by Memcached's LRU algorithm will break by-tags invalidation;
     *   your Memcached memory should be large enough to never trigger LRU.
     *
     * Using a MemcachedAdapter as a pure items store is fine.
     */
    public function __construct(\Memcached $client, string $namespace = '', int $defaultLifetime = 0, MarshallerInterface $marshaller = null)
    {
        if (!static::isSupported()) {
            throw new CacheException('Memcached >= 2.2.0 is required.');
        }
        if ('Memcached' === \get_class($client)) {
            $opt = $client->getOption(\Memcached::OPT_SERIALIZER);
            if (\Memcached::SERIALIZER_PHP !== $opt && \Memcached::SERIALIZER_IGBINARY !== $opt) {
                throw new CacheException('MemcachedAdapter: "serializer" option must be "php" or "igbinary".');
            }
            $this->maxIdLength -= \strlen($client->getOption(\Memcached::OPT_PREFIX_KEY));
            $this->client = $client;
        } else {
            $this->lazyClient = $client;
        }

        parent::__construct($namespace, $defaultLifetime);
        $this->enableVersioning();
        $this->marshaller = $marshaller ?? new DefaultMarshaller();
    }

    public static function isSupported()
    {
        return \extension_loaded('memcached') && version_compare(phpversion('memcached'), '2.2.0', '>=');
    }

    /**
     * Creates a Memcached instance.
     *
     * By default, the binary protocol, no block, and libketama compatible options are enabled.
     *
     * Examples for servers:
     * - 'memcached://user:pass@localhost?weight=33'
     * - [['localhost', 11211, 33]]
     *
     * @param array[]|string|string[] $servers An array of servers, a DSN, or an array of DSNs
     * @param array                   $options An array of options
     *
     * @return \Memcached
     *
     * @throws \ErrorException When invalid options or servers are provided
     */
    public static function createConnection($servers, array $options = [])
    {
        if (\is_string($servers)) {
            $servers = [$servers];
        } elseif (!\is_array($servers)) {
            throw new InvalidArgumentException(sprintf('MemcachedAdapter::createClient() expects array or string as first argument, "%s" given.', get_debug_type($servers)));
        }
        if (!static::isSupported()) {
            throw new CacheException('Memcached >= 2.2.0 is required.');
        }
        set_error_handler(function ($type, $msg, $file, $line) { throw new \ErrorException($msg, 0, $type, $file, $line); });
        try {
            $options += static::$defaultClientOptions;
            $client = new \Memcached($options['persistent_id']);
            $username = $options['username'];
            $password = $options['password'];

            // parse any DSN in $servers
            foreach ($servers as $i => $dsn) {
                if (\is_array($dsn)) {
                    continue;
                }
                if (0 !== strpos($dsn, 'memcached:')) {
                    throw new InvalidArgumentException(sprintf('Invalid Memcached DSN: "%s" does not start with "memcached:".', $dsn));
                }
                $params = preg_replace_callback('#^memcached:(//)?(?:([^@]*+)@)?#', function ($m) use (&$username, &$password) {
                    if (!empty($m[2])) {
                        list($username, $password) = explode(':', $m[2], 2) + [1 => null];
                    }

                    return 'file:'.($m[1] ?? '');
                }, $dsn);
                if (false === $params = parse_url($params)) {
                    throw new InvalidArgumentException(sprintf('Invalid Memcached DSN: "%s".', $dsn));
                }
                $query = $hosts = [];
                if (isset($params['query'])) {
                    parse_str($params['query'], $query);

                    if (isset($query['host'])) {
                        if (!\is_array($hosts = $query['host'])) {
                            throw new InvalidArgumentException(sprintf('Invalid Memcached DSN: "%s".', $dsn));
                        }
                        foreach ($hosts as $host => $weight) {
                            if (false === $port = strrpos($host, ':')) {
                                $hosts[$host] = [$host, 11211, (int) $weight];
                            } else {
                                $hosts[$host] = [substr($host, 0, $port), (int) substr($host, 1 + $port), (int) $weight];
                            }
                        }
                        $hosts = array_values($hosts);
                        unset($query['host']);
                    }
                    if ($hosts && !isset($params['host']) && !isset($params['path'])) {
                        unset($servers[$i]);
                        $servers = array_merge($servers, $hosts);
                        continue;
                    }
                }
                if (!isset($params['host']) && !isset($params['path'])) {
                    throw new InvalidArgumentException(sprintf('Invalid Memcached DSN: "%s".', $dsn));
                }
                if (isset($params['path']) && preg_match('#/(\d+)$#', $params['path'], $m)) {
                    $params['weight'] = $m[1];
                    $params['path'] = substr($params['path'], 0, -\strlen($m[0]));
                }
                $params += [
                    'host' => isset($params['host']) ? $params['host'] : $params['path'],
                    'port' => isset($params['host']) ? 11211 : null,
                    'weight' => 0,
                ];
                if ($query) {
                    $params += $query;
                    $options = $query + $options;
                }

                $servers[$i] = [$params['host'], $params['port'], $params['weight']];

                if ($hosts) {
                    $servers = array_merge($servers, $hosts);
                }
            }

            // set client's options
            unset($options['persistent_id'], $options['username'], $options['password'], $options['weight'], $options['lazy']);
            $options = array_change_key_case($options, CASE_UPPER);
            $client->setOption(\Memcached::OPT_BINARY_PROTOCOL, true);
            $client->setOption(\Memcached::OPT_NO_BLOCK, true);
            $client->setOption(\Memcached::OPT_TCP_NODELAY, true);
            if (!\array_key_exists('LIBKETAMA_COMPATIBLE', $options) && !\array_key_exists(\Memcached::OPT_LIBKETAMA_COMPATIBLE, $options)) {
                $client->setOption(\Memcached::OPT_LIBKETAMA_COMPATIBLE, true);
            }
            foreach ($options as $name => $value) {
                if (\is_int($name)) {
                    continue;
                }
                if ('HASH' === $name || 'SERIALIZER' === $name || 'DISTRIBUTION' === $name) {
                    $value = \constant('Memcached::'.$name.'_'.strtoupper($value));
                }
                $opt = \constant('Memcached::OPT_'.$name);

                unset($options[$name]);
                $options[$opt] = $value;
            }
            $client->setOptions($options);

            // set client's servers, taking care of persistent connections
            if (!$client->isPristine()) {
                $oldServers = [];
                foreach ($client->getServerList() as $server) {
                    $oldServers[] = [$server['host'], $server['port']];
                }

                $newServers = [];
                foreach ($servers as $server) {
                    if (1 < \count($server)) {
                        $server = array_values($server);
                        unset($server[2]);
                        $server[1] = (int) $server[1];
                    }
                    $newServers[] = $server;
                }

                if ($oldServers !== $newServers) {
                    $client->resetServerList();
                    $client->addServers($servers);
                }
            } else {
                $client->addServers($servers);
            }

            if (null !== $username || null !== $password) {
                if (!method_exists($client, 'setSaslAuthData')) {
                    trigger_error('Missing SASL support: the memcached extension must be compiled with --enable-memcached-sasl.');
                }
                $client->setSaslAuthData($username, $password);
            }

            return $client;
        } finally {
            restore_error_handler();
        }
    }

    /**
     * {@inheritdoc}
     */
    protected function doSave(array $values, int $lifetime)
    {
        if (!$values = $this->marshaller->marshall($values, $failed)) {
            return $failed;
        }

        if ($lifetime && $lifetime > 30 * 86400) {
            $lifetime += time();
        }

        $encodedValues = [];
        foreach ($values as $key => $value) {
            $encodedValues[rawurlencode($key)] = $value;
        }

        return $this->checkResultCode($this->getClient()->setMulti($encodedValues, $lifetime)) ? $failed : false;
    }

    /**
     * {@inheritdoc}
     */
    protected function doFetch(array $ids)
    {
        try {
            $encodedIds = array_map('rawurlencode', $ids);

            $encodedResult = $this->checkResultCode($this->getClient()->getMulti($encodedIds));

            $result = [];
            foreach ($encodedResult as $key => $value) {
                $result[rawurldecode($key)] = $this->marshaller->unmarshall($value);
            }

            return $result;
        } catch (\Error $e) {
            throw new \ErrorException($e->getMessage(), $e->getCode(), E_ERROR, $e->getFile(), $e->getLine());
        }
    }

    /**
     * {@inheritdoc}
     */
    protected function doHave(string $id)
    {
        return false !== $this->getClient()->get(rawurlencode($id)) || $this->checkResultCode(\Memcached::RES_SUCCESS === $this->client->getResultCode());
    }

    /**
     * {@inheritdoc}
     */
    protected function doDelete(array $ids)
    {
        $ok = true;
        $encodedIds = array_map('rawurlencode', $ids);
        foreach ($this->checkResultCode($this->getClient()->deleteMulti($encodedIds)) as $result) {
            if (\Memcached::RES_SUCCESS !== $result && \Memcached::RES_NOTFOUND !== $result) {
                $ok = false;
            }
        }

        return $ok;
    }

    /**
     * {@inheritdoc}
     */
    protected function doClear(string $namespace)
    {
        return '' === $namespace && $this->getClient()->flush();
    }

    private function checkResultCode($result)
    {
        $code = $this->client->getResultCode();

        if (\Memcached::RES_SUCCESS === $code || \Memcached::RES_NOTFOUND === $code) {
            return $result;
        }

<<<<<<< HEAD
        throw new CacheException(sprintf('MemcachedAdapter client error: "%s".', strtolower($this->client->getResultMessage())));
=======
        throw new CacheException('MemcachedAdapter client error: '.strtolower($this->client->getResultMessage()));
>>>>>>> 910cc727
    }

    private function getClient(): \Memcached
    {
        if ($this->client) {
            return $this->client;
        }

        $opt = $this->lazyClient->getOption(\Memcached::OPT_SERIALIZER);
        if (\Memcached::SERIALIZER_PHP !== $opt && \Memcached::SERIALIZER_IGBINARY !== $opt) {
            throw new CacheException('MemcachedAdapter: "serializer" option must be "php" or "igbinary".');
        }
        if ('' !== $prefix = (string) $this->lazyClient->getOption(\Memcached::OPT_PREFIX_KEY)) {
            throw new CacheException(sprintf('MemcachedAdapter: "prefix_key" option must be empty when using proxified connections, "%s" given.', $prefix));
        }

        return $this->client = $this->lazyClient;
    }
}<|MERGE_RESOLUTION|>--- conflicted
+++ resolved
@@ -313,11 +313,7 @@
             return $result;
         }
 
-<<<<<<< HEAD
-        throw new CacheException(sprintf('MemcachedAdapter client error: "%s".', strtolower($this->client->getResultMessage())));
-=======
         throw new CacheException('MemcachedAdapter client error: '.strtolower($this->client->getResultMessage()));
->>>>>>> 910cc727
     }
 
     private function getClient(): \Memcached
