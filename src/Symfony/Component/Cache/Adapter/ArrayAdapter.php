--- conflicted
+++ resolved
@@ -132,13 +132,8 @@
         if ($this->storeSerialized && null === $value = $this->freeze($value, $key)) {
             return false;
         }
-<<<<<<< HEAD
-        if (null === $expiry && 0 < $item["\0*\0defaultLifetime"]) {
-            $expiry = microtime(true) + $item["\0*\0defaultLifetime"];
-=======
         if (null === $expiry && 0 < $this->defaultLifetime) {
-            $expiry = time() + $this->defaultLifetime;
->>>>>>> a397c490
+            $expiry = microtime(true) + $this->defaultLifetime;
         }
 
         $this->values[$key] = $value;
