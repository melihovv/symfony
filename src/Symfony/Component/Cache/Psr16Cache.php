--- conflicted
+++ resolved
@@ -30,13 +30,8 @@
 
     private const METADATA_EXPIRY_OFFSET = 1527506807;
 
-<<<<<<< HEAD
-    private \Closure $createCacheItem;
+    private ?\Closure $createCacheItem = null;
     private ?CacheItem $cacheItemPrototype = null;
-=======
-    private ?\Closure $createCacheItem = null;
-    private $cacheItemPrototype = null;
->>>>>>> 57d644d7
 
     public function __construct(CacheItemPoolInterface $pool)
     {
