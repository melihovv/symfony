<?php

/*
 * This file is part of the Symfony package.
 *
 * (c) Fabien Potencier <fabien@symfony.com>
 *
 * For the full copyright and license information, please view the LICENSE
 * file that was distributed with this source code.
 */

namespace Symfony\Component\Cache\Tests\Adapter;

<<<<<<< HEAD
use Doctrine\DBAL\Connection;
use Doctrine\DBAL\Driver\AbstractMySQLDriver;
=======
use Doctrine\DBAL\Configuration;
use Doctrine\DBAL\Driver\Middleware;
>>>>>>> 6c8114ad
use Doctrine\DBAL\DriverManager;
use Doctrine\DBAL\Schema\Schema;
use PHPUnit\Framework\SkippedTestSuiteError;
use Psr\Cache\CacheItemPoolInterface;
use Symfony\Component\Cache\Adapter\PdoAdapter;
use Symfony\Component\Cache\Tests\Fixtures\DriverWrapper;

/**
 * @group time-sensitive
 */
class PdoDbalAdapterTest extends AdapterTestCase
{
    use PdoPruneableTrait;

    protected static $dbFile;

    public static function setUpBeforeClass(): void
    {
        if (!\extension_loaded('pdo_sqlite')) {
            throw new SkippedTestSuiteError('Extension pdo_sqlite required.');
        }

        self::$dbFile = tempnam(sys_get_temp_dir(), 'sf_sqlite_cache');
    }

    public static function tearDownAfterClass(): void
    {
        @unlink(self::$dbFile);
    }

    public function createCachePool(int $defaultLifetime = 0): CacheItemPoolInterface
    {
        return new PdoAdapter(DriverManager::getConnection(['driver' => 'pdo_sqlite', 'path' => self::$dbFile]), '', $defaultLifetime);
    }

<<<<<<< HEAD
    public function testConfigureSchema()
    {
        $connection = DriverManager::getConnection(['driver' => 'pdo_sqlite', 'path' => self::$dbFile]);
        $schema = new Schema();

        $adapter = new PdoAdapter($connection);
        $adapter->configureSchema($schema, $connection);
        $this->assertTrue($schema->hasTable('cache_items'));
    }

    public function testConfigureSchemaDifferentDbalConnection()
    {
        $otherConnection = $this->createConnectionMock();
        $schema = new Schema();

        $adapter = $this->createCachePool();
        $adapter->configureSchema($schema, $otherConnection);
        $this->assertFalse($schema->hasTable('cache_items'));
    }

    public function testConfigureSchemaTableExists()
    {
        $connection = DriverManager::getConnection(['driver' => 'pdo_sqlite', 'path' => self::$dbFile]);
        $schema = new Schema();
        $schema->createTable('cache_items');

        $adapter = new PdoAdapter($connection);
        $adapter->configureSchema($schema, $connection);
        $table = $schema->getTable('cache_items');
        $this->assertEmpty($table->getColumns(), 'The table was not overwritten');
    }

    private function createConnectionMock()
    {
        $connection = $this->createMock(Connection::class);
        $driver = $this->createMock(AbstractMySQLDriver::class);
        $connection->expects($this->any())
            ->method('getDriver')
            ->willReturn($driver);

        return $connection;
=======
    public function testConfigureSchemaDecoratedDbalDriver()
    {
        $connection = DriverManager::getConnection(['driver' => 'pdo_sqlite', 'path' => self::$dbFile]);
        if (!interface_exists(Middleware::class)) {
            $this->markTestSkipped('doctrine/dbal v2 does not support custom drivers using middleware');
        }

        $middleware = $this->createMock(Middleware::class);
        $middleware
            ->method('wrap')
            ->willReturn(new DriverWrapper($connection->getDriver()));

        $config = new Configuration();
        $config->setMiddlewares([$middleware]);

        $connection = DriverManager::getConnection(['driver' => 'pdo_sqlite', 'path' => self::$dbFile], $config);

        $adapter = new PdoAdapter($connection);
        $adapter->createTable();

        $item = $adapter->getItem('key');
        $item->set('value');
        $this->assertTrue($adapter->save($item));
>>>>>>> 6c8114ad
    }
}<|MERGE_RESOLUTION|>--- conflicted
+++ resolved
@@ -11,13 +11,10 @@
 
 namespace Symfony\Component\Cache\Tests\Adapter;
 
-<<<<<<< HEAD
+use Doctrine\DBAL\Configuration;
 use Doctrine\DBAL\Connection;
 use Doctrine\DBAL\Driver\AbstractMySQLDriver;
-=======
-use Doctrine\DBAL\Configuration;
 use Doctrine\DBAL\Driver\Middleware;
->>>>>>> 6c8114ad
 use Doctrine\DBAL\DriverManager;
 use Doctrine\DBAL\Schema\Schema;
 use PHPUnit\Framework\SkippedTestSuiteError;
@@ -53,7 +50,31 @@
         return new PdoAdapter(DriverManager::getConnection(['driver' => 'pdo_sqlite', 'path' => self::$dbFile]), '', $defaultLifetime);
     }
 
-<<<<<<< HEAD
+    public function testConfigureSchemaDecoratedDbalDriver()
+    {
+        $connection = DriverManager::getConnection(['driver' => 'pdo_sqlite', 'path' => self::$dbFile]);
+        if (!interface_exists(Middleware::class)) {
+            $this->markTestSkipped('doctrine/dbal v2 does not support custom drivers using middleware');
+        }
+
+        $middleware = $this->createMock(Middleware::class);
+        $middleware
+            ->method('wrap')
+            ->willReturn(new DriverWrapper($connection->getDriver()));
+
+        $config = new Configuration();
+        $config->setMiddlewares([$middleware]);
+
+        $connection = DriverManager::getConnection(['driver' => 'pdo_sqlite', 'path' => self::$dbFile], $config);
+
+        $adapter = new PdoAdapter($connection);
+        $adapter->createTable();
+
+        $item = $adapter->getItem('key');
+        $item->set('value');
+        $this->assertTrue($adapter->save($item));
+    }
+
     public function testConfigureSchema()
     {
         $connection = DriverManager::getConnection(['driver' => 'pdo_sqlite', 'path' => self::$dbFile]);
@@ -95,30 +116,5 @@
             ->willReturn($driver);
 
         return $connection;
-=======
-    public function testConfigureSchemaDecoratedDbalDriver()
-    {
-        $connection = DriverManager::getConnection(['driver' => 'pdo_sqlite', 'path' => self::$dbFile]);
-        if (!interface_exists(Middleware::class)) {
-            $this->markTestSkipped('doctrine/dbal v2 does not support custom drivers using middleware');
-        }
-
-        $middleware = $this->createMock(Middleware::class);
-        $middleware
-            ->method('wrap')
-            ->willReturn(new DriverWrapper($connection->getDriver()));
-
-        $config = new Configuration();
-        $config->setMiddlewares([$middleware]);
-
-        $connection = DriverManager::getConnection(['driver' => 'pdo_sqlite', 'path' => self::$dbFile], $config);
-
-        $adapter = new PdoAdapter($connection);
-        $adapter->createTable();
-
-        $item = $adapter->getItem('key');
-        $item->set('value');
-        $this->assertTrue($adapter->save($item));
->>>>>>> 6c8114ad
     }
 }