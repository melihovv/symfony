--- conflicted
+++ resolved
@@ -23,13 +23,8 @@
 {
     public static function setUpBeforeClass(): void
     {
-<<<<<<< HEAD
         if (!class_exists(\RedisSentinel::class)) {
-            self::markTestSkipped('The RedisSentinel class is required.');
-=======
-        if (!class_exists(\Predis\Client::class)) {
-            throw new SkippedTestSuiteError('The Predis\Client class is required.');
->>>>>>> ce2300a9
+            throw new SkippedTestSuiteError('The RedisSentinel class is required.');
         }
         if (!$hosts = getenv('REDIS_SENTINEL_HOSTS')) {
             throw new SkippedTestSuiteError('REDIS_SENTINEL_HOSTS env var is not defined.');
