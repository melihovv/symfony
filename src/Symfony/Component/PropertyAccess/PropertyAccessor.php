<?php

/*
 * This file is part of the Symfony package.
 *
 * (c) Fabien Potencier <fabien@symfony.com>
 *
 * For the full copyright and license information, please view the LICENSE
 * file that was distributed with this source code.
 */

namespace Symfony\Component\PropertyAccess;

use Symfony\Component\PropertyAccess\Exception\InvalidArgumentException;
use Symfony\Component\PropertyAccess\Exception\NoSuchPropertyException;
use Symfony\Component\PropertyAccess\Exception\NoSuchIndexException;
use Symfony\Component\PropertyAccess\Exception\UnexpectedTypeException;

/**
 * Default implementation of {@link PropertyAccessorInterface}.
 *
 * @author Bernhard Schussek <bschussek@gmail.com>
 */
class PropertyAccessor implements PropertyAccessorInterface
{
    const VALUE = 0;
    const IS_REF = 1;

    /**
     * @var Boolean
     */
    private $magicCall;

    /**
     * @var Boolean
     */
    private $ignoreInvalidIndices;

    /**
     * Should not be used by application code. Use
     * {@link PropertyAccess::createPropertyAccessor()} instead.
     */
    public function __construct($magicCall = false, $throwExceptionOnInvalidIndex = false)
    {
        $this->magicCall = $magicCall;
        $this->ignoreInvalidIndices = !$throwExceptionOnInvalidIndex;
    }

    /**
     * {@inheritdoc}
     */
    public function getValue($objectOrArray, $propertyPath)
    {
        if (is_string($propertyPath)) {
            $propertyPath = new PropertyPath($propertyPath);
        } elseif (!$propertyPath instanceof PropertyPathInterface) {
            throw new InvalidArgumentException(sprintf(
                'The property path should be a string or an instance of '.
                '"Symfony\Component\PropertyAccess\PropertyPathInterface". '.
                'Got: "%s"',
                is_object($propertyPath) ? get_class($propertyPath) : gettype($propertyPath)
            ));
        }

        $propertyValues =& $this->readPropertiesUntil($objectOrArray, $propertyPath, $propertyPath->getLength(), $this->ignoreInvalidIndices);

        return $propertyValues[count($propertyValues) - 1][self::VALUE];
    }

    /**
     * {@inheritdoc}
     */
    public function setValue(&$objectOrArray, $propertyPath, $value)
    {
        if (is_string($propertyPath)) {
            $propertyPath = new PropertyPath($propertyPath);
        } elseif (!$propertyPath instanceof PropertyPathInterface) {
            throw new InvalidArgumentException(sprintf(
                'The property path should be a string or an instance of '.
                '"Symfony\Component\PropertyAccess\PropertyPathInterface". '.
                'Got: "%s"',
                is_object($propertyPath) ? get_class($propertyPath) : gettype($propertyPath)
            ));
        }

        $propertyValues =& $this->readPropertiesUntil($objectOrArray, $propertyPath, $propertyPath->getLength() - 1);
        $overwrite = true;

        // Add the root object to the list
        array_unshift($propertyValues, array(
            self::VALUE => &$objectOrArray,
            self::IS_REF => true,
        ));

        for ($i = count($propertyValues) - 1; $i >= 0; --$i) {
            $objectOrArray =& $propertyValues[$i][self::VALUE];

            if ($overwrite) {
                if (!is_object($objectOrArray) && !is_array($objectOrArray)) {
                    throw new UnexpectedTypeException($objectOrArray, 'object or array');
                }

                $property = $propertyPath->getElement($i);

                if ($propertyPath->isIndex($i)) {
                    $this->writeIndex($objectOrArray, $property, $value);
                } else {
                    $this->writeProperty($objectOrArray, $property, $value);
                }
            }

            $value =& $objectOrArray;
            $overwrite = !$propertyValues[$i][self::IS_REF];
        }
    }

    /**
     * {@inheritdoc}
     */
    public function isReadable($objectOrArray, $propertyPath)
    {
        if (is_string($propertyPath)) {
            $propertyPath = new PropertyPath($propertyPath);
        } elseif (!$propertyPath instanceof PropertyPathInterface) {
            throw new InvalidArgumentException(sprintf(
                'The property path should be a string or an instance of '.
                '"Symfony\Component\PropertyAccess\PropertyPathInterface". '.
                'Got: "%s"',
                is_object($propertyPath) ? get_class($propertyPath) : gettype($propertyPath)
            ));
        }

        try {
            $this->readPropertiesUntil($objectOrArray, $propertyPath, $propertyPath->getLength(), $this->ignoreInvalidIndices);

            return true;
        } catch (NoSuchIndexException $e) {
            return false;
        } catch (NoSuchPropertyException $e) {
            return false;
        } catch (UnexpectedTypeException $e) {
            return false;
        }
    }

    /**
     * {@inheritdoc}
     */
    public function isWritable($objectOrArray, $propertyPath)
    {
        if (is_string($propertyPath)) {
            $propertyPath = new PropertyPath($propertyPath);
        } elseif (!$propertyPath instanceof PropertyPathInterface) {
            throw new InvalidArgumentException(sprintf(
                'The property path should be a string or an instance of '.
                '"Symfony\Component\PropertyAccess\PropertyPathInterface". '.
                'Got: "%s"',
                is_object($propertyPath) ? get_class($propertyPath) : gettype($propertyPath)
            ));
        }

        try {
            $propertyValues = $this->readPropertiesUntil($objectOrArray, $propertyPath, $propertyPath->getLength() - 1);
            $overwrite = true;

            // Add the root object to the list
            array_unshift($propertyValues, array(
                self::VALUE => $objectOrArray,
                self::IS_REF => true,
            ));

            for ($i = count($propertyValues) - 1; $i >= 0; --$i) {
                $objectOrArray = $propertyValues[$i][self::VALUE];

                if ($overwrite) {
                    if (!is_object($objectOrArray) && !is_array($objectOrArray)) {
                        return false;
                    }

                    $property = $propertyPath->getElement($i);

                    if ($propertyPath->isIndex($i)) {
                        if (!$objectOrArray instanceof \ArrayAccess && !is_array($objectOrArray)) {
                            return false;
                        }
                    } else {
                        if (!$this->isPropertyWritable($objectOrArray, $property)) {
                            return false;
                        }
                    }
                }

                $overwrite = !$propertyValues[$i][self::IS_REF];
            }

            return true;
        } catch (NoSuchIndexException $e) {
            return false;
        } catch (NoSuchPropertyException $e) {
            return false;
        }
    }

    /**
     * Reads the path from an object up to a given path index.
     *
<<<<<<< HEAD
     * @param object|array          $objectOrArray        The object or array to read from
     * @param PropertyPathInterface $propertyPath         The property path to read
     * @param integer               $lastIndex            The index up to which should be read
     * @param Boolean               $ignoreInvalidIndices Whether to ignore invalid indices
     *                                                    or throw an exception
=======
     * @param object|array          $objectOrArray The object or array to read from
     * @param PropertyPathInterface $propertyPath  The property path to read
     * @param int                   $lastIndex     The index up to which should be read
>>>>>>> 041cb7b1
     *
     * @return array The values read in the path.
     *
     * @throws UnexpectedTypeException If a value within the path is neither object nor array.
     * @throws NoSuchIndexException If a non-existing index is accessed
     */
    private function &readPropertiesUntil(&$objectOrArray, PropertyPathInterface $propertyPath, $lastIndex, $ignoreInvalidIndices = true)
    {
        $propertyValues = array();

        for ($i = 0; $i < $lastIndex; ++$i) {
            if (!is_object($objectOrArray) && !is_array($objectOrArray)) {
                throw new UnexpectedTypeException($objectOrArray, 'object or array');
            }

            $property = $propertyPath->getElement($i);
            $isIndex = $propertyPath->isIndex($i);
            $isArrayAccess = is_array($objectOrArray) || $objectOrArray instanceof \ArrayAccess;

            // Create missing nested arrays on demand
            if ($isIndex && $isArrayAccess && !isset($objectOrArray[$property])) {
                if (!$ignoreInvalidIndices) {
                    throw new NoSuchIndexException(sprintf('Cannot read property "%s". Available properties are "%s"', $property, print_r(array_keys($objectOrArray), true)));
                }

                $objectOrArray[$property] = $i + 1 < $propertyPath->getLength() ? array() : null;
            }

            if ($isIndex) {
                $propertyValue =& $this->readIndex($objectOrArray, $property);
            } else {
                $propertyValue =& $this->readProperty($objectOrArray, $property);
            }

            $objectOrArray =& $propertyValue[self::VALUE];

            $propertyValues[] =& $propertyValue;
        }

        return $propertyValues;
    }

    /**
     * Reads a key from an array-like structure.
     *
     * @param \ArrayAccess|array $array The array or \ArrayAccess object to read from
     * @param string|int         $index The key to read
     *
     * @return mixed The value of the key
     *
     * @throws NoSuchIndexException If the array does not implement \ArrayAccess or it is not an array
     */
    private function &readIndex(&$array, $index)
    {
        if (!$array instanceof \ArrayAccess && !is_array($array)) {
            throw new NoSuchIndexException(sprintf('Index "%s" cannot be read from object of type "%s" because it doesn\'t implement \ArrayAccess', $index, get_class($array)));
        }

        // Use an array instead of an object since performance is very crucial here
        $result = array(
            self::VALUE => null,
            self::IS_REF => false
        );

        if (isset($array[$index])) {
            if (is_array($array)) {
                $result[self::VALUE] =& $array[$index];
                $result[self::IS_REF] = true;
            } else {
                $result[self::VALUE] = $array[$index];
                // Objects are always passed around by reference
                $result[self::IS_REF] = is_object($array[$index]) ? true : false;
            }
        }

        return $result;
    }

    /**
     * Reads the a property from an object or array.
     *
     * @param object $object   The object to read from.
     * @param string $property The property to read.
     *
     * @return mixed The value of the read property
     *
     * @throws NoSuchPropertyException If the property does not exist or is not
     *                                 public.
     */
    private function &readProperty(&$object, $property)
    {
        // Use an array instead of an object since performance is
        // very crucial here
        $result = array(
            self::VALUE => null,
            self::IS_REF => false
        );

        if (!is_object($object)) {
            throw new NoSuchPropertyException(sprintf('Cannot read property "%s" from an array. Maybe you should write the property path as "[%s]" instead?', $property, $property));
        }

        $camelProp = $this->camelize($property);
        $reflClass = new \ReflectionClass($object);
        $getter = 'get'.$camelProp;
        $isser = 'is'.$camelProp;
        $hasser = 'has'.$camelProp;
        $classHasProperty = $reflClass->hasProperty($property);

        if ($reflClass->hasMethod($getter) && $reflClass->getMethod($getter)->isPublic()) {
            $result[self::VALUE] = $object->$getter();
        } elseif ($reflClass->hasMethod($isser) && $reflClass->getMethod($isser)->isPublic()) {
            $result[self::VALUE] = $object->$isser();
        } elseif ($reflClass->hasMethod($hasser) && $reflClass->getMethod($hasser)->isPublic()) {
            $result[self::VALUE] = $object->$hasser();
        } elseif ($reflClass->hasMethod('__get') && $reflClass->getMethod('__get')->isPublic()) {
            $result[self::VALUE] = $object->$property;
        } elseif ($classHasProperty && $reflClass->getProperty($property)->isPublic()) {
            $result[self::VALUE] =& $object->$property;
            $result[self::IS_REF] = true;
        } elseif (!$classHasProperty && property_exists($object, $property)) {
            // Needed to support \stdClass instances. We need to explicitly
            // exclude $classHasProperty, otherwise if in the previous clause
            // a *protected* property was found on the class, property_exists()
            // returns true, consequently the following line will result in a
            // fatal error.
            $result[self::VALUE] =& $object->$property;
            $result[self::IS_REF] = true;
        } elseif ($this->magicCall && $reflClass->hasMethod('__call') && $reflClass->getMethod('__call')->isPublic()) {
            // we call the getter and hope the __call do the job
            $result[self::VALUE] = $object->$getter();
        } else {
            $methods = array($getter, $isser, $hasser, '__get');
            if ($this->magicCall) {
                $methods[] = '__call';
            }

            throw new NoSuchPropertyException(sprintf(
                'Neither the property "%s" nor one of the methods "%s()" '.
                'exist and have public access in class "%s".',
                $property,
                implode('()", "', $methods),
                $reflClass->name
            ));
        }

        // Objects are always passed around by reference
        if (is_object($result[self::VALUE])) {
            $result[self::IS_REF] = true;
        }

        return $result;
    }

    /**
     * Sets the value of an index in a given array-accessible value.
     *
     * @param \ArrayAccess|array $array An array or \ArrayAccess object to write to
     * @param string|int         $index The index to write at
     * @param mixed              $value The value to write
     *
     * @throws NoSuchIndexException If the array does not implement \ArrayAccess or it is not an array
     */
    private function writeIndex(&$array, $index, $value)
    {
        if (!$array instanceof \ArrayAccess && !is_array($array)) {
            throw new NoSuchIndexException(sprintf('Index "%s" cannot be modified in object of type "%s" because it doesn\'t implement \ArrayAccess', $index, get_class($array)));
        }

        $array[$index] = $value;
    }

    /**
     * Sets the value of a property in the given object
     *
     * @param object $object   The object to write to
     * @param string $property The property to write
     * @param mixed  $value    The value to write
     *
     * @throws NoSuchPropertyException If the property does not exist or is not
     *                                 public.
     */
    private function writeProperty(&$object, $property, $value)
    {
        if (!is_object($object)) {
            throw new NoSuchPropertyException(sprintf('Cannot write property "%s" to an array. Maybe you should write the property path as "[%s]" instead?', $property, $property));
        }

        $reflClass = new \ReflectionClass($object);
        $plural = $this->camelize($property);
        $singulars = (array) StringUtil::singularify($plural);

        if (is_array($value) || $value instanceof \Traversable) {
            $methods = $this->findAdderAndRemover($reflClass, $singulars);

            // Use addXxx() and removeXxx() to write the collection
            if (null !== $methods) {
                $this->writeCollection($object, $property, $value, $methods[0], $methods[1]);

                return;
            }
        }

        $setter = 'set'.$this->camelize($property);
        $classHasProperty = $reflClass->hasProperty($property);

        if ($this->isMethodAccessible($reflClass, $setter, 1)) {
            $object->$setter($value);
        } elseif ($this->isMethodAccessible($reflClass, '__set', 2)) {
            $object->$property = $value;
        } elseif ($classHasProperty && $reflClass->getProperty($property)->isPublic()) {
            $object->$property = $value;
        } elseif (!$classHasProperty && property_exists($object, $property)) {
            // Needed to support \stdClass instances. We need to explicitly
            // exclude $classHasProperty, otherwise if in the previous clause
            // a *protected* property was found on the class, property_exists()
            // returns true, consequently the following line will result in a
            // fatal error.
            $object->$property = $value;
        } elseif ($this->magicCall && $this->isMethodAccessible($reflClass, '__call', 2)) {
            // we call the getter and hope the __call do the job
            $object->$setter($value);
        } else {
            throw new NoSuchPropertyException(sprintf(
                'Neither the property "%s" nor one of the methods %s"%s()", '.
                '"__set()" or "__call()" exist and have public access in class "%s".',
                $property,
                implode('', array_map(function ($singular) {
                    return '"add'.$singular.'()"/"remove'.$singular.'()", ';
                }, $singulars)),
                $setter,
                $reflClass->name
            ));
        }
    }

    /**
     * Adjusts a collection-valued property by calling add*() and remove*()
     * methods.
     *
     * @param object             $object       The object to write to
     * @param string             $property     The property to write
     * @param array|\Traversable $collection   The collection to write
     * @param string             $addMethod    The add*() method
     * @param string             $removeMethod The remove*() method
     */
    private function writeCollection($object, $property, $collection, $addMethod, $removeMethod)
    {
        // At this point the add and remove methods have been found
        // Use iterator_to_array() instead of clone in order to prevent side effects
        // see https://github.com/symfony/symfony/issues/4670
        $itemsToAdd = is_object($collection) ? iterator_to_array($collection) : $collection;
        $itemToRemove = array();
        $propertyValue = $this->readProperty($object, $property);
        $previousValue = $propertyValue[self::VALUE];

        if (is_array($previousValue) || $previousValue instanceof \Traversable) {
            foreach ($previousValue as $previousItem) {
                foreach ($collection as $key => $item) {
                    if ($item === $previousItem) {
                        // Item found, don't add
                        unset($itemsToAdd[$key]);

                        // Next $previousItem
                        continue 2;
                    }
                }

                // Item not found, add to remove list
                $itemToRemove[] = $previousItem;
            }
        }

        foreach ($itemToRemove as $item) {
            call_user_func(array($object, $removeMethod), $item);
        }

        foreach ($itemsToAdd as $item) {
            call_user_func(array($object, $addMethod), $item);
        }
    }

    /**
     * Returns whether a property is writable in the given object.
     *
     * @param object $object   The object to write to
     * @param string $property The property to write
     *
     * @return Boolean Whether the property is writable
     */
    private function isPropertyWritable($object, $property)
    {
        if (!is_object($object)) {
            return false;
        }

        $reflClass = new \ReflectionClass($object);

        $setter = 'set'.$this->camelize($property);
        $classHasProperty = $reflClass->hasProperty($property);

        if ($this->isMethodAccessible($reflClass, $setter, 1)
            || $this->isMethodAccessible($reflClass, '__set', 2)
            || ($classHasProperty && $reflClass->getProperty($property)->isPublic())
            || (!$classHasProperty && property_exists($object, $property))
            || ($this->magicCall && $this->isMethodAccessible($reflClass, '__call', 2))) {
            return true;
        }

        $plural = $this->camelize($property);

        // Any of the two methods is required, but not yet known
        $singulars = (array) StringUtil::singularify($plural);

        if (null !== $this->findAdderAndRemover($reflClass, $singulars)) {
            return true;
        }

        return false;
    }

    /**
     * Camelizes a given string.
     *
     * @param  string $string Some string
     *
     * @return string The camelized version of the string
     */
    private function camelize($string)
    {
        return preg_replace_callback('/(^|_|\.)+(.)/', function ($match) { return ('.' === $match[1] ? '_' : '').strtoupper($match[2]); }, $string);
    }

    /**
     * Searches for add and remove methods.
     *
     * @param \ReflectionClass $reflClass The reflection class for the given object
     * @param array            $singulars The singular form of the property name or null
     *
     * @return array|null An array containing the adder and remover when found, null otherwise
     */
    private function findAdderAndRemover(\ReflectionClass $reflClass, array $singulars)
    {
        $exception = null;

        foreach ($singulars as $singular) {
            $addMethod = 'add'.$singular;
            $removeMethod = 'remove'.$singular;

            $addMethodFound = $this->isMethodAccessible($reflClass, $addMethod, 1);
            $removeMethodFound = $this->isMethodAccessible($reflClass, $removeMethod, 1);

            if ($addMethodFound && $removeMethodFound) {
                return array($addMethod, $removeMethod);
            }
        }

        return null;
    }

    /**
     * Returns whether a method is public and has the number of required parameters.
     *
     * @param  \ReflectionClass $class      The class of the method
     * @param  string           $methodName The method name
     * @param  int              $parameters The number of parameters
     *
     * @return Boolean Whether the method is public and has $parameters
     *                                      required parameters
     */
    private function isMethodAccessible(\ReflectionClass $class, $methodName, $parameters)
    {
        if ($class->hasMethod($methodName)) {
            $method = $class->getMethod($methodName);

            if ($method->isPublic()
                && $method->getNumberOfRequiredParameters() <= $parameters
                && $method->getNumberOfParameters() >= $parameters) {
                return true;
            }
        }

        return false;
    }
}<|MERGE_RESOLUTION|>--- conflicted
+++ resolved
@@ -204,17 +204,11 @@
     /**
      * Reads the path from an object up to a given path index.
      *
-<<<<<<< HEAD
      * @param object|array          $objectOrArray        The object or array to read from
      * @param PropertyPathInterface $propertyPath         The property path to read
-     * @param integer               $lastIndex            The index up to which should be read
-     * @param Boolean               $ignoreInvalidIndices Whether to ignore invalid indices
+     * @param int                   $lastIndex            The index up to which should be read
+     * @param bool                  $ignoreInvalidIndices Whether to ignore invalid indices
      *                                                    or throw an exception
-=======
-     * @param object|array          $objectOrArray The object or array to read from
-     * @param PropertyPathInterface $propertyPath  The property path to read
-     * @param int                   $lastIndex     The index up to which should be read
->>>>>>> 041cb7b1
      *
      * @return array The values read in the path.
      *
