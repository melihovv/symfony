<?php

/*
 * This file is part of the Symfony package.
 *
 * (c) Fabien Potencier <fabien@symfony.com>
 *
 * For the full copyright and license information, please view the LICENSE
 * file that was distributed with this source code.
 */

namespace Symfony\Component\PropertyAccess;

use Psr\Cache\CacheItemPoolInterface;
use Symfony\Component\PropertyInfo\PropertyReadInfoExtractorInterface;
use Symfony\Component\PropertyInfo\PropertyWriteInfoExtractorInterface;

/**
 * A configurable builder to create a PropertyAccessor.
 *
 * @author Jérémie Augustin <jeremie.augustin@pixel-cookers.com>
 */
class PropertyAccessorBuilder
{
    /** @var int */
    private $magicMethods = PropertyAccessor::MAGIC_GET | PropertyAccessor::MAGIC_SET;
    private $throwExceptionOnInvalidIndex = false;
    private $throwExceptionOnInvalidPropertyPath = true;

    /**
     * @var CacheItemPoolInterface|null
     */
    private $cacheItemPool;

    /**
     * @var PropertyReadInfoExtractorInterface|null
     */
    private $readInfoExtractor;

    /**
     * @var PropertyWriteInfoExtractorInterface|null
     */
    private $writeInfoExtractor;

    /**
     * Enables the use of all magic methods by the PropertyAccessor.
     *
     * @return $this
     */
    public function enableMagicMethods(): self
    {
        $this->magicMethods = PropertyAccessor::MAGIC_GET | PropertyAccessor::MAGIC_SET | PropertyAccessor::MAGIC_CALL;

        return $this;
    }

    /**
     * Disable the use of all magic methods by the PropertyAccessor.
     *
     * @return $this
     */
    public function disableMagicMethods(): self
    {
        $this->magicMethods = PropertyAccessor::DISALLOW_MAGIC_METHODS;

        return $this;
    }

    /**
     * Enables the use of "__call" by the PropertyAccessor.
     *
     * @return $this
     */
    public function enableMagicCall(): static
    {
        $this->magicMethods |= PropertyAccessor::MAGIC_CALL;

        return $this;
    }

    /**
     * Enables the use of "__get" by the PropertyAccessor.
     */
    public function enableMagicGet(): self
    {
        $this->magicMethods |= PropertyAccessor::MAGIC_GET;

        return $this;
    }

    /**
     * Enables the use of "__set" by the PropertyAccessor.
     *
     * @return $this
     */
    public function enableMagicSet(): self
    {
        $this->magicMethods |= PropertyAccessor::MAGIC_SET;

        return $this;
    }

    /**
     * Disables the use of "__call" by the PropertyAccessor.
     *
     * @return $this
     */
    public function disableMagicCall(): static
    {
        $this->magicMethods &= ~PropertyAccessor::MAGIC_CALL;

        return $this;
    }

    /**
     * Disables the use of "__get" by the PropertyAccessor.
     *
     * @return $this
     */
    public function disableMagicGet(): self
    {
        $this->magicMethods &= ~PropertyAccessor::MAGIC_GET;

        return $this;
    }

    /**
     * Disables the use of "__set" by the PropertyAccessor.
     *
     * @return $this
     */
    public function disableMagicSet(): self
    {
        $this->magicMethods &= ~PropertyAccessor::MAGIC_SET;

        return $this;
    }

    /**
     * @return bool whether the use of "__call" by the PropertyAccessor is enabled
     */
    public function isMagicCallEnabled(): bool
    {
        return (bool) ($this->magicMethods & PropertyAccessor::MAGIC_CALL);
    }

    /**
     * @return bool whether the use of "__get" by the PropertyAccessor is enabled
     */
    public function isMagicGetEnabled(): bool
    {
        return $this->magicMethods & PropertyAccessor::MAGIC_GET;
    }

    /**
     * @return bool whether the use of "__set" by the PropertyAccessor is enabled
     */
    public function isMagicSetEnabled(): bool
    {
        return $this->magicMethods & PropertyAccessor::MAGIC_SET;
    }

    /**
     * Enables exceptions when reading a non-existing index.
     *
     * This has no influence on writing non-existing indices with PropertyAccessorInterface::setValue()
     * which are always created on-the-fly.
     *
     * @return $this
     */
    public function enableExceptionOnInvalidIndex(): static
    {
        $this->throwExceptionOnInvalidIndex = true;

        return $this;
    }

    /**
     * Disables exceptions when reading a non-existing index.
     *
     * Instead, null is returned when calling PropertyAccessorInterface::getValue() on a non-existing index.
     *
     * @return $this
     */
    public function disableExceptionOnInvalidIndex(): static
    {
        $this->throwExceptionOnInvalidIndex = false;

        return $this;
    }

    /**
     * @return bool whether an exception is thrown or null is returned when reading a non-existing index
     */
    public function isExceptionOnInvalidIndexEnabled(): bool
    {
        return $this->throwExceptionOnInvalidIndex;
    }

    /**
     * Enables exceptions when reading a non-existing property.
     *
     * This has no influence on writing non-existing indices with PropertyAccessorInterface::setValue()
     * which are always created on-the-fly.
     *
     * @return $this
     */
    public function enableExceptionOnInvalidPropertyPath(): static
    {
        $this->throwExceptionOnInvalidPropertyPath = true;

        return $this;
    }

    /**
     * Disables exceptions when reading a non-existing index.
     *
     * Instead, null is returned when calling PropertyAccessorInterface::getValue() on a non-existing index.
     *
     * @return $this
     */
    public function disableExceptionOnInvalidPropertyPath(): static
    {
        $this->throwExceptionOnInvalidPropertyPath = false;

        return $this;
    }

    /**
     * @return bool whether an exception is thrown or null is returned when reading a non-existing property
     */
    public function isExceptionOnInvalidPropertyPath(): bool
    {
        return $this->throwExceptionOnInvalidPropertyPath;
    }

    /**
     * Sets a cache system.
<<<<<<< HEAD
=======
     *
     * @return $this
>>>>>>> 46d5468d
     */
    public function setCacheItemPool(CacheItemPoolInterface $cacheItemPool = null): self
    {
        $this->cacheItemPool = $cacheItemPool;

        return $this;
    }

    /**
     * Gets the used cache system.
     */
    public function getCacheItemPool(): ?CacheItemPoolInterface
    {
        return $this->cacheItemPool;
    }

    /**
     * @return $this
     */
    public function setReadInfoExtractor(?PropertyReadInfoExtractorInterface $readInfoExtractor): static
    {
        $this->readInfoExtractor = $readInfoExtractor;

        return $this;
    }

    public function getReadInfoExtractor(): ?PropertyReadInfoExtractorInterface
    {
        return $this->readInfoExtractor;
    }

    /**
     * @return $this
     */
    public function setWriteInfoExtractor(?PropertyWriteInfoExtractorInterface $writeInfoExtractor): static
    {
        $this->writeInfoExtractor = $writeInfoExtractor;

        return $this;
    }

    public function getWriteInfoExtractor(): ?PropertyWriteInfoExtractorInterface
    {
        return $this->writeInfoExtractor;
    }

    /**
     * Builds and returns a new PropertyAccessor object.
     */
    public function getPropertyAccessor(): PropertyAccessorInterface
    {
        $throw = PropertyAccessor::DO_NOT_THROW;

        if ($this->throwExceptionOnInvalidIndex) {
            $throw |= PropertyAccessor::THROW_ON_INVALID_INDEX;
        }

        if ($this->throwExceptionOnInvalidPropertyPath) {
            $throw |= PropertyAccessor::THROW_ON_INVALID_PROPERTY_PATH;
        }

        return new PropertyAccessor($this->magicMethods, $throw, $this->cacheItemPool, $this->readInfoExtractor, $this->writeInfoExtractor);
    }
}<|MERGE_RESOLUTION|>--- conflicted
+++ resolved
@@ -236,13 +236,10 @@
 
     /**
      * Sets a cache system.
-<<<<<<< HEAD
-=======
-     *
-     * @return $this
->>>>>>> 46d5468d
-     */
-    public function setCacheItemPool(CacheItemPoolInterface $cacheItemPool = null): self
+     *
+     * @return $this
+     */
+    public function setCacheItemPool(CacheItemPoolInterface $cacheItemPool = null): static
     {
         $this->cacheItemPool = $cacheItemPool;
 
