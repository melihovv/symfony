--- conflicted
+++ resolved
@@ -34,17 +34,10 @@
         "symfony/expression-language": "^5.1",
         "symfony/cache": "^4.4|^5.0",
         "symfony/mime": "^4.4|^5.0",
-<<<<<<< HEAD
         "symfony/property-access": "^4.4|^5.0",
         "symfony/property-info": "^4.4|^5.0",
         "symfony/translation": "^4.4|^5.0",
-        "doctrine/annotations": "~1.7",
-=======
-        "symfony/property-access": "^3.4|^4.0|^5.0",
-        "symfony/property-info": "^3.4|^4.0|^5.0",
-        "symfony/translation": "^4.2",
         "doctrine/annotations": "^1.10.4",
->>>>>>> 617c835b
         "doctrine/cache": "~1.0",
         "egulias/email-validator": "^2.1.10"
     },
