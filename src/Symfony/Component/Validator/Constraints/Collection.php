<?php

/*
 * This file is part of the Symfony package.
 *
 * (c) Fabien Potencier <fabien@symfony.com>
 *
 * For the full copyright and license information, please view the LICENSE
 * file that was distributed with this source code.
 */

namespace Symfony\Component\Validator\Constraints;

use Symfony\Component\Validator\Exception\ConstraintDefinitionException;

/**
 * @Annotation
 * @Target({"PROPERTY", "METHOD", "ANNOTATION"})
 *
 * @author Bernhard Schussek <bschussek@gmail.com>
 */
#[\Attribute(\Attribute::TARGET_PROPERTY | \Attribute::TARGET_METHOD | \Attribute::IS_REPEATABLE)]
class Collection extends Composite
{
    public const MISSING_FIELD_ERROR = '2fa2158c-2a7f-484b-98aa-975522539ff8';
    public const NO_SUCH_FIELD_ERROR = '7703c766-b5d5-4cef-ace7-ae0dd82304e9';

    protected static $errorNames = [
        self::MISSING_FIELD_ERROR => 'MISSING_FIELD_ERROR',
        self::NO_SUCH_FIELD_ERROR => 'NO_SUCH_FIELD_ERROR',
    ];

    public $fields = [];
    public $allowExtraFields = false;
    public $allowMissingFields = false;
    public $extraFieldsMessage = 'This field was not expected.';
    public $missingFieldsMessage = 'This field is missing.';

    /**
     * {@inheritdoc}
     */
<<<<<<< HEAD
    public function __construct(mixed $options = null)
=======
    public function __construct($fields = null, array $groups = null, $payload = null, bool $allowExtraFields = null, bool $allowMissingFields = null, string $extraFieldsMessage = null, string $missingFieldsMessage = null)
>>>>>>> 4822448c
    {
        // no known options set? $fields is the fields array
        if (\is_array($fields)
            && !array_intersect(array_keys($fields), ['groups', 'fields', 'allowExtraFields', 'allowMissingFields', 'extraFieldsMessage', 'missingFieldsMessage'])) {
            $fields = ['fields' => $fields];
        }

        parent::__construct($fields, $groups, $payload);

        $this->allowExtraFields = $allowExtraFields ?? $this->allowExtraFields;
        $this->allowMissingFields = $allowMissingFields ?? $this->allowMissingFields;
        $this->extraFieldsMessage = $extraFieldsMessage ?? $this->extraFieldsMessage;
        $this->missingFieldsMessage = $missingFieldsMessage ?? $this->missingFieldsMessage;
    }

    /**
     * {@inheritdoc}
     */
    protected function initializeNestedConstraints()
    {
        parent::initializeNestedConstraints();

        if (!\is_array($this->fields)) {
            throw new ConstraintDefinitionException(sprintf('The option "fields" is expected to be an array in constraint "%s".', __CLASS__));
        }

        foreach ($this->fields as $fieldName => $field) {
            // the XmlFileLoader and YamlFileLoader pass the field Optional
            // and Required constraint as an array with exactly one element
            if (\is_array($field) && 1 == \count($field)) {
                $this->fields[$fieldName] = $field = $field[0];
            }

            if (!$field instanceof Optional && !$field instanceof Required) {
                $this->fields[$fieldName] = new Required($field);
            }
        }
    }

    public function getRequiredOptions(): array
    {
        return ['fields'];
    }

    protected function getCompositeOption(): string
    {
        return 'fields';
    }
}<|MERGE_RESOLUTION|>--- conflicted
+++ resolved
@@ -39,11 +39,7 @@
     /**
      * {@inheritdoc}
      */
-<<<<<<< HEAD
-    public function __construct(mixed $options = null)
-=======
-    public function __construct($fields = null, array $groups = null, $payload = null, bool $allowExtraFields = null, bool $allowMissingFields = null, string $extraFieldsMessage = null, string $missingFieldsMessage = null)
->>>>>>> 4822448c
+    public function __construct(mixed $fields = null, array $groups = null, mixed $payload = null, bool $allowExtraFields = null, bool $allowMissingFields = null, string $extraFieldsMessage = null, string $missingFieldsMessage = null)
     {
         // no known options set? $fields is the fields array
         if (\is_array($fields)
