<?php

/*
 * This file is part of the Symfony package.
 *
 * (c) Fabien Potencier <fabien@symfony.com>
 *
 * For the full copyright and license information, please view the LICENSE
 * file that was distributed with this source code.
 */

namespace Symfony\Component\Validator\Constraints;

use Symfony\Component\Validator\Constraint;
use Symfony\Component\Validator\Exception\InvalidArgumentException;

/**
 * @Annotation
 *
 * @author Colin O'Dell <colinodell@gmail.com>
 * @author Bernhard Schussek <bschussek@gmail.com>
 */
#[\Attribute(\Attribute::TARGET_PROPERTY | \Attribute::TARGET_METHOD | \Attribute::IS_REPEATABLE)]
class Uuid extends Constraint
{
    public const TOO_SHORT_ERROR = 'aa314679-dac9-4f54-bf97-b2049df8f2a3';
    public const TOO_LONG_ERROR = '494897dd-36f8-4d31-8923-71a8d5f3000d';
    public const INVALID_CHARACTERS_ERROR = '51120b12-a2bc-41bf-aa53-cd73daf330d0';
    public const INVALID_HYPHEN_PLACEMENT_ERROR = '98469c83-0309-4f5d-bf95-a496dcaa869c';
    public const INVALID_VERSION_ERROR = '21ba13b4-b185-4882-ac6f-d147355987eb';
    public const INVALID_VARIANT_ERROR = '164ef693-2b9d-46de-ad7f-836201f0c2db';

    protected static $errorNames = [
        self::TOO_SHORT_ERROR => 'TOO_SHORT_ERROR',
        self::TOO_LONG_ERROR => 'TOO_LONG_ERROR',
        self::INVALID_CHARACTERS_ERROR => 'INVALID_CHARACTERS_ERROR',
        self::INVALID_HYPHEN_PLACEMENT_ERROR => 'INVALID_HYPHEN_PLACEMENT_ERROR',
        self::INVALID_VERSION_ERROR => 'INVALID_VERSION_ERROR',
        self::INVALID_VARIANT_ERROR => 'INVALID_VARIANT_ERROR',
    ];

    // Possible versions defined by RFC 4122
<<<<<<< HEAD
    const V1_MAC = 1;
    const V2_DCE = 2;
    const V3_MD5 = 3;
    const V4_RANDOM = 4;
    const V5_SHA1 = 5;
    const V6_SORTABLE = 6;

    const ALL_VERSIONS = [
        self::V1_MAC,
        self::V2_DCE,
        self::V3_MD5,
        self::V4_RANDOM,
        self::V5_SHA1,
        self::V6_SORTABLE,
    ];
=======
    public const V1_MAC = 1;
    public const V2_DCE = 2;
    public const V3_MD5 = 3;
    public const V4_RANDOM = 4;
    public const V5_SHA1 = 5;
>>>>>>> a8b992f8

    /**
     * Message to display when validation fails.
     *
     * @var string
     */
    public $message = 'This is not a valid UUID.';

    /**
     * Strict mode only allows UUIDs that meet the formal definition and formatting per RFC 4122.
     *
     * Set this to `false` to allow legacy formats with different dash positioning or wrapping characters
     *
     * @var bool
     */
    public $strict = true;

    /**
     * Array of allowed versions (see version constants above).
     *
     * All UUID versions are allowed by default
     *
     * @var int[]
     */
    public $versions = self::ALL_VERSIONS;

    public $normalizer;

    /**
     * {@inheritdoc}
     *
     * @param int[]|null $versions
     */
    public function __construct(
        array $options = null,
        string $message = null,
        array $versions = null,
        bool $strict = null,
        callable $normalizer = null,
        array $groups = null,
        $payload = null
    ) {
        parent::__construct($options, $groups, $payload);

        $this->message = $message ?? $this->message;
        $this->versions = $versions ?? $this->versions;
        $this->strict = $strict ?? $this->strict;
        $this->normalizer = $normalizer ?? $this->normalizer;

        if (null !== $this->normalizer && !\is_callable($this->normalizer)) {
            throw new InvalidArgumentException(sprintf('The "normalizer" option must be a valid callable ("%s" given).', get_debug_type($this->normalizer)));
        }
    }
}<|MERGE_RESOLUTION|>--- conflicted
+++ resolved
@@ -40,15 +40,14 @@
     ];
 
     // Possible versions defined by RFC 4122
-<<<<<<< HEAD
-    const V1_MAC = 1;
-    const V2_DCE = 2;
-    const V3_MD5 = 3;
-    const V4_RANDOM = 4;
-    const V5_SHA1 = 5;
-    const V6_SORTABLE = 6;
+    public const V1_MAC = 1;
+    public const V2_DCE = 2;
+    public const V3_MD5 = 3;
+    public const V4_RANDOM = 4;
+    public const V5_SHA1 = 5;
+    public const V6_SORTABLE = 6;
 
-    const ALL_VERSIONS = [
+    public const ALL_VERSIONS = [
         self::V1_MAC,
         self::V2_DCE,
         self::V3_MD5,
@@ -56,13 +55,6 @@
         self::V5_SHA1,
         self::V6_SORTABLE,
     ];
-=======
-    public const V1_MAC = 1;
-    public const V2_DCE = 2;
-    public const V3_MD5 = 3;
-    public const V4_RANDOM = 4;
-    public const V5_SHA1 = 5;
->>>>>>> a8b992f8
 
     /**
      * Message to display when validation fails.
