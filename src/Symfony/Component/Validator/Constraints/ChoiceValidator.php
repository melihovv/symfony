--- conflicted
+++ resolved
@@ -58,13 +58,8 @@
             $choices = $constraint->choices;
         }
 
-<<<<<<< HEAD
         if (true !== $constraint->strict) {
-            @trigger_error('Setting the strict option of the Choice constraint to false is deprecated since version 3.2 and will be removed in 4.0.', E_USER_DEPRECATED);
-=======
-        if (false === $constraint->strict) {
             throw new \RuntimeException('The "strict" option of the Choice constraint should not be used.');
->>>>>>> bbd656b4
         }
 
         if ($constraint->multiple) {
