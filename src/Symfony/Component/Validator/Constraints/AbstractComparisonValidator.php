--- conflicted
+++ resolved
@@ -46,13 +46,8 @@
             if ($value instanceof \DateTimeImmutable) {
                 // If $value is immutable, convert the compared value to a
                 // DateTimeImmutable too
-<<<<<<< HEAD
-                $comparedValue = new \DatetimeImmutable($comparedValue);
+                $comparedValue = new \DateTimeImmutable($comparedValue);
             } elseif ($value instanceof \DateTimeInterface) {
-=======
-                $comparedValue = new \DateTimeImmutable($comparedValue);
-            } elseif ($value instanceof \DateTime || $value instanceof \DateTimeInterface) {
->>>>>>> 96dcb10a
                 // Otherwise use DateTime
                 $comparedValue = new \DateTime($comparedValue);
             }
