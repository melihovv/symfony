<?php

/*
 * This file is part of the Symfony package.
 *
 * (c) Fabien Potencier <fabien@symfony.com>
 *
 * For the full copyright and license information, please view the LICENSE
 * file that was distributed with this source code.
 */

namespace Symfony\Component\Validator\Constraints;

use Symfony\Component\Validator\Context\ExecutionContextInterface;
use Symfony\Component\Validator\Constraint;
use Symfony\Component\Validator\ConstraintValidator;
use Symfony\Component\Validator\Exception\RuntimeException;
use Symfony\Component\Validator\Exception\UnexpectedTypeException;

/**
 * @author Bernhard Schussek <bschussek@gmail.com>
 */
class EmailValidator extends ConstraintValidator
{
    /**
     * @var bool
     */
    private $isStrict;

    public function __construct($strict = false)
    {
        $this->isStrict = $strict;
    }

    /**
     * {@inheritdoc}
     */
    public function validate($value, Constraint $constraint)
    {
        if (!$constraint instanceof Email) {
            throw new UnexpectedTypeException($constraint, __NAMESPACE__.'\Email');
        }

        if (null === $value || '' === $value) {
            return;
        }

        if (!is_scalar($value) && !(is_object($value) && method_exists($value, '__toString'))) {
            throw new UnexpectedTypeException($value, 'string');
        }

        $value = (string) $value;

<<<<<<< HEAD
        if (null === $constraint->strict) {
            $constraint->strict = $this->isStrict;
        }
=======
        if ($valid) {
            $host = substr($value, strrpos($value, '@') + 1);
>>>>>>> d01a1065

        if ($constraint->strict) {
            if (!class_exists('\Egulias\EmailValidator\EmailValidator')) {
                throw new RuntimeException('Strict email validation requires egulias/email-validator');
            }

            $strictValidator = new \Egulias\EmailValidator\EmailValidator();

            if (!$strictValidator->isValid($value, false, true)) {
                if ($this->context instanceof ExecutionContextInterface) {
                    $this->context->buildViolation($constraint->message)
                        ->setParameter('{{ value }}', $this->formatValue($value))
                        ->setCode(Email::INVALID_FORMAT_ERROR)
                        ->addViolation();
                } else {
                    $this->buildViolation($constraint->message)
                        ->setParameter('{{ value }}', $this->formatValue($value))
                        ->setCode(Email::INVALID_FORMAT_ERROR)
                        ->addViolation();
                }

                return;
            }
        } elseif (!preg_match('/^.+\@\S+\.\S+$/', $value)) {
            if ($this->context instanceof ExecutionContextInterface) {
                $this->context->buildViolation($constraint->message)
                    ->setParameter('{{ value }}', $this->formatValue($value))
                    ->setCode(Email::INVALID_FORMAT_ERROR)
                    ->addViolation();
            } else {
                $this->buildViolation($constraint->message)
                    ->setParameter('{{ value }}', $this->formatValue($value))
                    ->setCode(Email::INVALID_FORMAT_ERROR)
                    ->addViolation();
            }

            return;
        }

        $host = substr($value, strpos($value, '@') + 1);

        // Check for host DNS resource records
        if ($constraint->checkMX) {
            if (!$this->checkMX($host)) {
                if ($this->context instanceof ExecutionContextInterface) {
                    $this->context->buildViolation($constraint->message)
                        ->setParameter('{{ value }}', $this->formatValue($value))
                        ->setCode(Email::MX_CHECK_FAILED_ERROR)
                        ->addViolation();
                } else {
                    $this->buildViolation($constraint->message)
                        ->setParameter('{{ value }}', $this->formatValue($value))
                        ->setCode(Email::MX_CHECK_FAILED_ERROR)
                        ->addViolation();
                }
            }

            return;
        }

        if ($constraint->checkHost && !$this->checkHost($host)) {
            if ($this->context instanceof ExecutionContextInterface) {
                $this->context->buildViolation($constraint->message)
                    ->setParameter('{{ value }}', $this->formatValue($value))
                    ->setCode(Email::HOST_CHECK_FAILED_ERROR)
                    ->addViolation();
            } else {
                $this->buildViolation($constraint->message)
                    ->setParameter('{{ value }}', $this->formatValue($value))
                    ->setCode(Email::HOST_CHECK_FAILED_ERROR)
                    ->addViolation();
            }
        }
    }

    /**
     * Check DNS Records for MX type.
     *
     * @param string $host Host
     *
     * @return bool
     */
    private function checkMX($host)
    {
        return checkdnsrr($host, 'MX');
    }

    /**
     * Check if one of MX, A or AAAA DNS RR exists.
     *
     * @param string $host Host
     *
     * @return bool
     */
    private function checkHost($host)
    {
        return $this->checkMX($host) || (checkdnsrr($host, 'A') || checkdnsrr($host, 'AAAA'));
    }
}<|MERGE_RESOLUTION|>--- conflicted
+++ resolved
@@ -51,14 +51,9 @@
 
         $value = (string) $value;
 
-<<<<<<< HEAD
         if (null === $constraint->strict) {
             $constraint->strict = $this->isStrict;
         }
-=======
-        if ($valid) {
-            $host = substr($value, strrpos($value, '@') + 1);
->>>>>>> d01a1065
 
         if ($constraint->strict) {
             if (!class_exists('\Egulias\EmailValidator\EmailValidator')) {
@@ -98,7 +93,7 @@
             return;
         }
 
-        $host = substr($value, strpos($value, '@') + 1);
+        $host = substr($value, strrpos($value, '@') + 1);
 
         // Check for host DNS resource records
         if ($constraint->checkMX) {
