--- conflicted
+++ resolved
@@ -23,21 +23,12 @@
                 <target>有効な選択肢ではありません。</target>
             </trans-unit>
             <trans-unit id="6">
-<<<<<<< HEAD
                 <source>You must select at least {{ limit }} choice.|You must select at least {{ limit }} choices.</source>
                 <target>{{ limit }}個以上選択してください.</target>
             </trans-unit>
             <trans-unit id="7">
                 <source>You must select at most {{ limit }} choice.|You must select at most {{ limit }} choices.</source>
                 <target>{{ limit }}個以内で選択してください.</target>
-=======
-                <source>You must select at least {{ limit }} choices.</source>
-                <target>{{ limit }}個以上選択してください。</target>
-            </trans-unit>
-            <trans-unit id="7">
-                <source>You must select at most {{ limit }} choices.</source>
-                <target>{{ limit }}個以内で選択してください。</target>
->>>>>>> e602b19b
             </trans-unit>
             <trans-unit id="8">
                 <source>One or more of the given values is invalid.</source>
@@ -84,26 +75,16 @@
                 <target>{{ limit }}以下でなければなりません。</target>
             </trans-unit>
             <trans-unit id="19">
-<<<<<<< HEAD
                 <source>This value is too long. It should have {{ limit }} character or less.|This value is too long. It should have {{ limit }} characters or less.</source>
                 <target>値が長すぎます。{{ limit }}文字以内でなければなりません.</target>
-=======
-                <source>This value is too long. It should have {{ limit }} characters or less.</source>
-                <target>長すぎます。{{ limit }}文字以内でなければなりません。</target>
->>>>>>> e602b19b
             </trans-unit>
             <trans-unit id="20">
                 <source>This value should be {{ limit }} or more.</source>
                 <target>{{ limit }}以上でなければなりません。</target>
             </trans-unit>
             <trans-unit id="21">
-<<<<<<< HEAD
                 <source>This value is too short. It should have {{ limit }} character or more.|This value is too short. It should have {{ limit }} characters or more.</source>
                 <target>値が短すぎます。{{ limit }}文字以上でなければなりません.</target>
-=======
-                <source>This value is too short. It should have {{ limit }} characters or more.</source>
-                <target>短すぎます。{{ limit }}文字以上でなければなりません。</target>
->>>>>>> e602b19b
             </trans-unit>
             <trans-unit id="22">
                 <source>This value should not be blank.</source>
