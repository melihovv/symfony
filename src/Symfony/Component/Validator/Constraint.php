--- conflicted
+++ resolved
@@ -110,7 +110,8 @@
      */
     public function __construct($options = null, array $groups = null, $payload = null)
     {
-<<<<<<< HEAD
+        unset($this->groups); // enable lazy initialization
+
         $options = $this->normalizeOptions($options);
         if (null !== $groups) {
             $options['groups'] = $groups;
@@ -125,10 +126,6 @@
     protected function normalizeOptions($options): array
     {
         $normalizedOptions = [];
-=======
-        unset($this->groups); // enable lazy initialization
-
->>>>>>> 7d218cc2
         $defaultOption = $this->getDefaultOption();
         $invalidOptions = [];
         $missingOptions = array_flip((array) $this->getRequiredOptions());
