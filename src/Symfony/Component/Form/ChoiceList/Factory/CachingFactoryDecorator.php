--- conflicted
+++ resolved
@@ -168,20 +168,12 @@
     /**
      * {@inheritdoc}
      *
-<<<<<<< HEAD
-     * @param array|callable|Cache\PreferredChoice|null        $preferredChoices           The preferred choices
-     * @param callable|false|Cache\ChoiceLabel|null            $label                      The option or static option generating the choice labels
-     * @param callable|Cache\ChoiceFieldName|null              $index                      The option or static option generating the view indices
-     * @param callable|Cache\GroupBy|null                      $groupBy                    The option or static option generating the group names
-     * @param array|callable|Cache\ChoiceAttr|null             $attr                       The option or static option generating the HTML attributes
-     * @param array|callable|Cache\ChoiceTranslationParameters $labelTranslationParameters The parameters used to translate the choice labels
-=======
      * @param mixed $preferredChoices
      * @param mixed $label
      * @param mixed $index
      * @param mixed $groupBy
      * @param mixed $attr
->>>>>>> fb6c26c0
+     * @param mixed $labelTranslationParameters
      */
     public function createView(ChoiceListInterface $list, $preferredChoices = null, $label = null, $index = null, $groupBy = null, $attr = null/*, $labelTranslationParameters = []*/)
     {
