<?php

namespace Symfony\Component\Form;

/*
 * This file is part of the Symfony package.
 *
 * (c) Fabien Potencier <fabien.potencier@symfony-project.com>
 *
 * For the full copyright and license information, please view the LICENSE
 * file that was distributed with this source code.
 */

use Symfony\Component\Form\ValueTransformer\ValueTransformerInterface;
use Symfony\Component\Form\ValueTransformer\TransformationFailedException;
use Symfony\Component\Form\DataProcessor\DataProcessorInterface;
use Symfony\Component\Form\Renderer\RendererInterface;
use Symfony\Component\Form\Renderer\Plugin\PluginInterface;

/**
 * Base class for form fields
 *
 * To implement your own form fields, you need to have a thorough understanding
 * of the data flow within a form field. A form field stores its data in three
 * different representations:
 *
 *   (1) the format required by the form's object
 *   (2) a normalized format for internal processing
 *   (3) the format used for display
 *
 * A date field, for example, may store a date as "Y-m-d" string (1) in the
 * object. To facilitate processing in the field, this value is normalized
 * to a DateTime object (2). In the HTML representation of your form, a
 * localized string (3) is presented to and modified by the user.
 *
 * In most cases, format (1) and format (2) will be the same. For example,
 * a checkbox field uses a Boolean value both for internal processing as for
 * storage in the object. In these cases you simply need to set a value
 * transformer to convert between formats (2) and (3). You can do this by
 * calling setValueTransformer() in the configure() method.
 *
 * In some cases though it makes sense to make format (1) configurable. To
 * demonstrate this, let's extend our above date field to store the value
 * either as "Y-m-d" string or as timestamp. Internally we still want to
 * use a DateTime object for processing. To convert the data from string/integer
 * to DateTime you can set a normalization transformer by calling
 * setNormalizationTransformer() in configure(). The normalized data is then
 * converted to the displayed data as described before.
 *
 * @author Bernhard Schussek <bernhard.schussek@symfony-project.com>
 */
class Field extends Configurable implements FieldInterface
{
    private $errors = array();
    private $key = '';
    private $parent;
    private $submitted = false;
    private $required;
    private $data;
    private $normalizedData;
    private $transformedData = '';
    private $normalizationTransformer;
    private $valueTransformer;
    private $dataProcessor;
    private $propertyPath;
    private $transformationSuccessful = true;
    private $renderer;
    private $hidden = false;
    private $trim = true;
    private $disabled = false;

    public function __construct($key = null)
    {
        $this->key = (string)$key;
<<<<<<< HEAD
=======

        if (isset($options['data'])) {
            // Populate the field with fixed data
            // Set the property path to NULL so that the data is not
            // overwritten by the form's data
            $this->setData($options['data']);
            $this->setPropertyPath(null);
        }

        parent::__construct($options);

        if ($this->getOption('value_transformer')) {
            $this->setValueTransformer($this->getOption('value_transformer'));
        }

        if ($this->getOption('normalization_transformer')) {
            $this->setNormalizationTransformer($this->getOption('normalization_transformer'));
        }

        $this->setData($this->data);

        if (!$this->getOption('data')) {
            $this->setPropertyPath($this->getOption('property_path'));
        }
>>>>>>> 87e6cbf8
    }

    /**
     * Clones this field.
     */
    public function __clone()
    {
        // TODO
    }

    /**
     * Returns the data of the field as it is displayed to the user.
     *
     * @return string|array  When the field is not submitted, the transformed
     *                       default data is returned. When the field is submitted,
     *                       the submitted data is returned.
     */
    public function getDisplayedData()
    {
        return $this->getTransformedData();
    }

    /**
     * Returns the data transformed by the value transformer
     *
     * @return string
     */
    protected function getTransformedData()
    {
        return $this->transformedData;
    }

    /**
     * {@inheritDoc}
     */
    public function setPropertyPath($propertyPath)
    {
        $this->propertyPath = null === $propertyPath || '' === $propertyPath ? null : new PropertyPath($propertyPath);

        return $this;
    }

    /**
     * {@inheritDoc}
     */
    public function getPropertyPath()
    {
        return $this->propertyPath;
    }

    /**
     * {@inheritDoc}
     */
    public function setKey($key)
    {
        $this->key = (string)$key;
    }

    /**
     * {@inheritDoc}
     */
    public function getKey()
    {
        return $this->key;
    }

    /**
     * {@inheritDoc}
     */
    public function setRequired($required)
    {
        $this->required = $required;

        return $this;
    }

    /**
     * {@inheritDoc}
     */
    public function isRequired()
    {
        if (null === $this->parent || $this->parent->isRequired()) {
            return $this->required;
        }

        return false;
    }

    public function setDisabled($disabled)
    {
        $this->disabled = $disabled;

        return $this;
    }

    /**
     * {@inheritDoc}
     */
    public function isDisabled()
    {
        if (null === $this->parent || !$this->parent->isDisabled()) {
            return $this->disabled;
        }

        return true;
    }

    /**
     * {@inheritDoc}
     */
    public function isMultipart()
    {
        return false;
    }

    public function setHidden($hidden)
    {
        $this->hidden = $hidden;

        return $this;
    }

    /**
     * Returns true if the widget is hidden.
     *
     * @return Boolean true if the widget is hidden, false otherwise
     */
    public function isHidden()
    {
        return $this->hidden;
    }

    /**
     * {@inheritDoc}
     */
    public function setParent(FieldInterface $parent = null)
    {
        $this->parent = $parent;

        return $this;
    }

    /**
     * Returns the parent field.
     *
     * @return FieldInterface  The parent field
     */
    public function getParent()
    {
        return $this->parent;
    }

    /**
     * Returns whether the field has a parent.
     *
     * @return Boolean
     */
    public function hasParent()
    {
        return null !== $this->parent;
    }

    /**
     * Returns the root of the form tree
     *
     * @return FieldInterface  The root of the tree
     */
    public function getRoot()
    {
        return $this->parent ? $this->parent->getRoot() : $this;
    }

    /**
     * Returns whether the field is the root of the form tree
     *
     * @return Boolean
     */
    public function isRoot()
    {
        return !$this->hasParent();
    }

    /**
     * Updates the field with default data
     *
     * @see FieldInterface
     */
    public function setData($data)
    {
        // All four transformation methods must be executed to make sure
        // that all three data representations are synchronized
        // Store data in between steps because processData() might use
        // this data
        $this->data = $data;
        $this->normalizedData = $this->normalize($data);
<<<<<<< HEAD
        $this->transformedData = $this->transform($this->normalizedData);

        return $this;
=======
        $this->transformedData = $this->transform($this->normalize($data));
        $this->normalizedData = $this->processData($this->reverseTransform($this->transformedData));
        $this->data = $this->denormalize($this->normalizedData);
>>>>>>> 87e6cbf8
    }

    /**
     * Binds POST data to the field, transforms and validates it.
     *
     * @param  string|array $data  The POST data
     */
    public function submit($data)
    {
        $this->transformedData = (is_array($data) || is_object($data)) ? $data : (string)$data;
        $this->submitted = true;
        $this->errors = array();

        if (is_string($this->transformedData) && $this->trim) {
            $this->transformedData = trim($this->transformedData);
        }

        try {
            $this->normalizedData = $this->processData($this->reverseTransform($this->transformedData));
            $this->data = $this->denormalize($this->normalizedData);
            $this->transformedData = $this->transform($this->normalizedData);
            $this->transformationSuccessful = true;
        } catch (TransformationFailedException $e) {
            $this->transformationSuccessful = false;
        }
    }

    /**
     * Processes the submitted reverse-transformed data.
     *
     * This method can be overridden if you want to modify the data entered
     * by the user. Note that the data is already in reverse transformed format.
     *
     * This method will not be called if reverse transformation fails.
     *
     * @param  mixed $data
     * @return mixed
     */
    protected function processData($data)
    {
        if ($this->dataProcessor) {
            return $this->dataProcessor->processData($data);
        }

        return $data;
    }

    /**
     * Returns the data in the format needed for the underlying object.
     *
     * @return mixed
     */
    public function getData()
    {
        return $this->data;
    }

    /**
     * Returns the normalized data of the field.
     *
     * @return mixed  When the field is not submitted, the default data is returned.
     *                When the field is submitted, the normalized submitted data is
     *                returned if the field is valid, null otherwise.
     */
    public function getNormalizedData()
    {
        return $this->normalizedData;
    }

    /**
     * Adds an error to the field.
     *
     * @see FieldInterface
     */
    public function addError(Error $error, PropertyPathIterator $pathIterator = null)
    {
        $this->errors[] = $error;
    }

    /**
     * Returns whether the field is submitted.
     *
     * @return Boolean  true if the form is submitted to input values, false otherwise
     */
    public function isSubmitted()
    {
        return $this->submitted;
    }

    /**
     * Returns whether the submitted value could be reverse transformed correctly
     *
     * @return Boolean
     */
    public function isTransformationSuccessful()
    {
        return $this->transformationSuccessful;
    }

    /**
     * Returns whether the field is valid.
     *
     * @return Boolean
     */
    public function isValid()
    {
        return $this->isSubmitted() && !$this->hasErrors(); // TESTME
    }

    /**
     * Returns whether or not there are errors.
     *
     * @return Boolean  true if form is submitted and not valid
     */
    public function hasErrors()
    {
        // Don't call isValid() here, as its semantics are slightly different
        // Field groups are not valid if their children are invalid, but
        // hasErrors() returns only true if a field/field group itself has
        // errors
        return count($this->errors) > 0;
    }

    /**
     * Returns all errors
     *
     * @return array  An array of FieldError instances that occurred during submitting
     */
    public function getErrors()
    {
        return $this->errors;
    }

    /**
     * Sets the ValueTransformer.
     *
     * @param ValueTransformerInterface $valueTransformer
     */
    public function setNormalizationTransformer(ValueTransformerInterface $normalizationTransformer = null)
    {
        $this->normalizationTransformer = $normalizationTransformer;

        return $this;
    }

    /**
     * Returns the ValueTransformer.
     *
     * @return ValueTransformerInterface
     */
    public function getNormalizationTransformer()
    {
        return $this->normalizationTransformer;
    }

    /**
     * Sets the ValueTransformer.
     *
     * @param ValueTransformerInterface $valueTransformer
     */
    public function setValueTransformer(ValueTransformerInterface $valueTransformer = null)
    {
        $this->valueTransformer = $valueTransformer;

        return $this;
    }

    /**
     * Returns the ValueTransformer.
     *
     * @return ValueTransformerInterface
     */
    public function getValueTransformer()
    {
        return $this->valueTransformer;
    }

    /**
     * Sets the data processor
     *
     * @param DataProcessorInterface $dataProcessor
     */
    public function setDataProcessor(DataProcessorInterface $dataProcessor = null)
    {
        $this->dataProcessor = $dataProcessor;

        return $this;
    }

    /**
     * Returns the data processor
     *
     * @return DataProcessorInterface
     */
    public function getDataProcessor()
    {
        return $this->dataProcessor;
    }

    public function setTrim($trim)
    {
        $this->trim = $trim;

        return $this;
    }

    public function getTrim()
    {
        return $this->trim;
    }

    /**
     * Sets the renderer
     *
     * @param RendererInterface $renderer
     */
    public function setRenderer(RendererInterface $renderer)
    {
        $this->renderer = $renderer;

        return $this;
    }

    /**
     * Returns the renderer
     *
     * @return RendererInterface
     */
    public function getRenderer()
    {
        return $this->renderer;
    }

    public function addRendererPlugin(PluginInterface $plugin)
    {
        $this->renderer->addPlugin($plugin);

        return $this;
    }

    public function setRendererVar($name, $value)
    {
        $this->renderer->setVar($name, $value);

        return $this;
    }

    /**
     * Normalizes the value if a normalization transformer is set
     *
     * @param  mixed $value  The value to transform
     * @return string
     */
    protected function normalize($value)
    {
        if (null === $this->normalizationTransformer) {
            return $value;
        }
        return $this->normalizationTransformer->transform($value);
    }

    /**
     * Reverse transforms a value if a normalization transformer is set.
     *
     * @param  string $value  The value to reverse transform
     * @return mixed
     */
    protected function denormalize($value)
    {
        if (null === $this->normalizationTransformer) {
            return $value;
        }
        return $this->normalizationTransformer->reverseTransform($value, $this->data);
    }

    /**
     * Transforms the value if a value transformer is set.
     *
     * @param  mixed $value  The value to transform
     * @return string
     */
    protected function transform($value)
    {
        if (null === $this->valueTransformer) {
            // Scalar values should always be converted to strings to
            // facilitate differentiation between empty ("") and zero (0).
            return null === $value || is_scalar($value) ? (string)$value : $value;
        }
        return $this->valueTransformer->transform($value);
    }

    /**
     * Reverse transforms a value if a value transformer is set.
     *
     * @param  string $value  The value to reverse transform
     * @return mixed
     */
    protected function reverseTransform($value)
    {
        if (null === $this->valueTransformer) {
            return '' === $value ? null : $value;
        }
        return $this->valueTransformer->reverseTransform($value, $this->data);
    }

    /**
     * {@inheritDoc}
     */
    public function readProperty(&$objectOrArray)
    {
        // TODO throw exception if not object or array

        if ($this->propertyPath !== null) {
            $this->setData($this->propertyPath->getValue($objectOrArray));
        }
    }

    /**
     * {@inheritDoc}
     */
    public function writeProperty(&$objectOrArray)
    {
        // TODO throw exception if not object or array

        if ($this->propertyPath !== null) {
            $this->propertyPath->setValue($objectOrArray, $this->getData());
        }
    }

    /**
     * {@inheritDoc}
     */
    public function isEmpty()
    {
        return null === $this->data || '' === $this->data;
    }
}<|MERGE_RESOLUTION|>--- conflicted
+++ resolved
@@ -72,33 +72,6 @@
     public function __construct($key = null)
     {
         $this->key = (string)$key;
-<<<<<<< HEAD
-=======
-
-        if (isset($options['data'])) {
-            // Populate the field with fixed data
-            // Set the property path to NULL so that the data is not
-            // overwritten by the form's data
-            $this->setData($options['data']);
-            $this->setPropertyPath(null);
-        }
-
-        parent::__construct($options);
-
-        if ($this->getOption('value_transformer')) {
-            $this->setValueTransformer($this->getOption('value_transformer'));
-        }
-
-        if ($this->getOption('normalization_transformer')) {
-            $this->setNormalizationTransformer($this->getOption('normalization_transformer'));
-        }
-
-        $this->setData($this->data);
-
-        if (!$this->getOption('data')) {
-            $this->setPropertyPath($this->getOption('property_path'));
-        }
->>>>>>> 87e6cbf8
     }
 
     /**
@@ -126,7 +99,7 @@
      *
      * @return string
      */
-    protected function getTransformedData()
+    public function getTransformedData()
     {
         return $this->transformedData;
     }
@@ -294,15 +267,11 @@
         // this data
         $this->data = $data;
         $this->normalizedData = $this->normalize($data);
-<<<<<<< HEAD
-        $this->transformedData = $this->transform($this->normalizedData);
-
-        return $this;
-=======
         $this->transformedData = $this->transform($this->normalize($data));
         $this->normalizedData = $this->processData($this->reverseTransform($this->transformedData));
         $this->data = $this->denormalize($this->normalizedData);
->>>>>>> 87e6cbf8
+
+        return $this;
     }
 
     /**
