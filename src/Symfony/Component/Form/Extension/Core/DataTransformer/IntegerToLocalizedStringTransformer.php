--- conflicted
+++ resolved
@@ -28,23 +28,9 @@
      * @param int         $roundingMode One of the ROUND_ constants in this class
      * @param string|null $locale       locale used for transforming
      */
-<<<<<<< HEAD
-    public function __construct(?bool $grouping = false, ?int $roundingMode = \NumberFormatter::ROUND_DOWN)
+    public function __construct(?bool $grouping = false, ?int $roundingMode = \NumberFormatter::ROUND_DOWN, ?string $locale)
     {
-        parent::__construct(0, $grouping, $roundingMode);
-=======
-    public function __construct($grouping = false, $roundingMode = self::ROUND_DOWN, $locale = null)
-    {
-        if (\is_int($grouping) || \is_bool($roundingMode) || \is_int($locale)) {
-            @trigger_error(sprintf('Passing a precision as the first value to %s::__construct() is deprecated since Symfony 4.2 and support for it will be dropped in 5.0.', __CLASS__), \E_USER_DEPRECATED);
-
-            $grouping = $roundingMode;
-            $roundingMode = null !== $locale ? $locale : self::ROUND_DOWN;
-            $locale = null;
-        }
-
         parent::__construct(0, $grouping, $roundingMode, $locale);
->>>>>>> 1a272919
     }
 
     /**
