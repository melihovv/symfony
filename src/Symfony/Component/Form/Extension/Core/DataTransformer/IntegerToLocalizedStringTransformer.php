--- conflicted
+++ resolved
@@ -20,15 +20,11 @@
 class IntegerToLocalizedStringTransformer extends NumberToLocalizedStringTransformer
 {
     /**
-<<<<<<< HEAD
      * Constructs a transformer.
      *
-     * @param integer $precision    Unused.
-     * @param Boolean $grouping     Whether thousands should be grouped.
-     * @param integer $roundingMode One of the ROUND_ constants in this class.
-=======
-     * {@inheritdoc}
->>>>>>> d56ea768
+     * @param int  $precision    Unused.
+     * @param bool $grouping     Whether thousands should be grouped.
+     * @param int  $roundingMode One of the ROUND_ constants in this class.
      */
     public function __construct($precision = 0, $grouping = false, $roundingMode = self::ROUND_DOWN)
     {
