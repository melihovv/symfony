<?php

/*
 * This file is part of the Symfony package.
 *
 * (c) Fabien Potencier <fabien@symfony.com>
 *
 * For the full copyright and license information, please view the LICENSE
 * file that was distributed with this source code.
 */

namespace Symfony\Component\Form\Extension\Validator\ViolationMapper;

use Symfony\Component\Form\Exception\OutOfBoundsException;
use Symfony\Component\PropertyAccess\PropertyPath;
use Symfony\Component\PropertyAccess\PropertyPathInterface;

/**
 * @author Bernhard Schussek <bschussek@gmail.com>
 */
class ViolationPath implements \IteratorAggregate, PropertyPathInterface
{
<<<<<<< HEAD
    private array $elements = [];
    private array $isIndex = [];
    private array $mapsForm = [];
    private string $pathAsString = '';
    private int $length = 0;
=======
    /**
     * @var string[]
     */
    private $elements = [];

    /**
     * @var array
     */
    private $isIndex = [];

    /**
     * @var array
     */
    private $mapsForm = [];

    /**
     * @var string
     */
    private $pathAsString = '';

    /**
     * @var int
     */
    private $length = 0;
>>>>>>> 175e3f72

    /**
     * Creates a new violation path from a string.
     *
     * @param string $violationPath The property path of a {@link \Symfony\Component\Validator\ConstraintViolation} object
     */
    public function __construct(string $violationPath)
    {
        $path = new PropertyPath($violationPath);
        $elements = $path->getElements();
        $data = false;

        for ($i = 0, $l = \count($elements); $i < $l; ++$i) {
            if (!$data) {
                // The element "data" has not yet been passed
                if ('children' === $elements[$i] && $path->isProperty($i)) {
                    // Skip element "children"
                    ++$i;

                    // Next element must exist and must be an index
                    // Otherwise consider this the end of the path
                    if ($i >= $l || !$path->isIndex($i)) {
                        break;
                    }

                    // All the following index items (regardless if .children is
                    // explicitly used) are children and grand-children
                    for (; $i < $l && $path->isIndex($i); ++$i) {
                        $this->elements[] = $elements[$i];
                        $this->isIndex[] = true;
                        $this->mapsForm[] = true;
                    }

                    // Rewind the pointer as the last element above didn't match
                    // (even if the pointer was moved forward)
                    --$i;
                } elseif ('data' === $elements[$i] && $path->isProperty($i)) {
                    // Skip element "data"
                    ++$i;

                    // End of path
                    if ($i >= $l) {
                        break;
                    }

                    $this->elements[] = $elements[$i];
                    $this->isIndex[] = $path->isIndex($i);
                    $this->mapsForm[] = false;
                    $data = true;
                } else {
                    // Neither "children" nor "data" property found
                    // Consider this the end of the path
                    break;
                }
            } else {
                // Already after the "data" element
                // Pick everything as is
                $this->elements[] = $elements[$i];
                $this->isIndex[] = $path->isIndex($i);
                $this->mapsForm[] = false;
            }
        }

        $this->length = \count($this->elements);

        $this->buildString();
    }

    public function __toString(): string
    {
        return $this->pathAsString;
    }

    /**
     * {@inheritdoc}
     */
    public function getLength(): int
    {
        return $this->length;
    }

    /**
     * {@inheritdoc}
     */
    public function getParent(): ?PropertyPathInterface
    {
        if ($this->length <= 1) {
            return null;
        }

        $parent = clone $this;

        --$parent->length;
        array_pop($parent->elements);
        array_pop($parent->isIndex);
        array_pop($parent->mapsForm);

        $parent->buildString();

        return $parent;
    }

    /**
     * {@inheritdoc}
     */
    public function getElements(): array
    {
        return $this->elements;
    }

    /**
     * {@inheritdoc}
     */
    public function getElement(int $index): string
    {
        if (!isset($this->elements[$index])) {
            throw new OutOfBoundsException(sprintf('The index "%s" is not within the violation path.', $index));
        }

        return $this->elements[$index];
    }

    /**
     * {@inheritdoc}
     */
    public function isProperty(int $index): bool
    {
        if (!isset($this->isIndex[$index])) {
            throw new OutOfBoundsException(sprintf('The index "%s" is not within the violation path.', $index));
        }

        return !$this->isIndex[$index];
    }

    /**
     * {@inheritdoc}
     */
    public function isIndex(int $index): bool
    {
        if (!isset($this->isIndex[$index])) {
            throw new OutOfBoundsException(sprintf('The index "%s" is not within the violation path.', $index));
        }

        return $this->isIndex[$index];
    }

    /**
     * Returns whether an element maps directly to a form.
     *
     * Consider the following violation path:
     *
     *     children[address].children[office].data.street
     *
     * In this example, "address" and "office" map to forms, while
     * "street does not.
     *
     * @throws OutOfBoundsException if the offset is invalid
     */
    public function mapsForm(int $index): bool
    {
        if (!isset($this->mapsForm[$index])) {
            throw new OutOfBoundsException(sprintf('The index "%s" is not within the violation path.', $index));
        }

        return $this->mapsForm[$index];
    }

    /**
     * Returns a new iterator for this path.
     */
    public function getIterator(): ViolationPathIterator
    {
        return new ViolationPathIterator($this);
    }

    /**
     * Builds the string representation from the elements.
     */
    private function buildString()
    {
        $this->pathAsString = '';
        $data = false;

        foreach ($this->elements as $index => $element) {
            if ($this->mapsForm[$index]) {
                $this->pathAsString .= ".children[$element]";
            } elseif (!$data) {
                $this->pathAsString .= '.data'.($this->isIndex[$index] ? "[$element]" : ".$element");
                $data = true;
            } else {
                $this->pathAsString .= $this->isIndex[$index] ? "[$element]" : ".$element";
            }
        }

        if ('' !== $this->pathAsString) {
            // remove leading dot
            $this->pathAsString = substr($this->pathAsString, 1);
        }
    }
}<|MERGE_RESOLUTION|>--- conflicted
+++ resolved
@@ -20,38 +20,12 @@
  */
 class ViolationPath implements \IteratorAggregate, PropertyPathInterface
 {
-<<<<<<< HEAD
+    /** @var string[] */
     private array $elements = [];
     private array $isIndex = [];
     private array $mapsForm = [];
     private string $pathAsString = '';
     private int $length = 0;
-=======
-    /**
-     * @var string[]
-     */
-    private $elements = [];
-
-    /**
-     * @var array
-     */
-    private $isIndex = [];
-
-    /**
-     * @var array
-     */
-    private $mapsForm = [];
-
-    /**
-     * @var string
-     */
-    private $pathAsString = '';
-
-    /**
-     * @var int
-     */
-    private $length = 0;
->>>>>>> 175e3f72
 
     /**
      * Creates a new violation path from a string.
