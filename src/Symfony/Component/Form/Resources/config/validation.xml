<?xml version="1.0" ?>

<constraint-mapping xmlns="http://symfony.com/schema/dic/constraint-mapping"
    xmlns:xsi="http://www.w3.org/2001/XMLSchema-instance"
    xsi:schemaLocation="http://symfony.com/schema/dic/constraint-mapping http://symfony.com/schema/dic/constraint-mapping/constraint-mapping-1.0.xsd">

  <class name="Symfony\Component\Form\Form">
<<<<<<< HEAD
    <constraint name="Execute">validateData</constraint>
    <property name="children">
=======
    <constraint name="Callback">validateData</constraint>
    <property name="fields">
>>>>>>> 3e29348d
      <constraint name="Valid" />
    </property>
  </class>

  <class name="Symfony\Component\Form\RepeatedField">
    <getter property="firstEqualToSecond">
      <constraint name="AssertTrue">
        <option name="message">The two values should be equal</option>
      </constraint>
    </getter>
  </class>

  <class name="Symfony\Component\Form\DateField">
    <getter property="partiallyFilled">
      <constraint name="AssertFalse">
        <option name="message">The date is not fully selected</option>
      </constraint>
    </getter>
    <getter property="yearWithinRange">
      <constraint name="AssertTrue">
        <option name="message">The year is invalid</option>
      </constraint>
    </getter>
    <getter property="monthWithinRange">
      <constraint name="AssertTrue">
        <option name="message">The month is invalid</option>
      </constraint>
    </getter>
    <getter property="dayWithinRange">
      <constraint name="AssertTrue">
        <option name="message">The day is invalid</option>
      </constraint>
    </getter>
  </class>

  <class name="Symfony\Component\Form\TimeField">
    <getter property="partiallyFilled">
      <constraint name="AssertFalse">
        <option name="message">The time is not fully selected</option>
      </constraint>
    </getter>
    <getter property="hourWithinRange">
      <constraint name="AssertTrue">
        <option name="message">The hour is invalid</option>
      </constraint>
    </getter>
    <getter property="minuteWithinRange">
      <constraint name="AssertTrue">
        <option name="message">The minutes are invalid</option>
      </constraint>
    </getter>
    <getter property="secondWithinRange">
      <constraint name="AssertTrue">
        <option name="message">The seconds are invalid</option>
      </constraint>
    </getter>
  </class>

  <class name="Symfony\Component\Form\FileField">
    <getter property="iniSizeExceeded">
      <constraint name="AssertFalse">
        <option name="message">The file is too large. Please upload a smaller file</option>
      </constraint>
    </getter>
    <getter property="formSizeExceeded">
      <constraint name="AssertFalse">
        <option name="message">The file is too large. Please upload a smaller file</option>
      </constraint>
    </getter>
    <getter property="uploadComplete">
      <constraint name="AssertTrue">
        <option name="message">The file was only partially uploaded. Please try again</option>
      </constraint>
    </getter>
  </class>
</constraint-mapping><|MERGE_RESOLUTION|>--- conflicted
+++ resolved
@@ -5,13 +5,8 @@
     xsi:schemaLocation="http://symfony.com/schema/dic/constraint-mapping http://symfony.com/schema/dic/constraint-mapping/constraint-mapping-1.0.xsd">
 
   <class name="Symfony\Component\Form\Form">
-<<<<<<< HEAD
-    <constraint name="Execute">validateData</constraint>
+    <constraint name="Callback">validateData</constraint>
     <property name="children">
-=======
-    <constraint name="Callback">validateData</constraint>
-    <property name="fields">
->>>>>>> 3e29348d
       <constraint name="Valid" />
     </property>
   </class>
