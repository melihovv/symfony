--- conflicted
+++ resolved
@@ -67,8 +67,6 @@
     /**
      * Unsupported method.
      *
-     * This method should not be invoked.
-     *
      * @throws BadMethodCallException
      */
     public function add($child, string $type = null, array $options = [])
@@ -79,8 +77,6 @@
     /**
      * Unsupported method.
      *
-     * This method should not be invoked.
-     *
      * @throws BadMethodCallException
      */
     public function create(string $name, string $type = null, array $options = [])
@@ -91,11 +87,6 @@
     /**
      * Unsupported method.
      *
-<<<<<<< HEAD
-     * This method should not be invoked.
-     *
-=======
->>>>>>> a239f684
      * @throws BadMethodCallException
      */
     public function get(string $name)
@@ -106,11 +97,6 @@
     /**
      * Unsupported method.
      *
-<<<<<<< HEAD
-     * This method should not be invoked.
-     *
-=======
->>>>>>> a239f684
      * @throws BadMethodCallException
      */
     public function remove(string $name)
@@ -151,11 +137,6 @@
     /**
      * Unsupported method.
      *
-<<<<<<< HEAD
-     * This method should not be invoked.
-     *
-=======
->>>>>>> a239f684
      * @throws BadMethodCallException
      */
     public function addEventListener(string $eventName, callable $listener, int $priority = 0)
@@ -176,11 +157,6 @@
     /**
      * Unsupported method.
      *
-<<<<<<< HEAD
-     * This method should not be invoked.
-     *
-=======
->>>>>>> a239f684
      * @throws BadMethodCallException
      */
     public function addViewTransformer(DataTransformerInterface $viewTransformer, bool $forcePrepend = false)
@@ -201,11 +177,6 @@
     /**
      * Unsupported method.
      *
-<<<<<<< HEAD
-     * This method should not be invoked.
-     *
-=======
->>>>>>> a239f684
      * @throws BadMethodCallException
      */
     public function addModelTransformer(DataTransformerInterface $modelTransformer, bool $forceAppend = false)
@@ -278,11 +249,6 @@
     /**
      * Unsupported method.
      *
-<<<<<<< HEAD
-     * This method should not be invoked.
-     *
-=======
->>>>>>> a239f684
      * @throws BadMethodCallException
      */
     public function setErrorBubbling(bool $errorBubbling)
@@ -293,11 +259,6 @@
     /**
      * Unsupported method.
      *
-<<<<<<< HEAD
-     * This method should not be invoked.
-     *
-=======
->>>>>>> a239f684
      * @throws BadMethodCallException
      */
     public function setRequired(bool $required)
@@ -318,11 +279,6 @@
     /**
      * Unsupported method.
      *
-<<<<<<< HEAD
-     * This method should not be invoked.
-     *
-=======
->>>>>>> a239f684
      * @throws BadMethodCallException
      */
     public function setMapped(bool $mapped)
@@ -333,11 +289,6 @@
     /**
      * Unsupported method.
      *
-<<<<<<< HEAD
-     * This method should not be invoked.
-     *
-=======
->>>>>>> a239f684
      * @throws BadMethodCallException
      */
     public function setByReference(bool $byReference)
@@ -348,11 +299,6 @@
     /**
      * Unsupported method.
      *
-<<<<<<< HEAD
-     * This method should not be invoked.
-     *
-=======
->>>>>>> a239f684
      * @throws BadMethodCallException
      */
     public function setCompound(bool $compound)
@@ -385,11 +331,6 @@
     /**
      * Unsupported method.
      *
-<<<<<<< HEAD
-     * This method should not be invoked.
-     *
-=======
->>>>>>> a239f684
      * @throws BadMethodCallException
      */
     public function setDataLocked(bool $locked)
