<?php

/*
 * This file is part of the Symfony package.
 *
 * (c) Fabien Potencier <fabien@symfony.com>
 *
 * For the full copyright and license information, please view the LICENSE
 * file that was distributed with this source code.
 */

namespace Symfony\Component\Form\Tests\Extension\Validator\Type;

use Symfony\Component\Form\Extension\Validator\Type\FormTypeValidatorExtension;
<<<<<<< HEAD
use Symfony\Component\Validator\Constraints\Valid;
=======
use Symfony\Component\Form\Extension\Validator\ValidatorExtension;
use Symfony\Component\Form\Forms;
use Symfony\Component\Form\Tests\Extension\Core\Type\FormTypeTest;
use Symfony\Component\Form\Tests\Extension\Core\Type\TextTypeTest;
use Symfony\Component\Validator\Constraints\Email;
use Symfony\Component\Validator\Constraints\GroupSequence;
use Symfony\Component\Validator\Constraints\Length;
>>>>>>> a11589f4
use Symfony\Component\Validator\ConstraintViolationList;
use Symfony\Component\Validator\Validation;

class FormTypeValidatorExtensionTest extends BaseValidatorExtensionTest
{
    public function testSubmitValidatesData()
    {
        $builder = $this->factory->createBuilder(
<<<<<<< HEAD
            'Symfony\Component\Form\Extension\Core\Type\FormType',
=======
            FormTypeTest::TESTED_TYPE,
>>>>>>> a11589f4
            null,
            array(
                'validation_groups' => 'group',
            )
        );
        $builder->add('firstName', 'Symfony\Component\Form\Extension\Core\Type\FormType');
        $form = $builder->getForm();

        $this->validator->expects($this->once())
            ->method('validate')
            ->with($this->equalTo($form))
            ->will($this->returnValue(new ConstraintViolationList()));

        // specific data is irrelevant
        $form->submit(array());
    }

    public function testValidConstraint()
    {
        $form = $this->createForm(array('constraints' => $valid = new Valid()));

        $this->assertSame(array($valid), $form->getConfig()->getOption('constraints'));
    }

    /**
     * @group legacy
     */
    public function testCascadeValidationCanBeSetToTrue()
    {
        $form = $this->createForm(array('cascade_validation' => true));

        $this->assertTrue($form->getConfig()->getOption('cascade_validation'));
    }

    /**
     * @group legacy
     */
    public function testCascadeValidationCanBeSetToFalse()
    {
        $form = $this->createForm(array('cascade_validation' => false));

        $this->assertFalse($form->getConfig()->getOption('cascade_validation'));
    }

    public function testValidatorInterfaceSinceSymfony25()
    {
        // Mock of ValidatorInterface since apiVersion 2.5
        $validator = $this->getMockBuilder('Symfony\Component\Validator\Validator\ValidatorInterface')->getMock();

        $formTypeValidatorExtension = new FormTypeValidatorExtension($validator);
        $this->assertAttributeSame($validator, 'validator', $formTypeValidatorExtension);
    }

    public function testValidatorInterfaceUntilSymfony24()
    {
        // Mock of ValidatorInterface until apiVersion 2.4
        $validator = $this->getMockBuilder('Symfony\Component\Validator\ValidatorInterface')->getMock();

        $formTypeValidatorExtension = new FormTypeValidatorExtension($validator);
        $this->assertAttributeSame($validator, 'validator', $formTypeValidatorExtension);
    }

    /**
     * @expectedException \InvalidArgumentException
     */
    public function testInvalidValidatorInterface()
    {
        new FormTypeValidatorExtension(null);
    }

    public function testGroupSequenceWithConstraintsOption()
    {
        $form = Forms::createFormFactoryBuilder()
            ->addExtension(new ValidatorExtension(Validation::createValidator()))
            ->getFormFactory()
            ->create(FormTypeTest::TESTED_TYPE, null, (array('validation_groups' => new GroupSequence(array('First', 'Second')))))
            ->add('field', TextTypeTest::TESTED_TYPE, array(
                'constraints' => array(
                    new Length(array('min' => 10, 'groups' => array('First'))),
                    new Email(array('groups' => array('Second'))),
                ),
            ))
        ;

        $form->submit(array('field' => 'wrong'));

        $this->assertCount(1, $form->getErrors(true));
    }

    protected function createForm(array $options = array())
    {
<<<<<<< HEAD
        return $this->factory->create('Symfony\Component\Form\Extension\Core\Type\FormType', null, $options);
=======
        return $this->factory->create(FormTypeTest::TESTED_TYPE, null, $options);
>>>>>>> a11589f4
    }
}<|MERGE_RESOLUTION|>--- conflicted
+++ resolved
@@ -12,9 +12,6 @@
 namespace Symfony\Component\Form\Tests\Extension\Validator\Type;
 
 use Symfony\Component\Form\Extension\Validator\Type\FormTypeValidatorExtension;
-<<<<<<< HEAD
-use Symfony\Component\Validator\Constraints\Valid;
-=======
 use Symfony\Component\Form\Extension\Validator\ValidatorExtension;
 use Symfony\Component\Form\Forms;
 use Symfony\Component\Form\Tests\Extension\Core\Type\FormTypeTest;
@@ -22,7 +19,7 @@
 use Symfony\Component\Validator\Constraints\Email;
 use Symfony\Component\Validator\Constraints\GroupSequence;
 use Symfony\Component\Validator\Constraints\Length;
->>>>>>> a11589f4
+use Symfony\Component\Validator\Constraints\Valid;
 use Symfony\Component\Validator\ConstraintViolationList;
 use Symfony\Component\Validator\Validation;
 
@@ -31,11 +28,7 @@
     public function testSubmitValidatesData()
     {
         $builder = $this->factory->createBuilder(
-<<<<<<< HEAD
-            'Symfony\Component\Form\Extension\Core\Type\FormType',
-=======
             FormTypeTest::TESTED_TYPE,
->>>>>>> a11589f4
             null,
             array(
                 'validation_groups' => 'group',
@@ -127,10 +120,6 @@
 
     protected function createForm(array $options = array())
     {
-<<<<<<< HEAD
-        return $this->factory->create('Symfony\Component\Form\Extension\Core\Type\FormType', null, $options);
-=======
         return $this->factory->create(FormTypeTest::TESTED_TYPE, null, $options);
->>>>>>> a11589f4
     }
 }