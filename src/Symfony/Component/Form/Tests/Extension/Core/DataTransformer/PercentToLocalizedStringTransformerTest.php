--- conflicted
+++ resolved
@@ -338,21 +338,7 @@
 
     public function testDecimalSeparatorMayBeCommaIfGroupingSeparatorIsCommaButNoGroupingUsed()
     {
-<<<<<<< HEAD
-        $formatter = new \NumberFormatter(\Locale::getDefault(), \NumberFormatter::DECIMAL);
-        $formatter->setAttribute(\NumberFormatter::FRACTION_DIGITS, 1);
-        $formatter->setAttribute(\NumberFormatter::GROUPING_USED, false);
-
-        $transformer = $this->getMockBuilder(PercentToLocalizedStringTransformer::class)
-            ->setMethods(['getNumberFormatter'])
-            ->setConstructorArgs([1, 'integer', \NumberFormatter::ROUND_HALFUP])
-            ->getMock();
-        $transformer->expects($this->any())
-            ->method('getNumberFormatter')
-            ->willReturn($formatter);
-=======
-        $transformer = new PercentToLocalizedStringTransformerWithoutGrouping(1, 'integer');
->>>>>>> aa54affc
+        $transformer = new PercentToLocalizedStringTransformerWithoutGrouping(1, 'integer', \NumberFormatter::ROUND_HALFUP);
 
         $this->assertEquals(1234.5, $transformer->reverseTransform('1234,5'));
         $this->assertEquals(1234.5, $transformer->reverseTransform('1234.5'));
@@ -417,7 +403,6 @@
 
         $transformer->reverseTransform("12\xc2\xa0345,678foo");
     }
-<<<<<<< HEAD
 
     public function testTransformForHtml5Format()
     {
@@ -497,17 +482,16 @@
         $transformer = new PercentToLocalizedStringTransformer(2, null, \NumberFormatter::ROUND_HALFUP, true);
 
         $this->assertEquals(0.1234, $transformer->reverseTransform('12.34'));
-=======
+    }
 }
 
 class PercentToLocalizedStringTransformerWithoutGrouping extends PercentToLocalizedStringTransformer
 {
     protected function getNumberFormatter(): \NumberFormatter
     {
-        $formatter = parent::getNumberFormatter();
+        $formatter = new \NumberFormatter(\Locale::getDefault(), \NumberFormatter::DECIMAL);
         $formatter->setAttribute(\NumberFormatter::GROUPING_USED, false);
 
         return $formatter;
->>>>>>> aa54affc
     }
 }