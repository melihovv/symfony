--- conflicted
+++ resolved
@@ -393,13 +393,8 @@
      */
     public function testDecimalSeparatorMayNotBeDotIfGroupingSeparatorIsDot()
     {
-<<<<<<< HEAD
         // Since we test against "de_DE", we need the full implementation
-        IntlTestHelper::requireFullIntl($this);
-=======
-        // Since we test against "de_AT", we need the full implementation
-        IntlTestHelper::requireFullIntl($this, false);
->>>>>>> e968d0ff
+        IntlTestHelper::requireFullIntl($this, false);
 
         \Locale::setDefault('de_DE');
 
@@ -413,13 +408,8 @@
      */
     public function testDecimalSeparatorMayNotBeDotIfGroupingSeparatorIsDotWithNoGroupSep()
     {
-<<<<<<< HEAD
         // Since we test against "de_DE", we need the full implementation
-        IntlTestHelper::requireFullIntl($this);
-=======
-        // Since we test against "de_AT", we need the full implementation
-        IntlTestHelper::requireFullIntl($this, false);
->>>>>>> e968d0ff
+        IntlTestHelper::requireFullIntl($this, false);
 
         \Locale::setDefault('de_DE');
 
