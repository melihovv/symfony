<?php

/*
 * This file is part of the Symfony package.
 *
 * (c) Fabien Potencier <fabien@symfony.com>
 *
 * For the full copyright and license information, please view the LICENSE
 * file that was distributed with this source code.
 */

namespace Symfony\Component\Form\Tests\Extension\Core\Type;

use Symfony\Component\Form\ChoiceList\View\ChoiceGroupView;
use Symfony\Component\Form\ChoiceList\View\ChoiceView;

class ChoiceTypeTest extends BaseTypeTest
{
    const TESTED_TYPE = 'Symfony\Component\Form\Extension\Core\Type\ChoiceType';

    private $choices = array(
        'Bernhard' => 'a',
        'Fabien' => 'b',
        'Kris' => 'c',
        'Jon' => 'd',
        'Roman' => 'e',
    );

    private $scalarChoices = array(
        'Yes' => true,
        'No' => false,
        'n/a' => '',
    );

    private $booleanChoicesWithNull = array(
        'Yes' => true,
        'No' => false,
        'n/a' => null,
    );

    private $numericChoicesFlipped = array(
        0 => 'Bernhard',
        1 => 'Fabien',
        2 => 'Kris',
        3 => 'Jon',
        4 => 'Roman',
    );

    private $objectChoices;

    protected $groupedChoices = array(
        'Symfony' => array(
            'Bernhard' => 'a',
            'Fabien' => 'b',
            'Kris' => 'c',
        ),
        'Doctrine' => array(
            'Jon' => 'd',
            'Roman' => 'e',
        ),
    );

    protected function setUp()
    {
        parent::setUp();

        $this->objectChoices = array(
            (object) array('id' => 1, 'name' => 'Bernhard'),
            (object) array('id' => 2, 'name' => 'Fabien'),
            (object) array('id' => 3, 'name' => 'Kris'),
            (object) array('id' => 4, 'name' => 'Jon'),
            (object) array('id' => 5, 'name' => 'Roman'),
        );
    }

    protected function tearDown()
    {
        parent::tearDown();

        $this->objectChoices = null;
    }

    /**
     * @expectedException \Symfony\Component\OptionsResolver\Exception\InvalidOptionsException
     */
    public function testChoicesOptionExpectsArrayOrTraversable()
    {
        $this->factory->create(static::TESTED_TYPE, null, array(
            'choices' => new \stdClass(),
        ));
    }

    /**
     * @expectedException \Symfony\Component\OptionsResolver\Exception\InvalidOptionsException
     */
    public function testChoiceLoaderOptionExpectsChoiceLoaderInterface()
    {
        $this->factory->create(static::TESTED_TYPE, null, array(
            'choice_loader' => new \stdClass(),
        ));
    }

    public function testChoiceListAndChoicesCanBeEmpty()
    {
        $this->assertInstanceOf('Symfony\Component\Form\FormInterface', $this->factory->create(static::TESTED_TYPE, null, array()));
    }

    public function testExpandedChoicesOptionsTurnIntoChildren()
    {
        $form = $this->factory->create(static::TESTED_TYPE, null, array(
            'expanded' => true,
            'choices' => $this->choices,
        ));

        $this->assertCount(count($this->choices), $form, 'Each choice should become a new field');
    }

    public function testChoiceListWithScalarValues()
    {
        $view = $this->factory->create(static::TESTED_TYPE, null, array(
            'choices' => $this->scalarChoices,
        ))->createView();

        $this->assertSame('1', $view->vars['choices'][0]->value);
        $this->assertSame('0', $view->vars['choices'][1]->value);
        $this->assertSame('', $view->vars['choices'][2]->value);
        $this->assertFalse($view->vars['is_selected']($view->vars['choices'][0], $view->vars['value']), 'True value should not be pre selected');
        $this->assertFalse($view->vars['is_selected']($view->vars['choices'][1], $view->vars['value']), 'False value should not be pre selected');
        $this->assertFalse($view->vars['is_selected']($view->vars['choices'][2], $view->vars['value']), 'Empty value should not be pre selected');
    }

    public function testChoiceListWithScalarValuesAndFalseAsPreSetData()
    {
        $view = $this->factory->create(static::TESTED_TYPE, false, array(
            'choices' => $this->scalarChoices,
        ))->createView();

        $this->assertTrue($view->vars['is_selected']($view->vars['choices'][1]->value, $view->vars['value']), 'False value should be pre selected');
    }

    public function testExpandedChoiceListWithScalarValues()
    {
        $view = $this->factory->create(static::TESTED_TYPE, null, array(
            'choices' => $this->scalarChoices,
            'expanded' => true,
        ))->createView();

        $this->assertFalse($view->children[0]->vars['checked'], 'True value should not be pre selected');
        $this->assertFalse($view->children[1]->vars['checked'], 'False value should not be pre selected');
        $this->assertTrue($view->children[2]->vars['checked'], 'Empty value should be pre selected');
    }

    public function testExpandedChoiceListWithBooleanAndNullValues()
    {
        $view = $this->factory->create(static::TESTED_TYPE, null, array(
            'choices' => $this->booleanChoicesWithNull,
            'expanded' => true,
        ))->createView();

        $this->assertFalse($view->children[0]->vars['checked'], 'True value should not be pre selected');
        $this->assertFalse($view->children[1]->vars['checked'], 'False value should not be pre selected');
        $this->assertTrue($view->children[2]->vars['checked'], 'Empty value should be pre selected');
    }

    public function testExpandedChoiceListWithScalarValuesAndFalseAsPreSetData()
    {
        $view = $this->factory->create(static::TESTED_TYPE, false, array(
            'choices' => $this->scalarChoices,
            'expanded' => true,
        ))->createView();

        $this->assertSame('1', $view->vars['choices'][0]->value);
        $this->assertSame('0', $view->vars['choices'][1]->value);
        $this->assertTrue($view->children[1]->vars['checked'], 'False value should be pre selected');
        $this->assertFalse($view->children[2]->vars['checked'], 'Empty value should not be pre selected');
    }

    public function testExpandedChoiceListWithBooleanAndNullValuesAndFalseAsPreSetData()
    {
        $view = $this->factory->create(static::TESTED_TYPE, false, array(
            'choices' => $this->booleanChoicesWithNull,
            'expanded' => true,
        ))->createView();

        $this->assertFalse($view->children[0]->vars['checked'], 'True value should not be pre selected');
        $this->assertTrue($view->children[1]->vars['checked'], 'False value should be pre selected');
        $this->assertFalse($view->children[2]->vars['checked'], 'Null value should not be pre selected');
    }

    public function testPlaceholderPresentOnNonRequiredExpandedSingleChoice()
    {
        $form = $this->factory->create(static::TESTED_TYPE, null, array(
            'multiple' => false,
            'expanded' => true,
            'required' => false,
            'choices' => $this->choices,
        ));

        $this->assertArrayHasKey('placeholder', $form);
        $this->assertCount(count($this->choices) + 1, $form, 'Each choice should become a new field');
    }

    public function testPlaceholderNotPresentIfRequired()
    {
        $form = $this->factory->create(static::TESTED_TYPE, null, array(
            'multiple' => false,
            'expanded' => true,
            'required' => true,
            'choices' => $this->choices,
        ));

        $this->assertArrayNotHasKey('placeholder', $form);
        $this->assertCount(count($this->choices), $form, 'Each choice should become a new field');
    }

    public function testPlaceholderNotPresentIfMultiple()
    {
        $form = $this->factory->create(static::TESTED_TYPE, null, array(
            'multiple' => true,
            'expanded' => true,
            'required' => false,
            'choices' => $this->choices,
        ));

        $this->assertArrayNotHasKey('placeholder', $form);
        $this->assertCount(count($this->choices), $form, 'Each choice should become a new field');
    }

    public function testPlaceholderNotPresentIfEmptyChoice()
    {
        $form = $this->factory->create(static::TESTED_TYPE, null, array(
            'multiple' => false,
            'expanded' => true,
            'required' => false,
            'choices' => array(
                'Empty' => '',
                'Not empty' => 1,
            ),
        ));

        $this->assertArrayNotHasKey('placeholder', $form);
        $this->assertCount(2, $form, 'Each choice should become a new field');
    }

    public function testPlaceholderWithBooleanChoices()
    {
        $view = $this->factory->create(static::TESTED_TYPE, null, array(
            'multiple' => false,
            'expanded' => false,
            'required' => false,
            'choices' => array(
                'Yes' => true,
                'No' => false,
            ),
            'placeholder' => 'Select an option',
        ))
            ->createView();

        $this->assertSame('', $view->vars['value'], 'Value should be empty');
        $this->assertSame('1', $view->vars['choices'][0]->value);
        $this->assertSame('0', $view->vars['choices'][1]->value, 'Choice "false" should have "0" as value');
        $this->assertFalse($view->vars['is_selected']($view->vars['choices'][1]->value, $view->vars['value']), 'Choice "false" should not be selected');
    }

    public function testPlaceholderWithBooleanChoicesWithFalseAsPreSetData()
    {
        $view = $this->factory->create(static::TESTED_TYPE, false, array(
            'multiple' => false,
            'expanded' => false,
            'required' => false,
            'choices' => array(
                'Yes' => true,
                'No' => false,
            ),
            'placeholder' => 'Select an option',
        ))
            ->createView();

        $this->assertSame('0', $view->vars['value'], 'Value should be "0"');
        $this->assertSame('1', $view->vars['choices'][0]->value);
        $this->assertSame('0', $view->vars['choices'][1]->value, 'Choice "false" should have "0" as value');
        $this->assertTrue($view->vars['is_selected']($view->vars['choices'][1]->value, $view->vars['value']), 'Choice "false" should be selected');
    }

    public function testPlaceholderWithExpandedBooleanChoices()
    {
        $form = $this->factory->create(static::TESTED_TYPE, null, array(
            'multiple' => false,
            'expanded' => true,
            'required' => false,
            'choices' => array(
                'Yes' => true,
                'No' => false,
            ),
            'placeholder' => 'Select an option',
        ));

        $this->assertArrayHasKey('placeholder', $form, 'Placeholder should be set');
        $this->assertCount(3, $form, 'Each choice should become a new field, placeholder included');

        $view = $form->createView();

        $this->assertSame('', $view->vars['value'], 'Value should be an empty string');
        $this->assertSame('1', $view->vars['choices'][0]->value);
        $this->assertSame('0', $view->vars['choices'][1]->value, 'Choice "false" should have "0" as value');
        $this->assertFalse($view->children[1]->vars['checked'], 'Choice "false" should not be selected');
    }

    public function testPlaceholderWithExpandedBooleanChoicesAndWithFalseAsPreSetData()
    {
        $form = $this->factory->create(static::TESTED_TYPE, false, array(
            'multiple' => false,
            'expanded' => true,
            'required' => false,
            'choices' => array(
                'Yes' => true,
                'No' => false,
            ),
            'placeholder' => 'Select an option',
        ));

        $this->assertArrayHasKey('placeholder', $form, 'Placeholder should be set');
        $this->assertCount(3, $form, 'Each choice should become a new field, placeholder included');

        $view = $form->createView();

        $this->assertSame('0', $view->vars['value'], 'Value should be "0"');
        $this->assertSame('1', $view->vars['choices'][0]->value);
        $this->assertSame('0', $view->vars['choices'][1]->value, 'Choice "false" should have "0" as value');
        $this->assertTrue($view->children[1]->vars['checked'], 'Choice "false" should be selected');
    }

    public function testExpandedChoicesOptionsAreFlattened()
    {
        $form = $this->factory->create(static::TESTED_TYPE, null, array(
            'expanded' => true,
            'choices' => $this->groupedChoices,
        ));

        $flattened = array();
        foreach ($this->groupedChoices as $choices) {
            $flattened = array_merge($flattened, array_keys($choices));
        }

        $this->assertCount($form->count(), $flattened, 'Each nested choice should become a new field, not the groups');

        foreach ($flattened as $value => $choice) {
            $this->assertTrue($form->has($value), 'Flattened choice is named after it\'s value');
        }
    }

    public function testExpandedChoicesOptionsAreFlattenedObjectChoices()
    {
        $obj1 = (object) array('id' => 1, 'name' => 'Bernhard');
        $obj2 = (object) array('id' => 2, 'name' => 'Fabien');
        $obj3 = (object) array('id' => 3, 'name' => 'Kris');
        $obj4 = (object) array('id' => 4, 'name' => 'Jon');
        $obj5 = (object) array('id' => 5, 'name' => 'Roman');

        $form = $this->factory->create(static::TESTED_TYPE, null, array(
            'expanded' => true,
            'choices' => array(
                'Symfony' => array($obj1, $obj2, $obj3),
                'Doctrine' => array($obj4, $obj5),
            ),
            'choice_name' => 'id',
        ));

        $this->assertSame(5, $form->count(), 'Each nested choice should become a new field, not the groups');
        $this->assertTrue($form->has(1));
        $this->assertTrue($form->has(2));
        $this->assertTrue($form->has(3));
        $this->assertTrue($form->has(4));
        $this->assertTrue($form->has(5));
    }

    public function testExpandedCheckboxesAreNeverRequired()
    {
        $form = $this->factory->create(static::TESTED_TYPE, null, array(
            'multiple' => true,
            'expanded' => true,
            'required' => true,
            'choices' => $this->choices,
        ));

        foreach ($form as $child) {
            $this->assertFalse($child->isRequired());
        }
    }

    public function testExpandedRadiosAreRequiredIfChoiceChildIsRequired()
    {
        $form = $this->factory->create(static::TESTED_TYPE, null, array(
            'multiple' => false,
            'expanded' => true,
            'required' => true,
            'choices' => $this->choices,
        ));

        foreach ($form as $child) {
            $this->assertTrue($child->isRequired());
        }
    }

    public function testExpandedRadiosAreNotRequiredIfChoiceChildIsNotRequired()
    {
        $form = $this->factory->create(static::TESTED_TYPE, null, array(
            'multiple' => false,
            'expanded' => true,
            'required' => false,
            'choices' => $this->choices,
        ));

        foreach ($form as $child) {
            $this->assertFalse($child->isRequired());
        }
    }

    public function testSubmitSingleNonExpanded()
    {
        $form = $this->factory->create(static::TESTED_TYPE, null, array(
            'multiple' => false,
            'expanded' => false,
            'choices' => $this->choices,
        ));

        $form->submit('b');

        $this->assertEquals('b', $form->getData());
        $this->assertEquals('b', $form->getViewData());
        $this->assertTrue($form->isSynchronized());
    }

    public function testSubmitSingleNonExpandedInvalidChoice()
    {
        $form = $this->factory->create(static::TESTED_TYPE, null, array(
            'multiple' => false,
            'expanded' => false,
            'choices' => $this->choices,
        ));

        $form->submit('foobar');

        $this->assertNull($form->getData());
        $this->assertEquals('foobar', $form->getViewData());
        $this->assertFalse($form->isSynchronized());
    }

    public function testSubmitSingleNonExpandedNull()
    {
        $form = $this->factory->create(static::TESTED_TYPE, null, array(
            'multiple' => false,
            'expanded' => false,
            'choices' => $this->choices,
        ));

        $form->submit(null);

        $this->assertNull($form->getData());
        $this->assertSame('', $form->getViewData());
        $this->assertTrue($form->isSynchronized());
    }

    // In edge cases (for example, when choices are loaded dynamically by a
    // loader), the choices may be empty. Make sure to behave the same as when
    // choices are available.
    public function testSubmitNull($expected = null, $norm = null, $view = null)
    {
        $form = $this->factory->create(static::TESTED_TYPE, null, array(
            'multiple' => false,
            'expanded' => false,
            'choices' => array(),
        ));

        $form->submit(null);

        $this->assertNull($form->getData());
        $this->assertNull($form->getNormData());
        $this->assertSame('', $form->getViewData());
        $this->assertTrue($form->isSynchronized());
    }

    public function testSubmitSingleNonExpandedEmpty()
    {
        $form = $this->factory->create(static::TESTED_TYPE, null, array(
            'multiple' => false,
            'expanded' => false,
            'choices' => $this->choices,
        ));

        $form->submit('');

        $this->assertNull($form->getData());
        $this->assertSame('', $form->getViewData());
        $this->assertTrue($form->isSynchronized());
    }

    public function testSubmitSingleNonExpandedEmptyExplicitEmptyChoice()
    {
        $form = $this->factory->create(static::TESTED_TYPE, null, array(
            'multiple' => false,
            'expanded' => false,
            'choices' => array(
                'Empty' => 'EMPTY_CHOICE',
            ),
            'choice_value' => function () {
                return '';
            },
        ));

        $form->submit('');

        $this->assertSame('EMPTY_CHOICE', $form->getData());
        $this->assertSame('', $form->getViewData());
        $this->assertTrue($form->isSynchronized());
    }

    // In edge cases (for example, when choices are loaded dynamically by a
    // loader), the choices may be empty. Make sure to behave the same as when
    // choices are available.
    public function testSubmitSingleNonExpandedEmptyNoChoices()
    {
        $form = $this->factory->create(static::TESTED_TYPE, null, array(
            'multiple' => false,
            'expanded' => false,
            'choices' => array(),
        ));

        $form->submit('');

        $this->assertNull($form->getData());
        $this->assertSame('', $form->getViewData());
        $this->assertTrue($form->isSynchronized());
    }

    public function testSubmitSingleNonExpandedFalse()
    {
        $form = $this->factory->create(static::TESTED_TYPE, null, array(
            'multiple' => false,
            'expanded' => false,
            'choices' => $this->choices,
        ));

        $form->submit(false);

        $this->assertNull($form->getData());
        $this->assertSame('', $form->getViewData());
        $this->assertTrue($form->isSynchronized());
    }

    // In edge cases (for example, when choices are loaded dynamically by a
    // loader), the choices may be empty. Make sure to behave the same as when
    // choices are available.
    public function testSubmitSingleNonExpandedFalseNoChoices()
    {
        $form = $this->factory->create(static::TESTED_TYPE, null, array(
            'multiple' => false,
            'expanded' => false,
            'choices' => array(),
        ));

        $form->submit(false);

        $this->assertNull($form->getData());
        $this->assertSame('', $form->getViewData());
        $this->assertTrue($form->isSynchronized());
    }

    public function testSubmitSingleNonExpandedObjectChoices()
    {
        $form = $this->factory->create(static::TESTED_TYPE, null, array(
            'multiple' => false,
            'expanded' => false,
            'choices' => $this->objectChoices,
            'choice_label' => 'name',
            'choice_value' => 'id',
        ));

        // "id" value of the second entry
        $form->submit('2');

        $this->assertEquals($this->objectChoices[1], $form->getData());
        $this->assertEquals('2', $form->getViewData());
        $this->assertTrue($form->isSynchronized());
    }

    public function testSubmitSingleChoiceWithEmptyData()
    {
        $form = $this->factory->create(static::TESTED_TYPE, null, array(
            'multiple' => false,
            'expanded' => false,
            'choices' => array('test'),
            'empty_data' => 'test',
        ));

        $form->submit(null);

        $this->assertSame('test', $form->getData());
    }

    public function testSubmitSingleChoiceWithEmptyDataAndInitialData()
    {
        $form = $this->factory->create(static::TESTED_TYPE, 'initial', array(
            'multiple' => false,
            'expanded' => false,
            'choices' => array('initial', 'test'),
            'empty_data' => 'test',
        ));

        $form->submit(null);

        $this->assertSame('test', $form->getData());
    }

    public function testSubmitMultipleChoiceWithEmptyData()
    {
        $form = $this->factory->create(static::TESTED_TYPE, null, array(
            'multiple' => true,
            'expanded' => false,
            'choices' => array('test'),
            'empty_data' => array('test'),
        ));

        $form->submit(null);

        $this->assertSame(array('test'), $form->getData());
    }

    public function testSubmitMultipleChoiceWithEmptyDataAndInitialEmptyArray()
    {
        $form = $this->factory->create(static::TESTED_TYPE, array(), array(
            'multiple' => true,
            'expanded' => false,
            'choices' => array('test'),
            'empty_data' => array('test'),
        ));

        $form->submit(null);

        $this->assertSame(array('test'), $form->getData());
    }

    public function testSubmitMultipleChoiceWithEmptyDataAndInitialData()
    {
        $form = $this->factory->create(static::TESTED_TYPE, array('initial'), array(
            'multiple' => true,
            'expanded' => false,
            'choices' => array('initial', 'test'),
            'empty_data' => array('test'),
        ));

        $form->submit(null);

        $this->assertSame(array('test'), $form->getData());
    }

    public function testSubmitSingleChoiceExpandedWithEmptyData()
    {
        $form = $this->factory->create(static::TESTED_TYPE, null, array(
            'multiple' => false,
            'expanded' => true,
            'choices' => array('test'),
            'empty_data' => 'test',
        ));

        $form->submit(null);

        $this->assertSame('test', $form->getData());
    }

    public function testSubmitSingleChoiceExpandedWithEmptyDataAndInitialData()
    {
        $form = $this->factory->create(static::TESTED_TYPE, 'initial', array(
            'multiple' => false,
            'expanded' => true,
            'choices' => array('initial', 'test'),
            'empty_data' => 'test',
        ));

        $form->submit(null);

        $this->assertSame('test', $form->getData());
    }

    public function testSubmitMultipleChoiceExpandedWithEmptyData()
    {
        $form = $this->factory->create(static::TESTED_TYPE, null, array(
            'multiple' => true,
            'expanded' => true,
            'choices' => array('test'),
            'empty_data' => array('test'),
        ));

        $form->submit(null);

        $this->assertSame(array('test'), $form->getData());
    }

    public function testSubmitMultipleChoiceExpandedWithEmptyDataAndInitialEmptyArray()
    {
        $form = $this->factory->create(static::TESTED_TYPE, array(), array(
            'multiple' => true,
            'expanded' => true,
            'choices' => array('test'),
            'empty_data' => array('test'),
        ));

        $form->submit(null);

        $this->assertSame(array('test'), $form->getData());
    }

    public function testSubmitMultipleChoiceExpandedWithEmptyDataAndInitialData()
    {
        $form = $this->factory->create(static::TESTED_TYPE, array('init'), array(
            'multiple' => true,
            'expanded' => true,
            'choices' => array('init', 'test'),
            'empty_data' => array('test'),
        ));

        $form->submit(null);

        $this->assertSame(array('test'), $form->getData());
    }

    /**
     * @group legacy
     */
    public function testLegacyNullChoices()
    {
        $form = $this->factory->create(static::TESTED_TYPE, null, array(
            'multiple' => false,
            'expanded' => false,
            'choices' => null,
        ));
        $this->assertNull($form->getConfig()->getOption('choices'));
        $this->assertFalse($form->getConfig()->getOption('multiple'));
        $this->assertFalse($form->getConfig()->getOption('expanded'));
    }

    public function testSubmitMultipleNonExpanded()
    {
        $form = $this->factory->create(static::TESTED_TYPE, null, array(
            'multiple' => true,
            'expanded' => false,
            'choices' => $this->choices,
        ));

        $form->submit(array('a', 'b'));

        $this->assertEquals(array('a', 'b'), $form->getData());
        $this->assertEquals(array('a', 'b'), $form->getViewData());
        $this->assertTrue($form->isSynchronized());
    }

    public function testSubmitMultipleNonExpandedEmpty()
    {
        $form = $this->factory->create(static::TESTED_TYPE, null, array(
            'multiple' => true,
            'expanded' => false,
            'choices' => $this->choices,
        ));

        $form->submit(array());

        $this->assertSame(array(), $form->getData());
        $this->assertSame(array(), $form->getViewData());
        $this->assertTrue($form->isSynchronized());
    }

    // In edge cases (for example, when choices are loaded dynamically by a
    // loader), the choices may be empty. Make sure to behave the same as when
    // choices are available.
    public function testSubmitMultipleNonExpandedEmptyNoChoices()
    {
        $form = $this->factory->create(static::TESTED_TYPE, null, array(
            'multiple' => true,
            'expanded' => false,
            'choices' => array(),
        ));

        $form->submit(array());

        $this->assertSame(array(), $form->getData());
        $this->assertSame(array(), $form->getViewData());
        $this->assertTrue($form->isSynchronized());
    }

    public function testSubmitMultipleNonExpandedInvalidScalarChoice()
    {
        $form = $this->factory->create(static::TESTED_TYPE, null, array(
            'multiple' => true,
            'expanded' => false,
            'choices' => $this->choices,
        ));

        $form->submit('foobar');

        $this->assertNull($form->getData());
        $this->assertEquals('foobar', $form->getViewData());
        $this->assertFalse($form->isSynchronized());
    }

    public function testSubmitMultipleNonExpandedInvalidArrayChoice()
    {
        $form = $this->factory->create(static::TESTED_TYPE, null, array(
            'multiple' => true,
            'expanded' => false,
            'choices' => $this->choices,
        ));

        $form->submit(array('a', 'foobar'));

        $this->assertNull($form->getData());
        $this->assertEquals(array('a', 'foobar'), $form->getViewData());
        $this->assertFalse($form->isSynchronized());
    }

    public function testSubmitMultipleNonExpandedObjectChoices()
    {
        $form = $this->factory->create(static::TESTED_TYPE, null, array(
            'multiple' => true,
            'expanded' => false,
            'choices' => $this->objectChoices,
            'choice_label' => 'name',
            'choice_value' => 'id',
        ));

        $form->submit(array('2', '3'));

        $this->assertEquals(array($this->objectChoices[1], $this->objectChoices[2]), $form->getData());
        $this->assertEquals(array('2', '3'), $form->getViewData());
        $this->assertTrue($form->isSynchronized());
    }

    public function testSubmitSingleExpandedRequired()
    {
        $form = $this->factory->create(static::TESTED_TYPE, null, array(
            'multiple' => false,
            'expanded' => true,
            'required' => true,
            'choices' => $this->choices,
        ));

        $form->submit('b');

        $this->assertSame('b', $form->getData());
        $this->assertSame('b', $form->getViewData());
        $this->assertEmpty($form->getExtraData());
        $this->assertTrue($form->isSynchronized());

        $this->assertFalse($form[0]->getData());
        $this->assertTrue($form[1]->getData());
        $this->assertFalse($form[2]->getData());
        $this->assertFalse($form[3]->getData());
        $this->assertFalse($form[4]->getData());
        $this->assertNull($form[0]->getViewData());
        $this->assertSame('b', $form[1]->getViewData());
        $this->assertNull($form[2]->getViewData());
        $this->assertNull($form[3]->getViewData());
        $this->assertNull($form[4]->getViewData());
    }

    public function testSubmitSingleExpandedRequiredInvalidChoice()
    {
        $form = $this->factory->create(static::TESTED_TYPE, null, array(
            'multiple' => false,
            'expanded' => true,
            'required' => true,
            'choices' => $this->choices,
        ));

        $form->submit('foobar');

        $this->assertNull($form->getData());
        $this->assertSame('foobar', $form->getViewData());
        $this->assertEmpty($form->getExtraData());
        $this->assertFalse($form->isSynchronized());

        $this->assertFalse($form[0]->getData());
        $this->assertFalse($form[1]->getData());
        $this->assertFalse($form[2]->getData());
        $this->assertFalse($form[3]->getData());
        $this->assertFalse($form[4]->getData());
        $this->assertNull($form[0]->getViewData());
        $this->assertNull($form[1]->getViewData());
        $this->assertNull($form[2]->getViewData());
        $this->assertNull($form[3]->getViewData());
        $this->assertNull($form[4]->getViewData());
    }

    public function testSubmitSingleExpandedNonRequired()
    {
        $form = $this->factory->create(static::TESTED_TYPE, null, array(
            'multiple' => false,
            'expanded' => true,
            'required' => false,
            'choices' => $this->choices,
        ));

        $form->submit('b');

        $this->assertSame('b', $form->getData());
        $this->assertSame('b', $form->getViewData());
        $this->assertEmpty($form->getExtraData());
        $this->assertTrue($form->isSynchronized());

        $this->assertFalse($form['placeholder']->getData());
        $this->assertFalse($form[0]->getData());
        $this->assertTrue($form[1]->getData());
        $this->assertFalse($form[2]->getData());
        $this->assertFalse($form[3]->getData());
        $this->assertFalse($form[4]->getData());
        $this->assertNull($form['placeholder']->getViewData());
        $this->assertNull($form[0]->getViewData());
        $this->assertSame('b', $form[1]->getViewData());
        $this->assertNull($form[2]->getViewData());
        $this->assertNull($form[3]->getViewData());
        $this->assertNull($form[4]->getViewData());
    }

    public function testSubmitSingleExpandedNonRequiredInvalidChoice()
    {
        $form = $this->factory->create(static::TESTED_TYPE, null, array(
            'multiple' => false,
            'expanded' => true,
            'required' => false,
            'choices' => $this->choices,
        ));

        $form->submit('foobar');

        $this->assertNull($form->getData());
        $this->assertSame('foobar', $form->getViewData());
        $this->assertEmpty($form->getExtraData());
        $this->assertFalse($form->isSynchronized());

        $this->assertFalse($form[0]->getData());
        $this->assertFalse($form[1]->getData());
        $this->assertFalse($form[2]->getData());
        $this->assertFalse($form[3]->getData());
        $this->assertFalse($form[4]->getData());
        $this->assertNull($form[0]->getViewData());
        $this->assertNull($form[1]->getViewData());
        $this->assertNull($form[2]->getViewData());
        $this->assertNull($form[3]->getViewData());
        $this->assertNull($form[4]->getViewData());
    }

    public function testSubmitSingleExpandedRequiredNull()
    {
        $form = $this->factory->create(static::TESTED_TYPE, null, array(
            'multiple' => false,
            'expanded' => true,
            'required' => true,
            'choices' => $this->choices,
        ));

        $form->submit(null);

        $this->assertNull($form->getData());
        $this->assertSame('', $form->getViewData(), 'View data should always be a string');
        $this->assertSame(array(), $form->getExtraData(), 'ChoiceType is compound when expanded, extra data should always be an array');
        $this->assertTrue($form->isSynchronized());

        $this->assertFalse($form[0]->getData());
        $this->assertFalse($form[1]->getData());
        $this->assertFalse($form[2]->getData());
        $this->assertFalse($form[3]->getData());
        $this->assertFalse($form[4]->getData());
        $this->assertNull($form[0]->getViewData());
        $this->assertNull($form[1]->getViewData());
        $this->assertNull($form[2]->getViewData());
        $this->assertNull($form[3]->getViewData());
        $this->assertNull($form[4]->getViewData());
    }

    // In edge cases (for example, when choices are loaded dynamically by a
    // loader), the choices may be empty. Make sure to behave the same as when
    // choices are available.
    public function testSubmitSingleExpandedRequiredNullNoChoices()
    {
        $form = $this->factory->create(static::TESTED_TYPE, null, array(
            'multiple' => false,
            'expanded' => true,
            'required' => true,
            'choices' => array(),
        ));

        $form->submit(null);

        $this->assertNull($form->getData());
        $this->assertSame('', $form->getViewData(), 'View data should always be a string');
        $this->assertSame(array(), $form->getExtraData(), 'ChoiceType is compound when expanded, extra data should always be an array');
        $this->assertTrue($form->isSynchronized());
    }

    public function testSubmitSingleExpandedRequiredEmpty()
    {
        $form = $this->factory->create(static::TESTED_TYPE, null, array(
            'multiple' => false,
            'expanded' => true,
            'required' => true,
            'choices' => $this->choices,
        ));

        $form->submit('');

        $this->assertNull($form->getData());
        $this->assertSame('', $form->getViewData(), 'View data should always be a string');
        $this->assertSame(array(), $form->getExtraData(), 'ChoiceType is compound when expanded, extra data should always be an array');
        $this->assertTrue($form->isSynchronized());

        $this->assertFalse($form[0]->getData());
        $this->assertFalse($form[1]->getData());
        $this->assertFalse($form[2]->getData());
        $this->assertFalse($form[3]->getData());
        $this->assertFalse($form[4]->getData());
        $this->assertNull($form[0]->getViewData());
        $this->assertNull($form[1]->getViewData());
        $this->assertNull($form[2]->getViewData());
        $this->assertNull($form[3]->getViewData());
        $this->assertNull($form[4]->getViewData());
    }

    // In edge cases (for example, when choices are loaded dynamically by a
    // loader), the choices may be empty. Make sure to behave the same as when
    // choices are available.
    public function testSubmitSingleExpandedRequiredEmptyNoChoices()
    {
        $form = $this->factory->create(static::TESTED_TYPE, null, array(
            'multiple' => false,
            'expanded' => true,
            'required' => true,
            'choices' => array(),
        ));

        $form->submit('');

        $this->assertNull($form->getData());
        $this->assertSame('', $form->getViewData(), 'View data should always be a string');
        $this->assertSame(array(), $form->getExtraData(), 'ChoiceType is compound when expanded, extra data should always be an array');
        $this->assertTrue($form->isSynchronized());
    }

    public function testSubmitSingleExpandedRequiredFalse()
    {
        $form = $this->factory->create(static::TESTED_TYPE, null, array(
            'multiple' => false,
            'expanded' => true,
            'required' => true,
            'choices' => $this->choices,
        ));

        $form->submit(false);

        $this->assertNull($form->getData());
        $this->assertSame('', $form->getViewData(), 'View data should always be a string');
        $this->assertSame(array(), $form->getExtraData(), 'ChoiceType is compound when expanded, extra data should always be an array');
        $this->assertTrue($form->isSynchronized());

        $this->assertFalse($form[0]->getData());
        $this->assertFalse($form[1]->getData());
        $this->assertFalse($form[2]->getData());
        $this->assertFalse($form[3]->getData());
        $this->assertFalse($form[4]->getData());
        $this->assertNull($form[0]->getViewData());
        $this->assertNull($form[1]->getViewData());
        $this->assertNull($form[2]->getViewData());
        $this->assertNull($form[3]->getViewData());
        $this->assertNull($form[4]->getViewData());
    }

    // In edge cases (for example, when choices are loaded dynamically by a
    // loader), the choices may be empty. Make sure to behave the same as when
    // choices are available.
    public function testSubmitSingleExpandedRequiredFalseNoChoices()
    {
        $form = $this->factory->create(static::TESTED_TYPE, null, array(
            'multiple' => false,
            'expanded' => true,
            'required' => true,
            'choices' => array(),
        ));

        $form->submit(false);

        $this->assertNull($form->getData());
        $this->assertSame('', $form->getViewData(), 'View data should always be a string');
        $this->assertSame(array(), $form->getExtraData(), 'ChoiceType is compound when expanded, extra data should always be an array');
        $this->assertTrue($form->isSynchronized());
    }

    public function testSubmitSingleExpandedNonRequiredNull()
    {
        $form = $this->factory->create(static::TESTED_TYPE, null, array(
            'multiple' => false,
            'expanded' => true,
            'required' => false,
            'choices' => $this->choices,
        ));

        $form->submit(null);

        $this->assertNull($form->getData());
        $this->assertSame('', $form->getViewData(), 'View data should always be a string');
        $this->assertSame(array(), $form->getExtraData(), 'ChoiceType is compound when expanded, extra data should always be an array');
        $this->assertTrue($form->isSynchronized());

        $this->assertTrue($form['placeholder']->getData());
        $this->assertFalse($form[0]->getData());
        $this->assertFalse($form[1]->getData());
        $this->assertFalse($form[2]->getData());
        $this->assertFalse($form[3]->getData());
        $this->assertFalse($form[4]->getData());
        $this->assertSame('', $form['placeholder']->getViewData());
        $this->assertNull($form[0]->getViewData());
        $this->assertNull($form[1]->getViewData());
        $this->assertNull($form[2]->getViewData());
        $this->assertNull($form[3]->getViewData());
        $this->assertNull($form[4]->getViewData());
    }

    // In edge cases (for example, when choices are loaded dynamically by a
    // loader), the choices may be empty. Make sure to behave the same as when
    // choices are available.
    public function testSubmitSingleExpandedNonRequiredNullNoChoices()
    {
        $form = $this->factory->create(static::TESTED_TYPE, null, array(
            'multiple' => false,
            'expanded' => true,
            'required' => false,
            'choices' => array(),
        ));

        $form->submit(null);

        $this->assertNull($form->getData());
        $this->assertSame('', $form->getViewData(), 'View data should always be a string');
        $this->assertSame(array(), $form->getExtraData(), 'ChoiceType is compound when expanded, extra data should always be an array');
        $this->assertTrue($form->isSynchronized());
    }

    public function testSubmitSingleExpandedNonRequiredEmpty()
    {
        $form = $this->factory->create(static::TESTED_TYPE, null, array(
            'multiple' => false,
            'expanded' => true,
            'required' => false,
            'choices' => $this->choices,
        ));

        $form->submit('');

        $this->assertNull($form->getData());
        $this->assertSame('', $form->getViewData(), 'View data should always be a string');
        $this->assertSame(array(), $form->getExtraData(), 'ChoiceType is compound when expanded, extra data should always be an array');
        $this->assertTrue($form->isSynchronized());

        $this->assertTrue($form['placeholder']->getData());
        $this->assertFalse($form[0]->getData());
        $this->assertFalse($form[1]->getData());
        $this->assertFalse($form[2]->getData());
        $this->assertFalse($form[3]->getData());
        $this->assertFalse($form[4]->getData());
        $this->assertSame('', $form['placeholder']->getViewData());
        $this->assertNull($form[0]->getViewData());
        $this->assertNull($form[1]->getViewData());
        $this->assertNull($form[2]->getViewData());
        $this->assertNull($form[3]->getViewData());
        $this->assertNull($form[4]->getViewData());
    }

    // In edge cases (for example, when choices are loaded dynamically by a
    // loader), the choices may be empty. Make sure to behave the same as when
    // choices are available.
    public function testSubmitSingleExpandedNonRequiredEmptyNoChoices()
    {
        $form = $this->factory->create(static::TESTED_TYPE, null, array(
            'multiple' => false,
            'expanded' => true,
            'required' => false,
            'choices' => array(),
        ));

        $form->submit('');

        $this->assertNull($form->getData());
        $this->assertSame('', $form->getViewData(), 'View data should always be a string');
        $this->assertSame(array(), $form->getExtraData(), 'ChoiceType is compound when expanded, extra data should always be an array');
        $this->assertTrue($form->isSynchronized());
    }

    public function testSubmitSingleExpandedNonRequiredFalse()
    {
        $form = $this->factory->create(static::TESTED_TYPE, null, array(
            'multiple' => false,
            'expanded' => true,
            'required' => false,
            'choices' => $this->choices,
        ));

        $form->submit(false);

        $this->assertNull($form->getData());
        $this->assertSame('', $form->getViewData(), 'View data should always be a string');
        $this->assertSame(array(), $form->getExtraData(), 'ChoiceType is compound when expanded, extra data should always be an array');
        $this->assertTrue($form->isSynchronized());

        $this->assertTrue($form['placeholder']->getData());
        $this->assertFalse($form[0]->getData());
        $this->assertFalse($form[1]->getData());
        $this->assertFalse($form[2]->getData());
        $this->assertFalse($form[3]->getData());
        $this->assertFalse($form[4]->getData());
        $this->assertSame('', $form['placeholder']->getViewData());
        $this->assertNull($form[0]->getViewData());
        $this->assertNull($form[1]->getViewData());
        $this->assertNull($form[2]->getViewData());
        $this->assertNull($form[3]->getViewData());
        $this->assertNull($form[4]->getViewData());
    }

    // In edge cases (for example, when choices are loaded dynamically by a
    // loader), the choices may be empty. Make sure to behave the same as when
    // choices are available.
    public function testSubmitSingleExpandedNonRequiredFalseNoChoices()
    {
        $form = $this->factory->create(static::TESTED_TYPE, null, array(
            'multiple' => false,
            'expanded' => true,
            'required' => false,
            'choices' => array(),
        ));

        $form->submit(false);

        $this->assertNull($form->getData());
        $this->assertSame('', $form->getViewData(), 'View data should always be a string');
        $this->assertSame(array(), $form->getExtraData(), 'ChoiceType is compound when expanded, extra data should always be an array');
        $this->assertTrue($form->isSynchronized());
    }

    public function testSubmitSingleExpandedWithEmptyChild()
    {
        $form = $this->factory->create(static::TESTED_TYPE, null, array(
            'multiple' => false,
            'expanded' => true,
            'choices' => array(
                'Empty' => '',
                'Not empty' => 1,
            ),
        ));

        $form->submit('');

        $this->assertSame('', $form->getData());
        $this->assertTrue($form->isSynchronized());

        $this->assertTrue($form[0]->getData());
        $this->assertFalse($form[1]->getData());
        $this->assertSame('', $form[0]->getViewData());
        $this->assertNull($form[1]->getViewData());
    }

    public function testSubmitSingleExpandedObjectChoices()
    {
        $form = $this->factory->create(static::TESTED_TYPE, null, array(
            'multiple' => false,
            'expanded' => true,
            'choices' => $this->objectChoices,
            'choice_label' => 'name',
            'choice_value' => 'id',
        ));

        $form->submit('2');

        $this->assertSame($this->objectChoices[1], $form->getData());
        $this->assertTrue($form->isSynchronized());

        $this->assertFalse($form[0]->getData());
        $this->assertTrue($form[1]->getData());
        $this->assertFalse($form[2]->getData());
        $this->assertFalse($form[3]->getData());
        $this->assertFalse($form[4]->getData());
        $this->assertNull($form[0]->getViewData());
        $this->assertSame('2', $form[1]->getViewData());
        $this->assertNull($form[2]->getViewData());
        $this->assertNull($form[3]->getViewData());
        $this->assertNull($form[4]->getViewData());
    }

    public function testSubmitMultipleExpanded()
    {
        $form = $this->factory->create(static::TESTED_TYPE, null, array(
            'multiple' => true,
            'expanded' => true,
            'choices' => $this->choices,
        ));

        $form->submit(array('a', 'c'));

        $this->assertSame(array('a', 'c'), $form->getData());
        $this->assertSame(array('a', 'c'), $form->getViewData());
        $this->assertEmpty($form->getExtraData());
        $this->assertTrue($form->isSynchronized());

        $this->assertTrue($form[0]->getData());
        $this->assertFalse($form[1]->getData());
        $this->assertTrue($form[2]->getData());
        $this->assertFalse($form[3]->getData());
        $this->assertFalse($form[4]->getData());
        $this->assertSame('a', $form[0]->getViewData());
        $this->assertNull($form[1]->getViewData());
        $this->assertSame('c', $form[2]->getViewData());
        $this->assertNull($form[3]->getViewData());
        $this->assertNull($form[4]->getViewData());
    }

    public function testSubmitMultipleExpandedInvalidScalarChoice()
    {
        $form = $this->factory->create(static::TESTED_TYPE, null, array(
            'multiple' => true,
            'expanded' => true,
            'choices' => $this->choices,
        ));

        $form->submit('foobar');

        $this->assertNull($form->getData());
        $this->assertSame('foobar', $form->getViewData());
        $this->assertEmpty($form->getExtraData());
        $this->assertFalse($form->isSynchronized());

        $this->assertFalse($form[0]->getData());
        $this->assertFalse($form[1]->getData());
        $this->assertFalse($form[2]->getData());
        $this->assertFalse($form[3]->getData());
        $this->assertFalse($form[4]->getData());
        $this->assertNull($form[0]->getViewData());
        $this->assertNull($form[1]->getViewData());
        $this->assertNull($form[2]->getViewData());
        $this->assertNull($form[3]->getViewData());
        $this->assertNull($form[4]->getViewData());
    }

    public function testSubmitMultipleExpandedInvalidArrayChoice()
    {
        $form = $this->factory->create(static::TESTED_TYPE, null, array(
            'multiple' => true,
            'expanded' => true,
            'choices' => $this->choices,
        ));

        $form->submit(array('a', 'foobar'));

        $this->assertNull($form->getData());
        $this->assertSame(array('a', 'foobar'), $form->getViewData());
        $this->assertEmpty($form->getExtraData());
        $this->assertFalse($form->isSynchronized());

        $this->assertFalse($form[0]->getData());
        $this->assertFalse($form[1]->getData());
        $this->assertFalse($form[2]->getData());
        $this->assertFalse($form[3]->getData());
        $this->assertFalse($form[4]->getData());
        $this->assertNull($form[0]->getViewData());
        $this->assertNull($form[1]->getViewData());
        $this->assertNull($form[2]->getViewData());
        $this->assertNull($form[3]->getViewData());
        $this->assertNull($form[4]->getViewData());
    }

    public function testSubmitMultipleExpandedEmpty()
    {
        $form = $this->factory->create(static::TESTED_TYPE, null, array(
            'multiple' => true,
            'expanded' => true,
            'choices' => $this->choices,
        ));

        $form->submit(array());

        $this->assertSame(array(), $form->getData());
        $this->assertTrue($form->isSynchronized());

        $this->assertFalse($form[0]->getData());
        $this->assertFalse($form[1]->getData());
        $this->assertFalse($form[2]->getData());
        $this->assertFalse($form[3]->getData());
        $this->assertFalse($form[4]->getData());
        $this->assertNull($form[0]->getViewData());
        $this->assertNull($form[1]->getViewData());
        $this->assertNull($form[2]->getViewData());
        $this->assertNull($form[3]->getViewData());
        $this->assertNull($form[4]->getViewData());
    }

    // In edge cases (for example, when choices are loaded dynamically by a
    // loader), the choices may be empty. Make sure to behave the same as when
    // choices are available.
    public function testSubmitMultipleExpandedEmptyNoChoices()
    {
        $form = $this->factory->create(static::TESTED_TYPE, null, array(
            'multiple' => true,
            'expanded' => true,
            'choices' => array(),
        ));

        $form->submit(array());

        $this->assertSame(array(), $form->getData());
        $this->assertTrue($form->isSynchronized());
    }

    public function testSubmitMultipleExpandedWithEmptyChild()
    {
        $form = $this->factory->create(static::TESTED_TYPE, null, array(
            'multiple' => true,
            'expanded' => true,
            'choices' => array(
                'Empty' => '',
                'Not Empty' => 1,
                'Not Empty 2' => 2,
            ),
        ));

        $form->submit(array('', '2'));

        $this->assertSame(array('', 2), $form->getData());
        $this->assertTrue($form->isSynchronized());

        $this->assertTrue($form[0]->getData());
        $this->assertFalse($form[1]->getData());
        $this->assertTrue($form[2]->getData());
        $this->assertSame('', $form[0]->getViewData());
        $this->assertNull($form[1]->getViewData());
        $this->assertSame('2', $form[2]->getViewData());
    }

    public function testSubmitMultipleExpandedObjectChoices()
    {
        $form = $this->factory->create(static::TESTED_TYPE, null, array(
            'multiple' => true,
            'expanded' => true,
            'choices' => $this->objectChoices,
            'choice_label' => 'name',
            'choice_value' => 'id',
        ));

        $form->submit(array('1', '2'));

        $this->assertSame(array($this->objectChoices[0], $this->objectChoices[1]), $form->getData());
        $this->assertTrue($form->isSynchronized());

        $this->assertTrue($form[0]->getData());
        $this->assertTrue($form[1]->getData());
        $this->assertFalse($form[2]->getData());
        $this->assertFalse($form[3]->getData());
        $this->assertFalse($form[4]->getData());
        $this->assertSame('1', $form[0]->getViewData());
        $this->assertSame('2', $form[1]->getViewData());
        $this->assertNull($form[2]->getViewData());
        $this->assertNull($form[3]->getViewData());
        $this->assertNull($form[4]->getViewData());
    }

    public function testSubmitMultipleChoicesInts()
    {
        $form = $this->factory->create(static::TESTED_TYPE, null, array(
            'multiple' => true,
            'choices' => array_flip($this->numericChoicesFlipped),
        ));

        $form->submit(array(1, 2));

        $this->assertTrue($form->isSynchronized());
    }

    public function testSingleSelectedObjectChoices()
    {
        $view = $this->factory->create(static::TESTED_TYPE, $this->objectChoices[3], array(
            'multiple' => false,
            'expanded' => false,
            'choices' => $this->objectChoices,
            'choice_label' => 'name',
            'choice_value' => 'id',
        ))
            ->createView();

        /** @var callable $selectedChecker */
        $selectedChecker = $view->vars['is_selected'];

        $this->assertTrue($selectedChecker($view->vars['choices'][3]->value, $view->vars['value']));
        $this->assertFalse($selectedChecker($view->vars['choices'][1]->value, $view->vars['value']));
    }

    public function testMultipleSelectedObjectChoices()
    {
        $view = $this->factory->create(static::TESTED_TYPE, array($this->objectChoices[3]), array(
            'multiple' => true,
            'expanded' => false,
            'choices' => $this->objectChoices,
            'choice_label' => 'name',
            'choice_value' => 'id',
        ))
            ->createView();

        /** @var callable $selectedChecker */
        $selectedChecker = $view->vars['is_selected'];

        $this->assertTrue($selectedChecker($view->vars['choices'][3]->value, $view->vars['value']));
        $this->assertFalse($selectedChecker($view->vars['choices'][1]->value, $view->vars['value']));
    }

    public function testPassRequiredToView()
    {
        $view = $this->factory->create(static::TESTED_TYPE, null, array(
            'choices' => $this->choices,
        ))
            ->createView();

        $this->assertTrue($view->vars['required']);
    }

    public function testPassNonRequiredToView()
    {
        $view = $this->factory->create(static::TESTED_TYPE, null, array(
            'required' => false,
            'choices' => $this->choices,
        ))
            ->createView();

        $this->assertFalse($view->vars['required']);
    }

    public function testPassMultipleToView()
    {
        $view = $this->factory->create(static::TESTED_TYPE, null, array(
            'multiple' => true,
            'choices' => $this->choices,
        ))
            ->createView();

        $this->assertTrue($view->vars['multiple']);
    }

    public function testPassExpandedToView()
    {
        $view = $this->factory->create(static::TESTED_TYPE, null, array(
            'expanded' => true,
            'choices' => $this->choices,
        ))
            ->createView();

        $this->assertTrue($view->vars['expanded']);
    }

    public function testPassChoiceTranslationDomainToView()
    {
        $view = $this->factory->create(static::TESTED_TYPE, null, array(
            'choices' => $this->choices,
        ))
            ->createView();

        $this->assertNull($view->vars['choice_translation_domain']);
    }

    public function testChoiceTranslationDomainWithTrueValueToView()
    {
        $view = $this->factory->create(static::TESTED_TYPE, null, array(
            'choices' => $this->choices,
            'choice_translation_domain' => true,
        ))
            ->createView();

        $this->assertNull($view->vars['choice_translation_domain']);
    }

    public function testDefaultChoiceTranslationDomainIsSameAsTranslationDomainToView()
    {
        $view = $this->factory->create(static::TESTED_TYPE, null, array(
            'choices' => $this->choices,
            'translation_domain' => 'foo',
        ))
            ->createView();

        $this->assertEquals('foo', $view->vars['choice_translation_domain']);
    }

    public function testInheritChoiceTranslationDomainFromParent()
    {
        $view = $this->factory
            ->createNamedBuilder('parent', FormTypeTest::TESTED_TYPE, null, array(
                'translation_domain' => 'domain',
            ))
            ->add('child', static::TESTED_TYPE)
            ->getForm()
            ->createView();

        $this->assertEquals('domain', $view['child']->vars['choice_translation_domain']);
    }

    public function testPlaceholderIsNullByDefaultIfRequired()
    {
        $view = $this->factory->create(static::TESTED_TYPE, null, array(
            'multiple' => false,
            'required' => true,
            'choices' => $this->choices,
        ))
            ->createView();

        $this->assertNull($view->vars['placeholder']);
    }

    public function testPlaceholderIsEmptyStringByDefaultIfNotRequired()
    {
        $view = $this->factory->create(static::TESTED_TYPE, null, array(
            'multiple' => false,
            'required' => false,
            'choices' => $this->choices,
        ))
            ->createView();

        $this->assertSame('', $view->vars['placeholder']);
    }

    /**
     * @dataProvider getOptionsWithPlaceholder
     */
    public function testPassPlaceholderToView($multiple, $expanded, $required, $placeholder, $viewValue)
    {
        $view = $this->factory->create(static::TESTED_TYPE, null, array(
            'multiple' => $multiple,
            'expanded' => $expanded,
            'required' => $required,
            'placeholder' => $placeholder,
            'choices' => $this->choices,
        ))
            ->createView();

        $this->assertSame($viewValue, $view->vars['placeholder']);
        $this->assertFalse($view->vars['placeholder_in_choices']);
    }

    /**
     * @dataProvider getOptionsWithPlaceholder
     */
    public function testDontPassPlaceholderIfContainedInChoices($multiple, $expanded, $required, $placeholder, $viewValue)
    {
        $view = $this->factory->create(static::TESTED_TYPE, null, array(
            'multiple' => $multiple,
            'expanded' => $expanded,
            'required' => $required,
            'placeholder' => $placeholder,
            'choices' => array('Empty' => '', 'A' => 'a'),
        ))
            ->createView();

        $this->assertNull($view->vars['placeholder']);
        $this->assertTrue($view->vars['placeholder_in_choices']);
    }

    public function getOptionsWithPlaceholder()
    {
        return array(
            // single non-expanded
            array(false, false, false, 'foobar', 'foobar'),
            array(false, false, false, '', ''),
            array(false, false, false, null, null),
            array(false, false, false, false, null),
            array(false, false, true, 'foobar', 'foobar'),
            array(false, false, true, '', ''),
            array(false, false, true, null, null),
            array(false, false, true, false, null),
            // single expanded
            array(false, true, false, 'foobar', 'foobar'),
            // radios should never have an empty label
            array(false, true, false, '', 'None'),
            array(false, true, false, null, null),
            array(false, true, false, false, null),
            // required radios should never have a placeholder
            array(false, true, true, 'foobar', null),
            array(false, true, true, '', null),
            array(false, true, true, null, null),
            array(false, true, true, false, null),
            // multiple non-expanded
            array(true, false, false, 'foobar', null),
            array(true, false, false, '', null),
            array(true, false, false, null, null),
            array(true, false, false, false, null),
            array(true, false, true, 'foobar', null),
            array(true, false, true, '', null),
            array(true, false, true, null, null),
            array(true, false, true, false, null),
            // multiple expanded
            array(true, true, false, 'foobar', null),
            array(true, true, false, '', null),
            array(true, true, false, null, null),
            array(true, true, false, false, null),
            array(true, true, true, 'foobar', null),
            array(true, true, true, '', null),
            array(true, true, true, null, null),
            array(true, true, true, false, null),
        );
    }

    public function testPassChoicesToView()
    {
        $choices = array('A' => 'a', 'B' => 'b', 'C' => 'c', 'D' => 'd');
        $view = $this->factory->create(static::TESTED_TYPE, null, array(
            'choices' => $choices,
        ))
            ->createView();

        $this->assertEquals(array(
            new ChoiceView('a', 'a', 'A'),
            new ChoiceView('b', 'b', 'B'),
            new ChoiceView('c', 'c', 'C'),
            new ChoiceView('d', 'd', 'D'),
        ), $view->vars['choices']);
    }

    public function testPassPreferredChoicesToView()
    {
        $choices = array('A' => 'a', 'B' => 'b', 'C' => 'c', 'D' => 'd');
        $view = $this->factory->create(static::TESTED_TYPE, null, array(
            'choices' => $choices,
            'preferred_choices' => array('b', 'd'),
        ))
            ->createView();

        $this->assertEquals(array(
            0 => new ChoiceView('a', 'a', 'A'),
            2 => new ChoiceView('c', 'c', 'C'),
        ), $view->vars['choices']);
        $this->assertEquals(array(
            1 => new ChoiceView('b', 'b', 'B'),
            3 => new ChoiceView('d', 'd', 'D'),
        ), $view->vars['preferred_choices']);
    }

    public function testPassHierarchicalChoicesToView()
    {
        $view = $this->factory->create(static::TESTED_TYPE, null, array(
            'choices' => $this->groupedChoices,
            'preferred_choices' => array('b', 'd'),
        ))
            ->createView();

        $this->assertEquals(array(
            'Symfony' => new ChoiceGroupView('Symfony', array(
                0 => new ChoiceView('a', 'a', 'Bernhard'),
                2 => new ChoiceView('c', 'c', 'Kris'),
            )),
            'Doctrine' => new ChoiceGroupView('Doctrine', array(
                4 => new ChoiceView('e', 'e', 'Roman'),
            )),
        ), $view->vars['choices']);
        $this->assertEquals(array(
            'Symfony' => new ChoiceGroupView('Symfony', array(
                1 => new ChoiceView('b', 'b', 'Fabien'),
            )),
            'Doctrine' => new ChoiceGroupView('Doctrine', array(
                3 => new ChoiceView('d', 'd', 'Jon'),
            )),
        ), $view->vars['preferred_choices']);
    }

    public function testPassChoiceDataToView()
    {
        $obj1 = (object) array('value' => 'a', 'label' => 'A');
        $obj2 = (object) array('value' => 'b', 'label' => 'B');
        $obj3 = (object) array('value' => 'c', 'label' => 'C');
        $obj4 = (object) array('value' => 'd', 'label' => 'D');
        $view = $this->factory->create(static::TESTED_TYPE, null, array(
            'choices' => array($obj1, $obj2, $obj3, $obj4),
            'choice_label' => 'label',
            'choice_value' => 'value',
        ))
            ->createView();

        $this->assertEquals(array(
            new ChoiceView($obj1, 'a', 'A'),
            new ChoiceView($obj2, 'b', 'B'),
            new ChoiceView($obj3, 'c', 'C'),
            new ChoiceView($obj4, 'd', 'D'),
        ), $view->vars['choices']);
    }

    public function testAdjustFullNameForMultipleNonExpanded()
    {
        $view = $this->factory->createNamed('name', static::TESTED_TYPE, null, array(
            'multiple' => true,
            'expanded' => false,
            'choices' => $this->choices,
        ))
            ->createView();

        $this->assertSame('name[]', $view->vars['full_name']);
    }

    // https://github.com/symfony/symfony/issues/3298
    public function testInitializeWithEmptyChoices()
    {
        $this->assertInstanceOf('Symfony\Component\Form\FormInterface', $this->factory->createNamed('name', static::TESTED_TYPE, null, array(
            'choices' => array(),
        )));
    }

    public function testInitializeWithDefaultObjectChoice()
    {
        $obj1 = (object) array('value' => 'a', 'label' => 'A');
        $obj2 = (object) array('value' => 'b', 'label' => 'B');
        $obj3 = (object) array('value' => 'c', 'label' => 'C');
        $obj4 = (object) array('value' => 'd', 'label' => 'D');

        $form = $this->factory->create(static::TESTED_TYPE, null, array(
            'choices' => array($obj1, $obj2, $obj3, $obj4),
            'choice_label' => 'label',
            'choice_value' => 'value',
            // Used to break because "data_class" was inferred, which needs to
            // remain null in every case (because it refers to the view format)
            'data' => $obj3,
        ));

        // Trigger data initialization
        $this->assertSame('c', $form->getViewData());
    }

    /**
     * This covers the case when:
     *  - Custom choice type added after a choice type.
     *  - Custom type is expanded.
     *  - Custom type replaces 'choices' normalizer with a custom one.
     * In this case, custom type should not inherit labels from the first added choice type.
     */
    public function testCustomChoiceTypeDoesNotInheritChoiceLabels()
    {
        $builder = $this->factory->createBuilder();
        $builder->add('choice', static::TESTED_TYPE, array(
                'choices' => array(
                    '1' => '1',
                    '2' => '2',
                ),
            )
        );
        $builder->add('subChoice', 'Symfony\Component\Form\Tests\Fixtures\ChoiceSubType');
        $form = $builder->getForm();

        // The default 'choices' normalizer would fill the $choiceLabels, but it has been replaced
        // in the custom choice type, so $choiceLabels->labels remains empty array.
        // In this case the 'choice_label' closure returns null and not the closure from the first choice type.
        $this->assertNull($form->get('subChoice')->getConfig()->getOption('choice_label'));
    }

    /**
     * @dataProvider invalidNestedValueTestMatrix
     */
    public function testSubmitInvalidNestedValue($multiple, $expanded, $submissionData)
    {
        $form = $this->factory->create(static::TESTED_TYPE, null, array(
            'choices' => $this->choices,
            'multiple' => $multiple,
            'expanded' => $expanded,
        ));

        $form->submit($submissionData);
        $this->assertFalse($form->isSynchronized());
        $this->assertEquals('All choices submitted must be NULL, strings or ints.', $form->getTransformationFailure()->getMessage());
    }

    public function invalidNestedValueTestMatrix()
    {
        return array(
            'non-multiple, non-expanded' => array(false, false, array(array())),
            'non-multiple, expanded' => array(false, true, array(array())),
            'multiple, non-expanded' => array(true, false, array(array())),
            'multiple, expanded' => array(true, true, array(array())),
        );
    }
<<<<<<< HEAD
=======

    public function testInheritTranslationDomainFromParent()
    {
        $view = $this->factory
            ->createNamedBuilder('parent', FormTypeTest::TESTED_TYPE, null, array(
                'translation_domain' => 'domain',
            ))
            ->add('child', static::TESTED_TYPE, array(
                'choices_as_values' => true,
            ))
            ->getForm()
            ->createView();

        $this->assertEquals('domain', $view['child']->vars['translation_domain']);
    }

    public function testPassTranslationDomainToView()
    {
        $view = $this->factory->create(static::TESTED_TYPE, null, array(
            'choices_as_values' => true,
            'translation_domain' => 'domain',
        ))
            ->createView();

        $this->assertSame('domain', $view->vars['translation_domain']);
    }

    public function testPreferOwnTranslationDomain()
    {
        $view = $this->factory
            ->createNamedBuilder('parent', FormTypeTest::TESTED_TYPE, null, array(
                'translation_domain' => 'parent_domain',
            ))
            ->add('child', static::TESTED_TYPE, array(
                'choices_as_values' => true,
                'translation_domain' => 'domain',
            ))
            ->getForm()
            ->createView();

        $this->assertEquals('domain', $view['child']->vars['translation_domain']);
    }

    public function testDefaultTranslationDomain()
    {
        $view = $this->factory->createNamedBuilder('parent', FormTypeTest::TESTED_TYPE)
            ->add('child', static::TESTED_TYPE, array(
                'choices_as_values' => true,
            ))
            ->getForm()
            ->createView();

        $this->assertNull($view['child']->vars['translation_domain']);
    }

    public function testPassMultipartFalseToView()
    {
        $view = $this->factory->create(static::TESTED_TYPE, null, array(
            'choices_as_values' => true,
        ))
            ->createView();

        $this->assertFalse($view->vars['multipart']);
    }

    public function testPassLabelToView()
    {
        $view = $this->factory->createNamed('__test___field', static::TESTED_TYPE, null, array(
            'label' => 'My label',
            'choices_as_values' => true,
        ))
            ->createView();

        $this->assertSame('My label', $view->vars['label']);
    }

    public function testPassIdAndNameToViewWithGrandParent()
    {
        $builder = $this->factory->createNamedBuilder('parent', FormTypeTest::TESTED_TYPE)
            ->add('child', FormTypeTest::TESTED_TYPE);
        $builder->get('child')->add('grand_child', static::TESTED_TYPE, array(
            'choices_as_values' => true,
        ));
        $view = $builder->getForm()->createView();

        $this->assertEquals('parent_child_grand_child', $view['child']['grand_child']->vars['id']);
        $this->assertEquals('grand_child', $view['child']['grand_child']->vars['name']);
        $this->assertEquals('parent[child][grand_child]', $view['child']['grand_child']->vars['full_name']);
    }

    public function testPassIdAndNameToViewWithParent()
    {
        $view = $this->factory->createNamedBuilder('parent', FormTypeTest::TESTED_TYPE)
            ->add('child', static::TESTED_TYPE, array(
                'choices_as_values' => true,
            ))
            ->getForm()
            ->createView();

        $this->assertEquals('parent_child', $view['child']->vars['id']);
        $this->assertEquals('child', $view['child']->vars['name']);
        $this->assertEquals('parent[child]', $view['child']->vars['full_name']);
    }

    public function testPassDisabledAsOption()
    {
        $form = $this->factory->create(static::TESTED_TYPE, null, array(
            'disabled' => true,
            'choices_as_values' => true,
        ));

        $this->assertTrue($form->isDisabled());
    }

    public function testPassIdAndNameToView()
    {
        $view = $this->factory->createNamed('name', static::TESTED_TYPE, null, array(
            'choices_as_values' => true,
        ))
            ->createView();

        $this->assertEquals('name', $view->vars['id']);
        $this->assertEquals('name', $view->vars['name']);
        $this->assertEquals('name', $view->vars['full_name']);
    }

    public function testStripLeadingUnderscoresAndDigitsFromId()
    {
        $view = $this->factory->createNamed('_09name', static::TESTED_TYPE, null, array(
            'choices_as_values' => true,
        ))
            ->createView();

        $this->assertEquals('name', $view->vars['id']);
        $this->assertEquals('_09name', $view->vars['name']);
        $this->assertEquals('_09name', $view->vars['full_name']);
    }

        /**
     * @dataProvider provideTrimCases
     */
    public function testTrimIsDisabled($multiple, $expanded)
    {
        $form = $this->factory->create(static::TESTED_TYPE, null, array(
            'multiple' => $multiple,
            'expanded' => $expanded,
            'choices' => array(
                'a' => '1',
            ),
            'choices_as_values' => true,
        ));

        $submittedData = ' 1';

        $form->submit($multiple ? (array) $submittedData : $submittedData);

        // When the choice does not exist the transformation fails
        $this->assertFalse($form->isSynchronized());
        $this->assertNull($form->getData());
    }

    /**
     * @dataProvider provideTrimCases
     */
    public function testSubmitValueWithWhiteSpace($multiple, $expanded)
    {
        $valueWhitWhiteSpace = '1 ';

        $form = $this->factory->create(static::TESTED_TYPE, null, array(
            'multiple' => $multiple,
            'expanded' => $expanded,
            'choices' => array(
                'a' => $valueWhitWhiteSpace,
            ),
            'choices_as_values' => true,
        ));

        $form->submit($multiple ? (array) $valueWhitWhiteSpace : $valueWhitWhiteSpace);

        $this->assertTrue($form->isSynchronized());
        $this->assertSame($multiple ? (array) $valueWhitWhiteSpace : $valueWhitWhiteSpace, $form->getData());
    }

    public function provideTrimCases()
    {
        return array(
            'Simple' => array(false, false),
            'Multiple' => array(true, false),
            'Simple expanded' => array(false, true),
            'Multiple expanded' => array(true, true),
        );
    }
>>>>>>> e8e7ff2d
}<|MERGE_RESOLUTION|>--- conflicted
+++ resolved
@@ -1880,8 +1880,6 @@
             'multiple, expanded' => array(true, true, array(array())),
         );
     }
-<<<<<<< HEAD
-=======
 
     public function testInheritTranslationDomainFromParent()
     {
@@ -2074,5 +2072,4 @@
             'Multiple expanded' => array(true, true),
         );
     }
->>>>>>> e8e7ff2d
 }