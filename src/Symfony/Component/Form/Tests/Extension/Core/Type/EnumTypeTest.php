<?php

/*
 * This file is part of the Symfony package.
 *
 * (c) Fabien Potencier <fabien@symfony.com>
 *
 * For the full copyright and license information, please view the LICENSE
 * file that was distributed with this source code.
 */

namespace Extension\Core\Type;

use Symfony\Component\Form\Extension\Core\Type\EnumType;
use Symfony\Component\Form\Tests\Extension\Core\Type\BaseTypeTestCase;
use Symfony\Component\Form\Tests\Fixtures\Answer;
use Symfony\Component\Form\Tests\Fixtures\Number;
use Symfony\Component\Form\Tests\Fixtures\Suit;
use Symfony\Component\OptionsResolver\Exception\InvalidOptionsException;
use Symfony\Component\OptionsResolver\Exception\MissingOptionsException;

<<<<<<< HEAD
class EnumTypeTest extends BaseTypeTest
=======
/**
 * @requires PHP 8.1
 */
class EnumTypeTest extends BaseTypeTestCase
>>>>>>> aec22713
{
    public const TESTED_TYPE = EnumType::class;

    public function testClassOptionIsRequired()
    {
        $this->expectException(MissingOptionsException::class);
        $this->factory->createNamed('name', $this->getTestedType());
    }

    public function testInvalidClassOption()
    {
        $this->expectException(InvalidOptionsException::class);
        $this->factory->createNamed('name', $this->getTestedType(), null, [
            'class' => 'foo',
        ]);
    }

    public function testInvalidClassOptionType()
    {
        $this->expectException(InvalidOptionsException::class);
        $this->factory->createNamed('name', $this->getTestedType(), null, [
            'class' => new \stdClass(),
        ]);
    }

    /**
     * @dataProvider provideSingleSubmitData
     */
    public function testSubmitSingleNonExpanded(string $class, string $submittedData, \UnitEnum $expectedData)
    {
        $form = $this->factory->create($this->getTestedType(), null, [
            'multiple' => false,
            'expanded' => false,
            'class' => $class,
        ]);

        $form->submit($submittedData);

        $this->assertEquals($expectedData, $form->getData());
        $this->assertEquals($submittedData, $form->getViewData());
        $this->assertTrue($form->isSynchronized());
    }

    /**
     * @dataProvider provideSingleSubmitData
     */
    public function testSubmitSingleExpanded(string $class, string $submittedData, \UnitEnum $expectedData)
    {
        $form = $this->factory->create($this->getTestedType(), null, [
            'multiple' => false,
            'expanded' => true,
            'class' => $class,
        ]);

        $form->submit($submittedData);

        $this->assertEquals($expectedData, $form->getData());
        $this->assertEquals($submittedData, $form->getViewData());
        $this->assertTrue($form->isSynchronized());
    }

    public function provideSingleSubmitData(): iterable
    {
        yield 'unbacked' => [
            Answer::class,
            '2',
            Answer::FourtyTwo,
        ];

        yield 'string backed' => [
            Suit::class,
            Suit::Spades->value,
            Suit::Spades,
        ];

        yield 'integer backed' => [
            Number::class,
            (string) Number::Two->value,
            Number::Two,
        ];
    }

    public function testSubmitSingleNonExpandedInvalidChoice()
    {
        $form = $this->factory->create($this->getTestedType(), null, [
            'multiple' => false,
            'expanded' => false,
            'class' => Suit::class,
        ]);

        $form->submit('foobar');

        $this->assertNull($form->getData());
        $this->assertEquals('foobar', $form->getViewData());
        $this->assertFalse($form->isSynchronized());
    }

    public function testSubmitNull($expected = null, $norm = null, $view = null)
    {
        $form = $this->factory->create($this->getTestedType(), null, $this->getTestOptions());

        $form->submit(null);

        $this->assertNull($form->getData());
        $this->assertNull($form->getNormData());
        $this->assertSame('', $form->getViewData());
        $this->assertTrue($form->isSynchronized());
    }

    public function testSubmitNullUsesDefaultEmptyData($emptyData = 'empty', $expectedData = null)
    {
        $emptyData = Suit::Hearts->value;

        $form = $this->factory->create($this->getTestedType(), null, [
            'class' => Suit::class,
            'empty_data' => $emptyData,
        ]);

        $form->submit(null);

        $this->assertSame($emptyData, $form->getViewData());
        $this->assertSame(Suit::Hearts, $form->getNormData());
        $this->assertSame(Suit::Hearts, $form->getData());
    }

    public function testSubmitMultipleChoiceWithEmptyData()
    {
        $form = $this->factory->create($this->getTestedType(), null, [
            'multiple' => true,
            'expanded' => false,
            'class' => Suit::class,
            'empty_data' => [Suit::Diamonds->value],
        ]);

        $form->submit(null);

        $this->assertSame([Suit::Diamonds], $form->getData());
    }

    public function testSubmitSingleChoiceExpandedWithEmptyData()
    {
        $form = $this->factory->create($this->getTestedType(), null, [
            'multiple' => false,
            'expanded' => true,
            'class' => Suit::class,
            'empty_data' => Suit::Hearts->value,
        ]);

        $form->submit(null);

        $this->assertSame(Suit::Hearts, $form->getData());
    }

    public function testSubmitMultipleChoiceExpandedWithEmptyData()
    {
        $form = $this->factory->create($this->getTestedType(), null, [
            'multiple' => true,
            'expanded' => true,
            'class' => Suit::class,
            'empty_data' => [Suit::Spades->value],
        ]);

        $form->submit(null);

        $this->assertSame([Suit::Spades], $form->getData());
    }

    /**
     * @dataProvider provideMultiSubmitData
     */
    public function testSubmitMultipleNonExpanded(string $class, array $submittedValues, array $expectedValues)
    {
        $form = $this->factory->create($this->getTestedType(), null, [
            'multiple' => true,
            'expanded' => false,
            'class' => $class,
        ]);

        $form->submit($submittedValues);

        $this->assertSame($expectedValues, $form->getData());
        $this->assertSame($submittedValues, $form->getViewData());
        $this->assertTrue($form->isSynchronized());
    }

    /**
     * @dataProvider provideMultiSubmitData
     */
    public function testSubmitMultipleExpanded(string $class, array $submittedValues, array $expectedValues)
    {
        $form = $this->factory->create($this->getTestedType(), null, [
            'multiple' => true,
            'expanded' => true,
            'class' => $class,
        ]);

        $form->submit($submittedValues);

        $this->assertSame($expectedValues, $form->getData());
        $this->assertSame($submittedValues, $form->getViewData());
        $this->assertTrue($form->isSynchronized());
    }

    public function provideMultiSubmitData(): iterable
    {
        yield 'unbacked' => [
            Answer::class,
            ['0', '1'],
            [Answer::Yes, Answer::No],
        ];

        yield 'string backed' => [
            Suit::class,
            [Suit::Hearts->value, Suit::Spades->value],
            [Suit::Hearts, Suit::Spades],
        ];

        yield 'integer backed' => [
            Number::class,
            [(string) Number::Two->value, (string) Number::Three->value],
            [Number::Two, Number::Three],
        ];
    }

    public function testChoiceLabel()
    {
        $form = $this->factory->create($this->getTestedType(), null, [
            'multiple' => false,
            'expanded' => true,
            'class' => Answer::class,
        ]);

        $view = $form->createView();

        $this->assertSame('Yes', $view->children[0]->vars['label']);
    }

    protected function getTestOptions(): array
    {
        return ['class' => Suit::class];
    }
}<|MERGE_RESOLUTION|>--- conflicted
+++ resolved
@@ -19,14 +19,7 @@
 use Symfony\Component\OptionsResolver\Exception\InvalidOptionsException;
 use Symfony\Component\OptionsResolver\Exception\MissingOptionsException;
 
-<<<<<<< HEAD
-class EnumTypeTest extends BaseTypeTest
-=======
-/**
- * @requires PHP 8.1
- */
 class EnumTypeTest extends BaseTypeTestCase
->>>>>>> aec22713
 {
     public const TESTED_TYPE = EnumType::class;
 
