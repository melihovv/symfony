<?php

/*
 * This file is part of the Symfony package.
 *
 * (c) Fabien Potencier <fabien@symfony.com>
 *
 * For the full copyright and license information, please view the LICENSE
 * file that was distributed with this source code.
 */

namespace Symfony\Component\Form\Tests\Extension\Core\Type;

use Symfony\Component\PropertyAccess\PropertyPath;
use Symfony\Component\Form\CallbackTransformer;
use Symfony\Component\Form\Tests\Fixtures\Author;
use Symfony\Component\Form\Tests\Fixtures\FixedDataTransformer;
use Symfony\Component\Form\FormError;

class FormTest_AuthorWithoutRefSetter
{
    protected $reference;

    protected $referenceCopy;

    public function __construct($reference)
    {
        $this->reference = $reference;
        $this->referenceCopy = $reference;
    }

    // The returned object should be modified by reference without having
    // to provide a setReference() method
    public function getReference()
    {
        return $this->reference;
    }

    // The returned object is a copy, so setReferenceCopy() must be used
    // to update it
    public function getReferenceCopy()
    {
        return is_object($this->referenceCopy) ? clone $this->referenceCopy : $this->referenceCopy;
    }

    public function setReferenceCopy($reference)
    {
        $this->referenceCopy = $reference;
    }
}

class FormTypeTest extends BaseTypeTest
{
<<<<<<< HEAD
=======
    const TESTED_TYPE = 'Symfony\Component\Form\Extension\Core\Type\FormType';

    /**
     * @group legacy
     */
    public function testLegacyName()
    {
        $form = $this->factory->create('form');

        $this->assertSame('form', $form->getConfig()->getType()->getName());
    }

>>>>>>> 663661b3
    public function testCreateFormInstances()
    {
        $this->assertInstanceOf('Symfony\Component\Form\Form', $this->factory->create(static::TESTED_TYPE));
    }

    public function testPassRequiredAsOption()
    {
        $form = $this->factory->create(static::TESTED_TYPE, null, array('required' => false));

        $this->assertFalse($form->isRequired());

        $form = $this->factory->create(static::TESTED_TYPE, null, array('required' => true));

        $this->assertTrue($form->isRequired());
    }

    public function testSubmittedDataIsTrimmedBeforeTransforming()
    {
        $form = $this->factory->createBuilder(static::TESTED_TYPE)
            ->addViewTransformer(new FixedDataTransformer(array(
                '' => '',
                'reverse[a]' => 'a',
            )))
            ->setCompound(false)
            ->getForm();

        $form->submit(' a ');

        $this->assertEquals('a', $form->getViewData());
        $this->assertEquals('reverse[a]', $form->getData());
    }

    public function testSubmittedDataIsNotTrimmedBeforeTransformingIfNoTrimming()
    {
        $form = $this->factory->createBuilder(static::TESTED_TYPE, null, array('trim' => false))
            ->addViewTransformer(new FixedDataTransformer(array(
                '' => '',
                'reverse[ a ]' => ' a ',
            )))
            ->setCompound(false)
            ->getForm();

        $form->submit(' a ');

        $this->assertEquals(' a ', $form->getViewData());
        $this->assertEquals('reverse[ a ]', $form->getData());
    }

<<<<<<< HEAD
=======
    /**
     * @group legacy
     */
    public function testLegacyNonReadOnlyFormWithReadOnlyParentIsReadOnly()
    {
        $view = $this->factory->createNamedBuilder('parent', static::TESTED_TYPE, null, array('read_only' => true))
            ->add('child', static::TESTED_TYPE)
            ->getForm()
            ->createView();

        $this->assertTrue($view['child']->vars['read_only']);
    }

>>>>>>> 663661b3
    public function testNonReadOnlyFormWithReadOnlyParentIsReadOnly()
    {
        $view = $this->factory->createNamedBuilder('parent', static::TESTED_TYPE, null, array('attr' => array('readonly' => true)))
            ->add('child', static::TESTED_TYPE)
            ->getForm()
            ->createView();

        $this->assertTrue($view['child']->vars['attr']['readonly']);
    }

<<<<<<< HEAD
=======
    /**
     * @group legacy
     */
    public function testLegacyReadOnlyFormWithNonReadOnlyParentIsReadOnly()
    {
        $view = $this->factory->createNamedBuilder('parent', static::TESTED_TYPE)
            ->add('child', static::TESTED_TYPE, array('read_only' => true))
            ->getForm()
            ->createView();

        $this->assertTrue($view['child']->vars['read_only']);
    }

>>>>>>> 663661b3
    public function testReadOnlyFormWithNonReadOnlyParentIsReadOnly()
    {
        $view = $this->factory->createNamedBuilder('parent', static::TESTED_TYPE)
            ->add('child', static::TESTED_TYPE, array('attr' => array('readonly' => true)))
            ->getForm()
            ->createView();

        $this->assertTrue($view['child']->vars['attr']['readonly']);
    }

<<<<<<< HEAD
=======
    /**
     * @group legacy
     */
    public function testLegacyNonReadOnlyFormWithNonReadOnlyParentIsNotReadOnly()
    {
        $view = $this->factory->createNamedBuilder('parent', static::TESTED_TYPE)
                ->add('child', static::TESTED_TYPE)
                ->getForm()
                ->createView();

        $this->assertFalse($view['child']->vars['read_only']);
    }

>>>>>>> 663661b3
    public function testNonReadOnlyFormWithNonReadOnlyParentIsNotReadOnly()
    {
        $view = $this->factory->createNamedBuilder('parent', static::TESTED_TYPE)
            ->add('child', static::TESTED_TYPE)
            ->getForm()
            ->createView();

        $this->assertArrayNotHasKey('readonly', $view['child']->vars['attr']);
    }

    public function testPassMaxLengthToView()
    {
        $view = $this->factory->create(static::TESTED_TYPE, null, array('attr' => array('maxlength' => 10)))
            ->createView();

        $this->assertSame(10, $view->vars['attr']['maxlength']);
    }

<<<<<<< HEAD
=======
    public function testPassMaxLengthBCToView()
    {
        $view = $this->factory->create(static::TESTED_TYPE, null, array('max_length' => 10))
            ->createView();

        $this->assertSame(10, $view->vars['attr']['maxlength']);
    }

>>>>>>> 663661b3
    public function testDataClassMayBeNull()
    {
        $this->factory->createBuilder(static::TESTED_TYPE, null, array(
            'data_class' => null,
        ));
    }

    public function testDataClassMayBeAbstractClass()
    {
        $this->factory->createBuilder(static::TESTED_TYPE, null, array(
            'data_class' => 'Symfony\Component\Form\Tests\Fixtures\AbstractAuthor',
        ));
    }

    public function testDataClassMayBeInterface()
    {
        $this->factory->createBuilder(static::TESTED_TYPE, null, array(
            'data_class' => 'Symfony\Component\Form\Tests\Fixtures\AuthorInterface',
        ));
    }

    /**
     * @expectedException \Symfony\Component\Form\Exception\InvalidArgumentException
     */
    public function testDataClassMustBeValidClassOrInterface()
    {
        $this->factory->createBuilder(static::TESTED_TYPE, null, array(
            'data_class' => 'foobar',
        ));
    }

    public function testSubmitWithEmptyDataCreatesObjectIfClassAvailable()
    {
        $form = $this->factory->createBuilder(static::TESTED_TYPE, null, array(
            'data_class' => 'Symfony\Component\Form\Tests\Fixtures\Author',
            'required' => false,
        ))
            ->add('firstName', TextTypeTest::TESTED_TYPE)
            ->add('lastName', TextTypeTest::TESTED_TYPE)
            ->getForm();

        $this->assertNull($form->getData());

        // partially empty, still an object is created
        $form->submit(array('firstName' => 'Bernhard', 'lastName' => ''));

        $author = new Author();
        $author->firstName = 'Bernhard';
        $author->setLastName('');

        $this->assertEquals($author, $form->getData());
    }

    public function testSubmitWithDefaultDataDontCreateObject()
    {
        $defaultAuthor = new Author();
        $form = $this->factory->createBuilder(static::TESTED_TYPE, null, array(
            // data class is inferred from the passed object
            'data' => $defaultAuthor,
            'required' => false,
        ))
            ->add('firstName', TextTypeTest::TESTED_TYPE)
            ->add('lastName', TextTypeTest::TESTED_TYPE)
            ->getForm();

        // partially empty
        $form->submit(array('firstName' => 'Bernhard', 'lastName' => ''));

        $author = new Author();
        $author->firstName = 'Bernhard';
        $author->setLastName('');

        $this->assertEquals($author, $form->getData());
        $this->assertSame($defaultAuthor, $form->getData());
    }

    public function testSubmitWithEmptyDataCreatesArrayIfDataClassIsNull()
    {
        $form = $this->factory->createBuilder(static::TESTED_TYPE, null, array(
            'data_class' => null,
            'required' => false,
        ))
            ->add('firstName', TextTypeTest::TESTED_TYPE)
            ->getForm();

        $this->assertNull($form->getData());

        $form->submit(array('firstName' => 'Bernhard'));

        $this->assertSame(array('firstName' => 'Bernhard'), $form->getData());
    }

    public function testSubmitEmptyWithEmptyDataDontCreateObjectIfNotRequired()
    {
        $form = $this->factory->createBuilder(static::TESTED_TYPE, null, array(
            'data_class' => 'Symfony\Component\Form\Tests\Fixtures\Author',
            'required' => false,
        ))
            ->add('firstName', TextTypeTest::TESTED_TYPE)
            ->add('lastName', TextTypeTest::TESTED_TYPE)
            ->getForm();

        $this->assertNull($form->getData());

        $form->submit(array('firstName' => '', 'lastName' => ''));

        $this->assertNull($form->getData());
    }

    public function testSubmitEmptyWithEmptyDataCreatesObjectIfRequired()
    {
        $form = $this->factory->createBuilder(static::TESTED_TYPE, null, array(
            'data_class' => 'Symfony\Component\Form\Tests\Fixtures\Author',
            'required' => true,
        ))
            ->add('firstName', TextTypeTest::TESTED_TYPE)
            ->add('lastName', TextTypeTest::TESTED_TYPE)
            ->getForm();

        $this->assertNull($form->getData());

        $form->submit(array('firstName' => '', 'lastName' => ''));

        $this->assertEquals(new Author(), $form->getData());
    }

    /*
     * We need something to write the field values into
     */
    public function testSubmitWithEmptyDataStoresArrayIfNoClassAvailable()
    {
        $form = $this->factory->createBuilder(static::TESTED_TYPE)
            ->add('firstName', TextTypeTest::TESTED_TYPE)
            ->getForm();

        $this->assertNull($form->getData());

        $form->submit(array('firstName' => 'Bernhard'));

        $this->assertSame(array('firstName' => 'Bernhard'), $form->getData());
    }

    public function testSubmitWithEmptyDataPassesEmptyStringToTransformerIfNotCompound()
    {
        $form = $this->factory->createBuilder(static::TESTED_TYPE)
            ->addViewTransformer(new FixedDataTransformer(array(
                // required for the initial, internal setData(null)
                '' => 'null',
                // required to test that submit(null) is converted to ''
                'empty' => '',
            )))
            ->setCompound(false)
            ->getForm();

        $this->assertNull($form->getData());
        $this->assertNull($form->getNormData());
        $this->assertSame('null', $form->getViewData());

        $form->submit(null);

        $this->assertSame('empty', $form->getData());
        $this->assertSame('empty', $form->getNormData());
        $this->assertSame('', $form->getViewData());
    }

    public function testSubmitWithEmptyDataUsesEmptyDataOption()
    {
        $author = new Author();

        $form = $this->factory->createBuilder(static::TESTED_TYPE, null, array(
            'data_class' => 'Symfony\Component\Form\Tests\Fixtures\Author',
            'empty_data' => $author,
        ))
            ->add('firstName', TextTypeTest::TESTED_TYPE)
            ->getForm();

        $this->assertNull($form->getData());
        $this->assertNull($form->getViewData());

        $form->submit(array('firstName' => 'Bernhard'));

        $this->assertSame($author, $form->getData());
        $this->assertEquals('Bernhard', $author->firstName);
    }

    /**
     * @expectedException \Symfony\Component\OptionsResolver\Exception\InvalidOptionsException
     */
    public function testAttributesException()
    {
        $this->factory->create(static::TESTED_TYPE, null, array('attr' => ''));
    }

    public function testNameCanBeEmptyString()
    {
        $form = $this->factory->createNamed('', static::TESTED_TYPE);

        $this->assertEquals('', $form->getName());
    }

    public function testSubformDoesntCallSettersForReferences()
    {
        $author = new FormTest_AuthorWithoutRefSetter(new Author());

        $builder = $this->factory->createBuilder(static::TESTED_TYPE, $author);
        $builder->add('reference', static::TESTED_TYPE, array(
            'data_class' => 'Symfony\Component\Form\Tests\Fixtures\Author',
        ));
        $builder->get('reference')->add('firstName', TextTypeTest::TESTED_TYPE);
        $form = $builder->getForm();

        $form->submit(array(
            // reference has a getter, but no setter
            'reference' => array(
                'firstName' => 'Foo',
            ),
        ));

        $this->assertEquals('Foo', $author->getReference()->firstName);
    }

    public function testSubformCallsSettersIfTheObjectChanged()
    {
        // no reference
        $author = new FormTest_AuthorWithoutRefSetter(null);
        $newReference = new Author();

        $builder = $this->factory->createBuilder(static::TESTED_TYPE, $author);
        $builder->add('referenceCopy', static::TESTED_TYPE, array(
            'data_class' => 'Symfony\Component\Form\Tests\Fixtures\Author',
        ));
        $builder->get('referenceCopy')->add('firstName', TextTypeTest::TESTED_TYPE);
        $form = $builder->getForm();

        $form['referenceCopy']->setData($newReference); // new author object

        $form->submit(array(
            // referenceCopy has a getter that returns a copy
            'referenceCopy' => array(
                'firstName' => 'Foo',
        ),
        ));

        $this->assertEquals('Foo', $author->getReferenceCopy()->firstName);
    }

    public function testSubformCallsSettersIfByReferenceIsFalse()
    {
        $author = new FormTest_AuthorWithoutRefSetter(new Author());

        $builder = $this->factory->createBuilder(static::TESTED_TYPE, $author);
        $builder->add('referenceCopy', static::TESTED_TYPE, array(
            'data_class' => 'Symfony\Component\Form\Tests\Fixtures\Author',
            'by_reference' => false,
        ));
        $builder->get('referenceCopy')->add('firstName', TextTypeTest::TESTED_TYPE);
        $form = $builder->getForm();

        $form->submit(array(
            // referenceCopy has a getter that returns a copy
            'referenceCopy' => array(
                'firstName' => 'Foo',
            ),
        ));

        // firstName can only be updated if setReferenceCopy() was called
        $this->assertEquals('Foo', $author->getReferenceCopy()->firstName);
    }

    public function testSubformCallsSettersIfReferenceIsScalar()
    {
        $author = new FormTest_AuthorWithoutRefSetter('scalar');

        $builder = $this->factory->createBuilder(static::TESTED_TYPE, $author);
        $builder->add('referenceCopy', static::TESTED_TYPE);
        $builder->get('referenceCopy')->addViewTransformer(new CallbackTransformer(
            function () {},
            function ($value) { // reverseTransform
                return 'foobar';
            }
        ));
        $form = $builder->getForm();

        $form->submit(array(
            'referenceCopy' => array(), // doesn't matter actually
        ));

        // firstName can only be updated if setReferenceCopy() was called
        $this->assertEquals('foobar', $author->getReferenceCopy());
    }

    public function testSubformAlwaysInsertsIntoArrays()
    {
        $ref1 = new Author();
        $ref2 = new Author();
        $author = array('referenceCopy' => $ref1);

        $builder = $this->factory->createBuilder(static::TESTED_TYPE);
        $builder->setData($author);
        $builder->add('referenceCopy', static::TESTED_TYPE);
        $builder->get('referenceCopy')->addViewTransformer(new CallbackTransformer(
            function () {},
            function ($value) use ($ref2) { // reverseTransform
                return $ref2;
            }
        ));
        $form = $builder->getForm();

        $form->submit(array(
            'referenceCopy' => array(), // doesn't matter actually
        ));

        // the new reference was inserted into the array
        $author = $form->getData();
        $this->assertSame($ref2, $author['referenceCopy']);
    }

    public function testPassMultipartTrueIfAnyChildIsMultipartToView()
    {
        $view = $this->factory->createBuilder(static::TESTED_TYPE)
            ->add('foo', TextTypeTest::TESTED_TYPE)
            ->add('bar', FileTypeTest::TESTED_TYPE)
            ->getForm()
            ->createView();

        $this->assertTrue($view->vars['multipart']);
    }

    public function testViewIsNotRenderedByDefault()
    {
        $view = $this->factory->createBuilder(static::TESTED_TYPE)
                ->add('foo', static::TESTED_TYPE)
                ->getForm()
                ->createView();

        $this->assertFalse($view->isRendered());
    }

    public function testErrorBubblingIfCompound()
    {
        $form = $this->factory->create(static::TESTED_TYPE);

        $this->assertTrue($form->getConfig()->getErrorBubbling());
    }

    public function testNoErrorBubblingIfNotCompound()
    {
        $form = $this->factory->create(static::TESTED_TYPE, null, array(
            'compound' => false,
        ));

        $this->assertFalse($form->getConfig()->getErrorBubbling());
    }

    public function testOverrideErrorBubbling()
    {
        $form = $this->factory->create(static::TESTED_TYPE, null, array(
            'compound' => false,
            'error_bubbling' => true,
        ));

        $this->assertTrue($form->getConfig()->getErrorBubbling());
    }

    public function testPropertyPath()
    {
        $form = $this->factory->create(static::TESTED_TYPE, null, array(
            'property_path' => 'foo',
        ));

        $this->assertEquals(new PropertyPath('foo'), $form->getPropertyPath());
        $this->assertTrue($form->getConfig()->getMapped());
    }

    public function testPropertyPathNullImpliesDefault()
    {
        $form = $this->factory->createNamed('name', static::TESTED_TYPE, null, array(
            'property_path' => null,
        ));

        $this->assertEquals(new PropertyPath('name'), $form->getPropertyPath());
        $this->assertTrue($form->getConfig()->getMapped());
    }

    public function testNotMapped()
    {
        $form = $this->factory->create(static::TESTED_TYPE, null, array(
            'property_path' => 'foo',
            'mapped' => false,
        ));

        $this->assertEquals(new PropertyPath('foo'), $form->getPropertyPath());
        $this->assertFalse($form->getConfig()->getMapped());
    }

    public function testViewValidNotSubmitted()
    {
        $view = $this->factory->create(static::TESTED_TYPE)
            ->createView();

        $this->assertTrue($view->vars['valid']);
    }

    public function testViewNotValidSubmitted()
    {
        $form = $this->factory->create(static::TESTED_TYPE);
        $form->submit(array());
        $form->addError(new FormError('An error'));

        $this->assertFalse($form->createView()->vars['valid']);
    }

    public function testViewSubmittedNotSubmitted()
    {
        $view = $this->factory->create(static::TESTED_TYPE)
            ->createView();

        $this->assertFalse($view->vars['submitted']);
    }

    public function testViewSubmittedSubmitted()
    {
        $form = $this->factory->create(static::TESTED_TYPE);
        $form->submit(array());

        $this->assertTrue($form->createView()->vars['submitted']);
    }

    public function testDataOptionSupersedesSetDataCalls()
    {
        $form = $this->factory->create(static::TESTED_TYPE, null, array(
            'data' => 'default',
            'compound' => false,
        ));

        $form->setData('foobar');

        $this->assertSame('default', $form->getData());
    }

    public function testPassedDataSupersedesSetDataCalls()
    {
        $form = $this->factory->create(static::TESTED_TYPE, 'default', array(
            'compound' => false,
        ));

        $form->setData('foobar');

        $this->assertSame('default', $form->getData());
    }

    public function testDataOptionSupersedesSetDataCallsIfNull()
    {
        $form = $this->factory->create(static::TESTED_TYPE, null, array(
            'data' => null,
            'compound' => false,
        ));

        $form->setData('foobar');

        $this->assertNull($form->getData());
    }

    public function testNormDataIsPassedToView()
    {
        $view = $this->factory->createBuilder(static::TESTED_TYPE)
            ->addModelTransformer(new FixedDataTransformer(array(
                'foo' => 'bar',
            )))
            ->addViewTransformer(new FixedDataTransformer(array(
                'bar' => 'baz',
            )))
            ->setData('foo')
            ->getForm()
            ->createView();

        $this->assertSame('bar', $view->vars['data']);
        $this->assertSame('baz', $view->vars['value']);
    }

    // https://github.com/symfony/symfony/issues/6862
    public function testPassZeroLabelToView()
    {
        $view = $this->factory->create(static::TESTED_TYPE, null, array(
                'label' => '0',
            ))
            ->createView();

        $this->assertSame('0', $view->vars['label']);
    }

<<<<<<< HEAD
    protected function getTestedType()
=======
    /**
     * @group legacy
     */
    public function testCanGetErrorsWhenButtonInForm()
    {
        $builder = $this->factory->createBuilder(static::TESTED_TYPE, null, array(
            'data_class' => 'Symfony\Component\Form\Tests\Fixtures\Author',
            'required' => false,
        ));
        $builder->add('foo', 'text');
        $builder->add('submit', 'submit');
        $form = $builder->getForm();

        //This method should not throw a Fatal Error Exception.
        $form->getErrorsAsString();
    }

    public function testSubmitNull($expected = null, $norm = null, $view = null)
>>>>>>> 663661b3
    {
        parent::testSubmitNull(array(), array(), array());
    }
}<|MERGE_RESOLUTION|>--- conflicted
+++ resolved
@@ -51,21 +51,8 @@
 
 class FormTypeTest extends BaseTypeTest
 {
-<<<<<<< HEAD
-=======
     const TESTED_TYPE = 'Symfony\Component\Form\Extension\Core\Type\FormType';
 
-    /**
-     * @group legacy
-     */
-    public function testLegacyName()
-    {
-        $form = $this->factory->create('form');
-
-        $this->assertSame('form', $form->getConfig()->getType()->getName());
-    }
-
->>>>>>> 663661b3
     public function testCreateFormInstances()
     {
         $this->assertInstanceOf('Symfony\Component\Form\Form', $this->factory->create(static::TESTED_TYPE));
@@ -114,22 +101,6 @@
         $this->assertEquals('reverse[ a ]', $form->getData());
     }
 
-<<<<<<< HEAD
-=======
-    /**
-     * @group legacy
-     */
-    public function testLegacyNonReadOnlyFormWithReadOnlyParentIsReadOnly()
-    {
-        $view = $this->factory->createNamedBuilder('parent', static::TESTED_TYPE, null, array('read_only' => true))
-            ->add('child', static::TESTED_TYPE)
-            ->getForm()
-            ->createView();
-
-        $this->assertTrue($view['child']->vars['read_only']);
-    }
-
->>>>>>> 663661b3
     public function testNonReadOnlyFormWithReadOnlyParentIsReadOnly()
     {
         $view = $this->factory->createNamedBuilder('parent', static::TESTED_TYPE, null, array('attr' => array('readonly' => true)))
@@ -140,22 +111,6 @@
         $this->assertTrue($view['child']->vars['attr']['readonly']);
     }
 
-<<<<<<< HEAD
-=======
-    /**
-     * @group legacy
-     */
-    public function testLegacyReadOnlyFormWithNonReadOnlyParentIsReadOnly()
-    {
-        $view = $this->factory->createNamedBuilder('parent', static::TESTED_TYPE)
-            ->add('child', static::TESTED_TYPE, array('read_only' => true))
-            ->getForm()
-            ->createView();
-
-        $this->assertTrue($view['child']->vars['read_only']);
-    }
-
->>>>>>> 663661b3
     public function testReadOnlyFormWithNonReadOnlyParentIsReadOnly()
     {
         $view = $this->factory->createNamedBuilder('parent', static::TESTED_TYPE)
@@ -166,22 +121,6 @@
         $this->assertTrue($view['child']->vars['attr']['readonly']);
     }
 
-<<<<<<< HEAD
-=======
-    /**
-     * @group legacy
-     */
-    public function testLegacyNonReadOnlyFormWithNonReadOnlyParentIsNotReadOnly()
-    {
-        $view = $this->factory->createNamedBuilder('parent', static::TESTED_TYPE)
-                ->add('child', static::TESTED_TYPE)
-                ->getForm()
-                ->createView();
-
-        $this->assertFalse($view['child']->vars['read_only']);
-    }
-
->>>>>>> 663661b3
     public function testNonReadOnlyFormWithNonReadOnlyParentIsNotReadOnly()
     {
         $view = $this->factory->createNamedBuilder('parent', static::TESTED_TYPE)
@@ -200,17 +139,6 @@
         $this->assertSame(10, $view->vars['attr']['maxlength']);
     }
 
-<<<<<<< HEAD
-=======
-    public function testPassMaxLengthBCToView()
-    {
-        $view = $this->factory->create(static::TESTED_TYPE, null, array('max_length' => 10))
-            ->createView();
-
-        $this->assertSame(10, $view->vars['attr']['maxlength']);
-    }
-
->>>>>>> 663661b3
     public function testDataClassMayBeNull()
     {
         $this->factory->createBuilder(static::TESTED_TYPE, null, array(
@@ -702,28 +630,7 @@
         $this->assertSame('0', $view->vars['label']);
     }
 
-<<<<<<< HEAD
-    protected function getTestedType()
-=======
-    /**
-     * @group legacy
-     */
-    public function testCanGetErrorsWhenButtonInForm()
-    {
-        $builder = $this->factory->createBuilder(static::TESTED_TYPE, null, array(
-            'data_class' => 'Symfony\Component\Form\Tests\Fixtures\Author',
-            'required' => false,
-        ));
-        $builder->add('foo', 'text');
-        $builder->add('submit', 'submit');
-        $form = $builder->getForm();
-
-        //This method should not throw a Fatal Error Exception.
-        $form->getErrorsAsString();
-    }
-
     public function testSubmitNull($expected = null, $norm = null, $view = null)
->>>>>>> 663661b3
     {
         parent::testSubmitNull(array(), array(), array());
     }
