--- conflicted
+++ resolved
@@ -399,11 +399,7 @@
 
     private function getMockFormTypeExtension(): MockObject
     {
-<<<<<<< HEAD
-        return $this->getMockBuilder(\Symfony\Component\Form\AbstractTypeExtension::class)->setMethods(['getExtendedTypes', 'configureOptions', 'finishView', 'buildView', 'buildForm'])->getMock();
-=======
-        return $this->getMockBuilder(AbstractTypeExtension::class)->setMethods(['getExtendedType', 'configureOptions', 'finishView', 'buildView', 'buildForm'])->getMock();
->>>>>>> 22b1eb40
+        return $this->getMockBuilder(AbstractTypeExtension::class)->setMethods(['getExtendedTypes', 'configureOptions', 'finishView', 'buildView', 'buildForm'])->getMock();
     }
 
     private function getMockFormFactory(): MockObject
