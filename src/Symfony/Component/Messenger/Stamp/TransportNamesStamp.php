<?php

/*
 * This file is part of the Symfony package.
 *
 * (c) Fabien Potencier <fabien@symfony.com>
 *
 * For the full copyright and license information, please view the LICENSE
 * file that was distributed with this source code.
 */

namespace Symfony\Component\Messenger\Stamp;

/**
 * Stamp used to override the transport names specified in the Messenger routing configuration file.
 */
final class TransportNamesStamp implements StampInterface
{
    private array $transports;

    /**
<<<<<<< HEAD
     * @param string[]|string $transports Transport names to be used for the message
     */
    public function __construct(array|string $transports)
=======
     * @param string[] $transportNames Transport names to be used for the message
     */
    public function __construct(private array $transportNames)
>>>>>>> 892f4aeb
    {
        $this->transports = (array) $transports;
    }

    public function getTransportNames(): array
    {
        return $this->transportNames;
    }
}<|MERGE_RESOLUTION|>--- conflicted
+++ resolved
@@ -16,20 +16,14 @@
  */
 final class TransportNamesStamp implements StampInterface
 {
-    private array $transports;
+    private array $transportNames;
 
     /**
-<<<<<<< HEAD
-     * @param string[]|string $transports Transport names to be used for the message
+     * @param string[]|string $transportNames Transport names to be used for the message
      */
-    public function __construct(array|string $transports)
-=======
-     * @param string[] $transportNames Transport names to be used for the message
-     */
-    public function __construct(private array $transportNames)
->>>>>>> 892f4aeb
+    public function __construct(array|string $transportNames)
     {
-        $this->transports = (array) $transports;
+        $this->transportNames = (array) $transportNames;
     }
 
     public function getTransportNames(): array
