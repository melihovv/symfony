<?php

/*
 * This file is part of the Symfony package.
 *
 * (c) Fabien Potencier <fabien@symfony.com>
 *
 * For the full copyright and license information, please view the LICENSE
 * file that was distributed with this source code.
 */

namespace Symfony\Component\Messenger\Transport;

use Symfony\Component\Messenger\Envelope;
use Symfony\Component\Messenger\Exception\LogicException;
use Symfony\Component\Messenger\Stamp\TransportMessageIdStamp;
use Symfony\Component\Messenger\Transport\Serialization\SerializerInterface;
use Symfony\Contracts\Service\ResetInterface;

/**
 * Transport that stays in memory. Useful for testing purpose.
 *
 * @author Gary PEGEOT <garypegeot@gmail.com>
 */
class InMemoryTransport implements TransportInterface, ResetInterface
{
    /**
     * @var Envelope[]
     */
    private array $sent = [];

    /**
     * @var Envelope[]
     */
    private array $acknowledged = [];

    /**
     * @var Envelope[]
     */
    private array $rejected = [];

    /**
     * @var Envelope[]
     */
    private array $queue = [];

<<<<<<< HEAD
    private ?SerializerInterface $serializer;
=======
    private $nextId = 1;

    /**
     * @var SerializerInterface|null
     */
    private $serializer;
>>>>>>> d2b532c8

    public function __construct(SerializerInterface $serializer = null)
    {
        $this->serializer = $serializer;
    }

    /**
     * {@inheritdoc}
     */
    public function get(): iterable
    {
        return array_values($this->decode($this->queue));
    }

    /**
     * {@inheritdoc}
     */
    public function ack(Envelope $envelope): void
    {
        $this->acknowledged[] = $this->encode($envelope);

        if (!$transportMessageIdStamp = $envelope->last(TransportMessageIdStamp::class)) {
            throw new LogicException('No TransportMessageIdStamp found on the Envelope.');
        }

        unset($this->queue[$transportMessageIdStamp->getId()]);
    }

    /**
     * {@inheritdoc}
     */
    public function reject(Envelope $envelope): void
    {
        $this->rejected[] = $this->encode($envelope);

        if (!$transportMessageIdStamp = $envelope->last(TransportMessageIdStamp::class)) {
            throw new LogicException('No TransportMessageIdStamp found on the Envelope.');
        }

        unset($this->queue[$transportMessageIdStamp->getId()]);
    }

    /**
     * {@inheritdoc}
     */
    public function send(Envelope $envelope): Envelope
    {
        $id = $this->nextId++;
        $envelope = $envelope->with(new TransportMessageIdStamp($id));
        $encodedEnvelope = $this->encode($envelope);
        $this->sent[] = $encodedEnvelope;
        $this->queue[$id] = $encodedEnvelope;

        return $envelope;
    }

    public function reset()
    {
        $this->sent = $this->queue = $this->rejected = $this->acknowledged = [];
    }

    /**
     * @return Envelope[]
     */
    public function getAcknowledged(): array
    {
        return $this->decode($this->acknowledged);
    }

    /**
     * @return Envelope[]
     */
    public function getRejected(): array
    {
        return $this->decode($this->rejected);
    }

    /**
     * @return Envelope[]
     */
    public function getSent(): array
    {
        return $this->decode($this->sent);
    }

    private function encode(Envelope $envelope): Envelope|array
    {
        if (null === $this->serializer) {
            return $envelope;
        }

        return $this->serializer->encode($envelope);
    }

    /**
     * @param array<mixed> $messagesEncoded
     *
     * @return Envelope[]
     */
    private function decode(array $messagesEncoded): array
    {
        if (null === $this->serializer) {
            return $messagesEncoded;
        }

        return array_map(
            [$this->serializer, 'decode'],
            $messagesEncoded
        );
    }
}
<|MERGE_RESOLUTION|>--- conflicted
+++ resolved
@@ -44,16 +44,8 @@
      */
     private array $queue = [];
 
-<<<<<<< HEAD
+    private int $nextId = 1;
     private ?SerializerInterface $serializer;
-=======
-    private $nextId = 1;
-
-    /**
-     * @var SerializerInterface|null
-     */
-    private $serializer;
->>>>>>> d2b532c8
 
     public function __construct(SerializerInterface $serializer = null)
     {
