--- conflicted
+++ resolved
@@ -22,12 +22,8 @@
         "ext-ldap": "*"
     },
     "require-dev": {
-<<<<<<< HEAD
-        "symfony/security-core": "^5.3|^6.0"
-=======
-        "symfony/security-core": "^5.3",
-        "symfony/security-http": "^5.2"
->>>>>>> 30234490
+        "symfony/security-core": "^5.3|^6.0",
+        "symfony/security-http": "^5.2|^6.0"
     },
     "conflict": {
         "symfony/options-resolver": "<4.4",
