{
    "name": "symfony/config",
    "type": "library",
    "description": "Symfony Config Component",
    "keywords": [],
    "homepage": "https://symfony.com",
    "license": "MIT",
    "authors": [
        {
            "name": "Fabien Potencier",
            "email": "fabien@symfony.com"
        },
        {
            "name": "Symfony Community",
            "homepage": "https://symfony.com/contributors"
        }
    ],
    "require": {
        "php": "^7.1.3",
<<<<<<< HEAD
        "symfony/filesystem": "~3.4|~4.0"
=======
        "symfony/filesystem": "~3.4|~4.0",
        "symfony/polyfill-ctype": "~1.8"
>>>>>>> a488d555
    },
    "require-dev": {
        "symfony/dependency-injection": "~3.4|~4.0",
        "symfony/event-dispatcher": "~3.4|~4.0",
        "symfony/finder": "~3.4|~4.0",
        "symfony/yaml": "~3.4|~4.0"
    },
    "conflict": {
        "symfony/finder": "<3.4"
    },
    "suggest": {
        "symfony/yaml": "To use the yaml reference dumper"
    },
    "autoload": {
        "psr-4": { "Symfony\\Component\\Config\\": "" },
        "exclude-from-classmap": [
            "/Tests/"
        ]
    },
    "minimum-stability": "dev",
    "extra": {
        "branch-alias": {
<<<<<<< HEAD
            "dev-master": "4.1-dev"
=======
            "dev-master": "4.0-dev"
>>>>>>> a488d555
        }
    }
}<|MERGE_RESOLUTION|>--- conflicted
+++ resolved
@@ -17,12 +17,8 @@
     ],
     "require": {
         "php": "^7.1.3",
-<<<<<<< HEAD
-        "symfony/filesystem": "~3.4|~4.0"
-=======
         "symfony/filesystem": "~3.4|~4.0",
         "symfony/polyfill-ctype": "~1.8"
->>>>>>> a488d555
     },
     "require-dev": {
         "symfony/dependency-injection": "~3.4|~4.0",
@@ -45,11 +41,7 @@
     "minimum-stability": "dev",
     "extra": {
         "branch-alias": {
-<<<<<<< HEAD
             "dev-master": "4.1-dev"
-=======
-            "dev-master": "4.0-dev"
->>>>>>> a488d555
         }
     }
 }