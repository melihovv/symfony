--- conflicted
+++ resolved
@@ -31,16 +31,11 @@
  */
 class ConfigBuilderGenerator implements ConfigBuilderGeneratorInterface
 {
-<<<<<<< HEAD
-    private array $classes = [];
-    private string $outputDir;
-=======
     /**
      * @var ClassBuilder[]
      */
-    private $classes;
-    private $outputDir;
->>>>>>> 2de0ebeb
+    private array $classes = [];
+    private string $outputDir;
 
     public function __construct(string $outputDir)
     {
