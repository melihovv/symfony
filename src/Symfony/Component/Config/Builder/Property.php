<?php

/*
 * This file is part of the Symfony package.
 *
 * (c) Fabien Potencier <fabien@symfony.com>
 *
 * For the full copyright and license information, please view the LICENSE
 * file that was distributed with this source code.
 */

namespace Symfony\Component\Config\Builder;

/**
 * Represents a property when building classes.
 *
 * @internal
 *
 * @author Tobias Nyholm <tobias.nyholm@gmail.com>
 */
class Property
{
    private string $name;
    private string $originalName;
    private bool $array = false;
    private bool $scalarsAllowed = false;
    private ?string $type = null;
    private ?string $content = null;

    public function __construct(string $originalName, string $name)
    {
        $this->name = $name;
        $this->originalName = $originalName;
    }

    public function getName(): string
    {
        return $this->name;
    }

    public function getOriginalName(): string
    {
        return $this->originalName;
    }

    public function setType(string $type): void
    {
        $this->array = false;
        $this->type = $type;

<<<<<<< HEAD
        if (str_ends_with($type, '[]')) {
=======
        if ('|scalar' === substr($type, -7)) {
            $this->scalarsAllowed = true;
            $this->type = $type = substr($type, 0, -7);
        }

        if ('[]' === substr($type, -2)) {
>>>>>>> 154637b0
            $this->array = true;
            $this->type = substr($type, 0, -2);
        }
    }

    public function getType(): ?string
    {
        return $this->type;
    }

    public function getContent(): ?string
    {
        return $this->content;
    }

    public function setContent(string $content): void
    {
        $this->content = $content;
    }

    public function isArray(): bool
    {
        return $this->array;
    }

    public function areScalarsAllowed(): bool
    {
        return $this->scalarsAllowed;
    }
}<|MERGE_RESOLUTION|>--- conflicted
+++ resolved
@@ -48,16 +48,12 @@
         $this->array = false;
         $this->type = $type;
 
-<<<<<<< HEAD
-        if (str_ends_with($type, '[]')) {
-=======
-        if ('|scalar' === substr($type, -7)) {
+        if (str_ends_with($type, '|scalar')) {
             $this->scalarsAllowed = true;
             $this->type = $type = substr($type, 0, -7);
         }
 
-        if ('[]' === substr($type, -2)) {
->>>>>>> 154637b0
+        if (str_ends_with($type, '[]')) {
             $this->array = true;
             $this->type = substr($type, 0, -2);
         }
