<?php

/*
 * This file is part of the Symfony package.
 *
 * (c) Fabien Potencier <fabien@symfony.com>
 *
 * For the full copyright and license information, please view the LICENSE
 * file that was distributed with this source code.
 */

namespace Symfony\Component\Config\Util;

/**
 * XMLUtils is a bunch of utility methods to XML operations.
 *
 * This class contains static methods only and is not meant to be instantiated.
 *
 * @author Fabien Potencier <fabien@symfony.com>
 * @author Martin Hasoň <martin.hason@gmail.com>
 */
class XmlUtils
{
    /**
     * This class should not be instantiated
     */
    private function __construct()
    {
    }

    /**
     * Loads an XML file.
     *
<<<<<<< HEAD
     * @param string               $file             An XML file path
     * @param string|callable|null $schemaOrCallable An XSD schema file path, a callable, or null to disable validation
=======
     * @param string          $file             An XML file path
     * @param string|callable $schemaOrCallable An XSD schema file path or callable
>>>>>>> e47e4fa5
     *
     * @return \DOMDocument
     *
     * @throws \InvalidArgumentException When loading of XML file returns error
     */
    public static function loadFile($file, $schemaOrCallable = null)
    {
        $content = @file_get_contents($file);
        if ('' === trim($content)) {
            throw new \InvalidArgumentException(sprintf('File %s does not contain valid XML, it is empty.', $file));
        }

        $internalErrors = libxml_use_internal_errors(true);
        $disableEntities = libxml_disable_entity_loader(true);
        libxml_clear_errors();

        $dom = new \DOMDocument();
        $dom->validateOnParse = true;
        if (!$dom->loadXML($content, LIBXML_NONET | (defined('LIBXML_COMPACT') ? LIBXML_COMPACT : 0))) {
            libxml_disable_entity_loader($disableEntities);

            throw new \InvalidArgumentException(implode("\n", static::getXmlErrors($internalErrors)));
        }

        $dom->normalizeDocument();

        libxml_use_internal_errors($internalErrors);
        libxml_disable_entity_loader($disableEntities);

        foreach ($dom->childNodes as $child) {
            if ($child->nodeType === XML_DOCUMENT_TYPE_NODE) {
                throw new \InvalidArgumentException('Document types are not allowed.');
            }
        }

        if (null !== $schemaOrCallable) {
            $internalErrors = libxml_use_internal_errors(true);
            libxml_clear_errors();

            $e = null;
            if (is_callable($schemaOrCallable)) {
                try {
                    $valid = call_user_func($schemaOrCallable, $dom, $internalErrors);
                } catch (\Exception $e) {
                    $valid = false;
                }
            } elseif (!is_array($schemaOrCallable) && is_file((string) $schemaOrCallable)) {
                $schemaSource = file_get_contents((string) $schemaOrCallable);
                $valid = @$dom->schemaValidateSource($schemaSource);
            } else {
                libxml_use_internal_errors($internalErrors);

                throw new \InvalidArgumentException('The schemaOrCallable argument has to be a valid path to XSD file or callable.');
            }

            if (!$valid) {
                $messages = static::getXmlErrors($internalErrors);
                if (empty($messages)) {
                    $messages = array(sprintf('The XML file "%s" is not valid.', $file));
                }
                throw new \InvalidArgumentException(implode("\n", $messages), 0, $e);
            }
        }

        libxml_clear_errors();
        libxml_use_internal_errors($internalErrors);

        return $dom;
    }

    /**
     * Converts a \DomElement object to a PHP array.
     *
     * The following rules applies during the conversion:
     *
     *  * Each tag is converted to a key value or an array
     *    if there is more than one "value"
     *
     *  * The content of a tag is set under a "value" key (<foo>bar</foo>)
     *    if the tag also has some nested tags
     *
     *  * The attributes are converted to keys (<foo foo="bar"/>)
     *
     *  * The nested-tags are converted to keys (<foo><foo>bar</foo></foo>)
     *
     * @param \DomElement $element     A \DomElement instance
     * @param bool        $checkPrefix Check prefix in an element or an attribute name
     *
     * @return array A PHP array
     */
    public static function convertDomElementToArray(\DomElement $element, $checkPrefix = true)
    {
        $prefix = (string) $element->prefix;
        $empty = true;
        $config = array();
        foreach ($element->attributes as $name => $node) {
            if ($checkPrefix && !in_array((string) $node->prefix, array('', $prefix), true)) {
                continue;
            }
            $config[$name] = static::phpize($node->value);
            $empty = false;
        }

        $nodeValue = false;
        foreach ($element->childNodes as $node) {
            if ($node instanceof \DOMText) {
                if ('' !== trim($node->nodeValue)) {
                    $nodeValue = trim($node->nodeValue);
                    $empty = false;
                }
            } elseif ($checkPrefix && $prefix != (string) $node->prefix) {
                continue;
            } elseif (!$node instanceof \DOMComment) {
                $value = static::convertDomElementToArray($node, $checkPrefix);

                $key = $node->localName;
                if (isset($config[$key])) {
                    if (!is_array($config[$key]) || !is_int(key($config[$key]))) {
                        $config[$key] = array($config[$key]);
                    }
                    $config[$key][] = $value;
                } else {
                    $config[$key] = $value;
                }

                $empty = false;
            }
        }

        if (false !== $nodeValue) {
            $value = static::phpize($nodeValue);
            if (count($config)) {
                $config['value'] = $value;
            } else {
                $config = $value;
            }
        }

        return !$empty ? $config : null;
    }

    /**
     * Converts an xml value to a PHP type.
     *
     * @param mixed $value
     *
     * @return mixed
     */
    public static function phpize($value)
    {
        $value = (string) $value;
        $lowercaseValue = strtolower($value);

        switch (true) {
            case 'null' === $lowercaseValue:
                return;
            case ctype_digit($value):
                $raw = $value;
                $cast = intval($value);

                return '0' == $value[0] ? octdec($value) : (((string) $raw == (string) $cast) ? $cast : $raw);
            case isset($value[1]) && '-' === $value[0] && ctype_digit(substr($value, 1)):
                $raw = $value;
                $cast = intval($value);

                return '0' == $value[1] ? octdec($value) : (((string) $raw == (string) $cast) ? $cast : $raw);
            case 'true' === $lowercaseValue:
                return true;
            case 'false' === $lowercaseValue:
                return false;
            case isset($value[1]) && '0b' == $value[0].$value[1]:
                return bindec($value);
            case is_numeric($value):
                return '0x' == $value[0].$value[1] ? hexdec($value) : floatval($value);
            case preg_match('/^(-|\+)?[0-9]+(\.[0-9]+)?$/', $value):
                return floatval($value);
            default:
                return $value;
        }
    }

    protected static function getXmlErrors($internalErrors)
    {
        $errors = array();
        foreach (libxml_get_errors() as $error) {
            $errors[] = sprintf('[%s %s] %s (in %s - line %d, column %d)',
                LIBXML_ERR_WARNING == $error->level ? 'WARNING' : 'ERROR',
                $error->code,
                trim($error->message),
                $error->file ? $error->file : 'n/a',
                $error->line,
                $error->column
            );
        }

        libxml_clear_errors();
        libxml_use_internal_errors($internalErrors);

        return $errors;
    }
}<|MERGE_RESOLUTION|>--- conflicted
+++ resolved
@@ -31,13 +31,8 @@
     /**
      * Loads an XML file.
      *
-<<<<<<< HEAD
      * @param string               $file             An XML file path
      * @param string|callable|null $schemaOrCallable An XSD schema file path, a callable, or null to disable validation
-=======
-     * @param string          $file             An XML file path
-     * @param string|callable $schemaOrCallable An XSD schema file path or callable
->>>>>>> e47e4fa5
      *
      * @return \DOMDocument
      *
