--- conflicted
+++ resolved
@@ -25,38 +25,8 @@
 
     public function __construct(string $name, string $type = 'array', NodeBuilder $builder = null)
     {
-<<<<<<< HEAD
-        $builder = $builder ?: new NodeBuilder();
+        $builder = $builder ?? new NodeBuilder();
         $this->root = $builder->node($name, $type)->setParent($this);
-=======
-        if (null === $name) {
-            @trigger_error('A tree builder without a root node is deprecated since Symfony 4.2 and will not be supported anymore in 5.0.', \E_USER_DEPRECATED);
-        } else {
-            $builder = $builder ?? new NodeBuilder();
-            $this->root = $builder->node($name, $type)->setParent($this);
-        }
-    }
-
-    /**
-     * Creates the root node.
-     *
-     * @param string $name The name of the root node
-     * @param string $type The type of the root node
-     *
-     * @return ArrayNodeDefinition|NodeDefinition The root node (as an ArrayNodeDefinition when the type is 'array')
-     *
-     * @throws \RuntimeException When the node type is not supported
-     *
-     * @deprecated since Symfony 4.3, pass the root name to the constructor instead
-     */
-    public function root($name, $type = 'array', NodeBuilder $builder = null)
-    {
-        @trigger_error(sprintf('The "%s()" method called for the "%s" configuration is deprecated since Symfony 4.3, pass the root name to the constructor instead.', __METHOD__, $name), \E_USER_DEPRECATED);
-
-        $builder = $builder ?? new NodeBuilder();
-
-        return $this->root = $builder->node($name, $type)->setParent($this);
->>>>>>> b9460775
     }
 
     /**
