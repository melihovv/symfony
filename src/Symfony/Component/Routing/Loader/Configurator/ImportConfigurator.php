--- conflicted
+++ resolved
@@ -41,11 +41,7 @@
      *
      * @return $this
      */
-<<<<<<< HEAD
-    final public function prefix($prefix, bool $trailingSlashOnRoot = true): object
-=======
     final public function prefix($prefix, bool $trailingSlashOnRoot = true): self
->>>>>>> 22319a99
     {
         if (!\is_array($prefix)) {
             $this->route->addPrefix($prefix);
@@ -88,11 +84,7 @@
      *
      * @return $this
      */
-<<<<<<< HEAD
-    final public function namePrefix(string $namePrefix): object
-=======
     final public function namePrefix(string $namePrefix): self
->>>>>>> 22319a99
     {
         $this->route->addNamePrefix($namePrefix);
 
