--- conflicted
+++ resolved
@@ -30,7 +30,6 @@
         $matcher->match('/foo');
     }
 
-<<<<<<< HEAD
     public function testExtraTrailingSlash()
     {
         $coll = new RouteCollection();
@@ -41,11 +40,6 @@
         $matcher->match('/foo/');
     }
 
-    /**
-     * @expectedException \Symfony\Component\Routing\Exception\ResourceNotFoundException
-     */
-=======
->>>>>>> 8173dafd
     public function testRedirectWhenNoSlashForNonSafeMethod()
     {
         $this->expectException('Symfony\Component\Routing\Exception\ResourceNotFoundException');
