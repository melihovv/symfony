--- conflicted
+++ resolved
@@ -35,11 +35,7 @@
             if ('/trailing/simple/no-methods' === $trimmedPathinfo) {
                 $ret = array('_route' => 'simple_trailing_slash_no_methods');
                 if (substr($pathinfo, -1) !== '/') {
-<<<<<<< HEAD
-                    return array_replace($ret, $this->redirect($pathinfo.'/', 'simple_trailing_slash_no_methods'));
-=======
-                    return $this->redirect($rawPathinfo.'/', 'simple_trailing_slash_no_methods');
->>>>>>> f5f3dd78
+                    return array_replace($ret, $this->redirect($rawPathinfo.'/', 'simple_trailing_slash_no_methods'));
                 }
 
                 return $ret;
@@ -54,11 +50,7 @@
 
                 $ret = array('_route' => 'simple_trailing_slash_GET_method');
                 if (substr($pathinfo, -1) !== '/') {
-<<<<<<< HEAD
-                    return array_replace($ret, $this->redirect($pathinfo.'/', 'simple_trailing_slash_GET_method'));
-=======
-                    return $this->redirect($rawPathinfo.'/', 'simple_trailing_slash_GET_method');
->>>>>>> f5f3dd78
+                    return array_replace($ret, $this->redirect($rawPathinfo.'/', 'simple_trailing_slash_GET_method'));
                 }
 
                 return $ret;
@@ -74,11 +66,7 @@
 
                 $ret = array('_route' => 'simple_trailing_slash_HEAD_method');
                 if (substr($pathinfo, -1) !== '/') {
-<<<<<<< HEAD
-                    return array_replace($ret, $this->redirect($pathinfo.'/', 'simple_trailing_slash_HEAD_method'));
-=======
-                    return $this->redirect($rawPathinfo.'/', 'simple_trailing_slash_HEAD_method');
->>>>>>> f5f3dd78
+                    return array_replace($ret, $this->redirect($rawPathinfo.'/', 'simple_trailing_slash_HEAD_method'));
                 }
 
                 return $ret;
@@ -103,11 +91,7 @@
             if (0 === strpos($pathinfo, '/trailing/regex/no-methods') && preg_match('#^/trailing/regex/no\\-methods/(?P<param>[^/]++)/?$#s', $pathinfo, $matches)) {
                 $ret = $this->mergeDefaults(array_replace($matches, array('_route' => 'regex_trailing_slash_no_methods')), array ());
                 if (substr($pathinfo, -1) !== '/') {
-<<<<<<< HEAD
-                    return array_replace($ret, $this->redirect($pathinfo.'/', 'regex_trailing_slash_no_methods'));
-=======
-                    return $this->redirect($rawPathinfo.'/', 'regex_trailing_slash_no_methods');
->>>>>>> f5f3dd78
+                    return array_replace($ret, $this->redirect($rawPathinfo.'/', 'regex_trailing_slash_no_methods'));
                 }
 
                 return $ret;
@@ -122,11 +106,7 @@
 
                 $ret = $this->mergeDefaults(array_replace($matches, array('_route' => 'regex_trailing_slash_GET_method')), array ());
                 if (substr($pathinfo, -1) !== '/') {
-<<<<<<< HEAD
-                    return array_replace($ret, $this->redirect($pathinfo.'/', 'regex_trailing_slash_GET_method'));
-=======
-                    return $this->redirect($rawPathinfo.'/', 'regex_trailing_slash_GET_method');
->>>>>>> f5f3dd78
+                    return array_replace($ret, $this->redirect($rawPathinfo.'/', 'regex_trailing_slash_GET_method'));
                 }
 
                 return $ret;
@@ -142,11 +122,7 @@
 
                 $ret = $this->mergeDefaults(array_replace($matches, array('_route' => 'regex_trailing_slash_HEAD_method')), array ());
                 if (substr($pathinfo, -1) !== '/') {
-<<<<<<< HEAD
-                    return array_replace($ret, $this->redirect($pathinfo.'/', 'regex_trailing_slash_HEAD_method'));
-=======
-                    return $this->redirect($rawPathinfo.'/', 'regex_trailing_slash_HEAD_method');
->>>>>>> f5f3dd78
+                    return array_replace($ret, $this->redirect($rawPathinfo.'/', 'regex_trailing_slash_HEAD_method'));
                 }
 
                 return $ret;
