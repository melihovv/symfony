<?php

/*
 * This file is part of the Symfony package.
 *
 * (c) Fabien Potencier <fabien@symfony.com>
 *
 * For the full copyright and license information, please view the LICENSE
 * file that was distributed with this source code.
 */

namespace Symfony\Component\Routing\Tests\Fixtures;

use Symfony\Component\Routing\Matcher\RedirectableUrlMatcherInterface;
use Symfony\Component\Routing\Matcher\UrlMatcher;

/**
 * @author Fabien Potencier <fabien@symfony.com>
 */
class RedirectableUrlMatcher extends UrlMatcher implements RedirectableUrlMatcherInterface
{
<<<<<<< HEAD
    public function redirect(string $path, string $route, string $scheme = null)
=======
    public function redirect($path, $route, $scheme = null): array
>>>>>>> 55cd8d6f
    {
        return [
            '_controller' => 'Some controller reference...',
            'path' => $path,
            'scheme' => $scheme,
        ];
    }
}<|MERGE_RESOLUTION|>--- conflicted
+++ resolved
@@ -19,11 +19,7 @@
  */
 class RedirectableUrlMatcher extends UrlMatcher implements RedirectableUrlMatcherInterface
 {
-<<<<<<< HEAD
-    public function redirect(string $path, string $route, string $scheme = null)
-=======
-    public function redirect($path, $route, $scheme = null): array
->>>>>>> 55cd8d6f
+    public function redirect(string $path, string $route, string $scheme = null): array
     {
         return [
             '_controller' => 'Some controller reference...',
