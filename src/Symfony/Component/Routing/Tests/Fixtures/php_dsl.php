<?php

namespace Symfony\Component\Routing\Loader\Configurator;

return function (RoutingConfigurator $routes) {
    $routes
        ->collection()
        ->add('foo', '/foo')
            ->condition('abc')
            ->options(['utf8' => true])
        ->add('buz', 'zub')
            ->controller('foo:act')
<<<<<<< HEAD
            ->stateless(true);
=======
        ->add('controller_class', '/controller')
            ->controller(['Acme\MyApp\MyController', 'myAction']);
>>>>>>> ed0a3073

    $routes->import('php_dsl_sub.php')
        ->prefix('/sub')
        ->requirements(['id' => '\d+']);

    $routes->import('php_dsl_sub.php')
        ->namePrefix('z_')
        ->prefix('/zub');

    $routes->import('php_dsl_sub_root.php')
        ->prefix('/bus', false);

    $routes->add('ouf', '/ouf')
        ->schemes(['https'])
        ->methods(['GET'])
        ->defaults(['id' => 0]);
};<|MERGE_RESOLUTION|>--- conflicted
+++ resolved
@@ -10,12 +10,9 @@
             ->options(['utf8' => true])
         ->add('buz', 'zub')
             ->controller('foo:act')
-<<<<<<< HEAD
-            ->stateless(true);
-=======
+            ->stateless(true)
         ->add('controller_class', '/controller')
             ->controller(['Acme\MyApp\MyController', 'myAction']);
->>>>>>> ed0a3073
 
     $routes->import('php_dsl_sub.php')
         ->prefix('/sub')
