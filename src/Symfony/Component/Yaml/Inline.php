--- conflicted
+++ resolved
@@ -538,11 +538,6 @@
                         // Spec: Keys MUST be unique; first one wins.
                         // Parser cannot abort this mapping earlier, since lines
                         // are processed sequentially.
-<<<<<<< HEAD
-                        if (isset($output[$key])) {
-                            @trigger_error(self::getDeprecationMessage(sprintf('Duplicate key "%s" detected whilst parsing YAML. Silent handling of duplicate mapping keys in YAML is deprecated since version 3.2 and will throw \Symfony\Component\Yaml\Exception\ParseException in 4.0.', $key)), E_USER_DEPRECATED);
-                            $duplicate = true;
-=======
                         // But overwriting is allowed when a merge node is used in current block.
                         if ('<<' === $key) {
                             foreach ($value as $parsedValue) {
@@ -555,8 +550,7 @@
                                 $output[$key] = $value;
                             }
                         } elseif (isset($output[$key])) {
-                            @trigger_error(sprintf('Duplicate key "%s" detected whilst parsing YAML. Silent handling of duplicate mapping keys in YAML is deprecated since version 3.2 and will throw \Symfony\Component\Yaml\Exception\ParseException in 4.0 on line %d.', $key, self::$parsedLineNumber + 1), E_USER_DEPRECATED);
->>>>>>> b4afeb2e
+                            @trigger_error(self::getDeprecationMessage(sprintf('Duplicate key "%s" detected whilst parsing YAML. Silent handling of duplicate mapping keys in YAML is deprecated since version 3.2 and will throw \Symfony\Component\Yaml\Exception\ParseException in 4.0.', $key)), E_USER_DEPRECATED);
                         }
                         break;
                     case '{':
@@ -565,11 +559,6 @@
                         // Spec: Keys MUST be unique; first one wins.
                         // Parser cannot abort this mapping earlier, since lines
                         // are processed sequentially.
-<<<<<<< HEAD
-                        if (isset($output[$key])) {
-                            @trigger_error(self::getDeprecationMessage(sprintf('Duplicate key "%s" detected whilst parsing YAML. Silent handling of duplicate mapping keys in YAML is deprecated since version 3.2 and will throw \Symfony\Component\Yaml\Exception\ParseException in 4.0.', $key)), E_USER_DEPRECATED);
-                            $duplicate = true;
-=======
                         // But overwriting is allowed when a merge node is used in current block.
                         if ('<<' === $key) {
                             $output += $value;
@@ -580,8 +569,7 @@
                                 $output[$key] = $value;
                             }
                         } elseif (isset($output[$key])) {
-                            @trigger_error(sprintf('Duplicate key "%s" detected whilst parsing YAML. Silent handling of duplicate mapping keys in YAML is deprecated since version 3.2 and will throw \Symfony\Component\Yaml\Exception\ParseException in 4.0 on line %d.', $key, self::$parsedLineNumber + 1), E_USER_DEPRECATED);
->>>>>>> b4afeb2e
+                            @trigger_error(self::getDeprecationMessage(sprintf('Duplicate key "%s" detected whilst parsing YAML. Silent handling of duplicate mapping keys in YAML is deprecated since version 3.2 and will throw \Symfony\Component\Yaml\Exception\ParseException in 4.0.', $key)), E_USER_DEPRECATED);
                         }
                         break;
                     default:
@@ -589,11 +577,6 @@
                         // Spec: Keys MUST be unique; first one wins.
                         // Parser cannot abort this mapping earlier, since lines
                         // are processed sequentially.
-<<<<<<< HEAD
-                        if (isset($output[$key])) {
-                            @trigger_error(self::getDeprecationMessage(sprintf('Duplicate key "%s" detected whilst parsing YAML. Silent handling of duplicate mapping keys in YAML is deprecated since version 3.2 and will throw \Symfony\Component\Yaml\Exception\ParseException in 4.0.', $key)), E_USER_DEPRECATED);
-                            $duplicate = true;
-=======
                         // But overwriting is allowed when a merge node is used in current block.
                         if ('<<' === $key) {
                             $output += $value;
@@ -604,8 +587,7 @@
                                 $output[$key] = $value;
                             }
                         } elseif (isset($output[$key])) {
-                            @trigger_error(sprintf('Duplicate key "%s" detected whilst parsing YAML. Silent handling of duplicate mapping keys in YAML is deprecated since version 3.2 and will throw \Symfony\Component\Yaml\Exception\ParseException in 4.0 on line %d.', $key, self::$parsedLineNumber + 1), E_USER_DEPRECATED);
->>>>>>> b4afeb2e
+                            @trigger_error(self::getDeprecationMessage(sprintf('Duplicate key "%s" detected whilst parsing YAML. Silent handling of duplicate mapping keys in YAML is deprecated since version 3.2 and will throw \Symfony\Component\Yaml\Exception\ParseException in 4.0.', $key)), E_USER_DEPRECATED);
                         }
                         --$i;
                 }
