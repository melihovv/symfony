<?php

/*
 * This file is part of the Symfony package.
 *
 * (c) Fabien Potencier <fabien@symfony.com>
 *
 * For the full copyright and license information, please view the LICENSE
 * file that was distributed with this source code.
 */

namespace Symfony\Component\Yaml\Command;

use Symfony\Component\Console\Command\Command;
use Symfony\Component\Console\Exception\InvalidArgumentException;
use Symfony\Component\Console\Exception\RuntimeException;
use Symfony\Component\Console\Input\InputArgument;
use Symfony\Component\Console\Input\InputInterface;
use Symfony\Component\Console\Input\InputOption;
use Symfony\Component\Console\Output\OutputInterface;
use Symfony\Component\Console\Style\SymfonyStyle;
use Symfony\Component\Yaml\Exception\ParseException;
use Symfony\Component\Yaml\Parser;
use Symfony\Component\Yaml\Yaml;

/**
 * Validates YAML files syntax and outputs encountered errors.
 *
 * @author Grégoire Pineau <lyrixx@lyrixx.info>
 * @author Robin Chalas <robin.chalas@gmail.com>
 */
class LintCommand extends Command
{
    protected static $defaultName = 'lint:yaml';

    private $parser;
    private $format;
    private $displayCorrectFiles;
    private $directoryIteratorProvider;
    private $isReadableProvider;

    public function __construct(string $name = null, callable $directoryIteratorProvider = null, callable $isReadableProvider = null)
    {
        parent::__construct($name);

        $this->directoryIteratorProvider = $directoryIteratorProvider;
        $this->isReadableProvider = $isReadableProvider;
    }

    /**
     * {@inheritdoc}
     */
    protected function configure()
    {
        $this
            ->setDescription('Lints a file and outputs encountered errors')
            ->addArgument('filename', InputArgument::IS_ARRAY, 'A file, a directory or "-" for reading from STDIN')
            ->addOption('format', null, InputOption::VALUE_REQUIRED, 'The output format', 'txt')
            ->addOption('parse-tags', null, InputOption::VALUE_NONE, 'Parse custom tags')
            ->setHelp(<<<EOF
The <info>%command.name%</info> command lints a YAML file and outputs to STDOUT
the first encountered syntax error.

You can validates YAML contents passed from STDIN:

  <info>cat filename | php %command.full_name% -</info>

You can also validate the syntax of a file:

  <info>php %command.full_name% filename</info>

Or of a whole directory:

  <info>php %command.full_name% dirname</info>
  <info>php %command.full_name% dirname --format=json</info>

EOF
            )
        ;
    }

    protected function execute(InputInterface $input, OutputInterface $output)
    {
        $io = new SymfonyStyle($input, $output);
        $filenames = (array) $input->getArgument('filename');
        $this->format = $input->getOption('format');
        $this->displayCorrectFiles = $output->isVerbose();
        $flags = $input->getOption('parse-tags') ? Yaml::PARSE_CUSTOM_TAGS : 0;

        if (['-'] === $filenames) {
            return $this->display($io, [$this->validate(file_get_contents('php://stdin'), $flags)]);
        }

        if (!$filenames) {
<<<<<<< HEAD
=======
            if (0 === ftell(STDIN)) {
                @trigger_error('Piping content from STDIN to the "lint:yaml" command without passing the dash symbol "-" as argument is deprecated since Symfony 4.4.', E_USER_DEPRECATED);

                return $this->display($io, [$this->validate(file_get_contents('php://stdin'), $flags)]);
            }

>>>>>>> 594e7aef
            throw new RuntimeException('Please provide a filename or pipe file content to STDIN.');
        }

        $filesInfo = [];
        foreach ($filenames as $filename) {
            if (!$this->isReadable($filename)) {
                throw new RuntimeException(sprintf('File or directory "%s" is not readable.', $filename));
            }

            foreach ($this->getFiles($filename) as $file) {
                $filesInfo[] = $this->validate(file_get_contents($file), $flags, $file);
            }
        }

        return $this->display($io, $filesInfo);
    }

    private function validate(string $content, int $flags, string $file = null)
    {
        $prevErrorHandler = set_error_handler(function ($level, $message, $file, $line) use (&$prevErrorHandler) {
            if (E_USER_DEPRECATED === $level) {
                throw new ParseException($message, $this->getParser()->getRealCurrentLineNb() + 1);
            }

            return $prevErrorHandler ? $prevErrorHandler($level, $message, $file, $line) : false;
        });

        try {
            $this->getParser()->parse($content, Yaml::PARSE_CONSTANT | $flags);
        } catch (ParseException $e) {
            return ['file' => $file, 'line' => $e->getParsedLine(), 'valid' => false, 'message' => $e->getMessage()];
        } finally {
            restore_error_handler();
        }

        return ['file' => $file, 'valid' => true];
    }

    private function display(SymfonyStyle $io, array $files): int
    {
        switch ($this->format) {
            case 'txt':
                return $this->displayTxt($io, $files);
            case 'json':
                return $this->displayJson($io, $files);
            default:
                throw new InvalidArgumentException(sprintf('The format "%s" is not supported.', $this->format));
        }
    }

    private function displayTxt(SymfonyStyle $io, array $filesInfo): int
    {
        $countFiles = \count($filesInfo);
        $erroredFiles = 0;
        $suggestTagOption = false;

        foreach ($filesInfo as $info) {
            if ($info['valid'] && $this->displayCorrectFiles) {
                $io->comment('<info>OK</info>'.($info['file'] ? sprintf(' in %s', $info['file']) : ''));
            } elseif (!$info['valid']) {
                ++$erroredFiles;
                $io->text('<error> ERROR </error>'.($info['file'] ? sprintf(' in %s', $info['file']) : ''));
                $io->text(sprintf('<error> >> %s</error>', $info['message']));

                if (false !== strpos($info['message'], 'PARSE_CUSTOM_TAGS')) {
                    $suggestTagOption = true;
                }
            }
        }

        if (0 === $erroredFiles) {
            $io->success(sprintf('All %d YAML files contain valid syntax.', $countFiles));
        } else {
            $io->warning(sprintf('%d YAML files have valid syntax and %d contain errors.%s', $countFiles - $erroredFiles, $erroredFiles, $suggestTagOption ? ' Use the --parse-tags option if you want parse custom tags.' : ''));
        }

        return min($erroredFiles, 1);
    }

    private function displayJson(SymfonyStyle $io, array $filesInfo): int
    {
        $errors = 0;

        array_walk($filesInfo, function (&$v) use (&$errors) {
            $v['file'] = (string) $v['file'];
            if (!$v['valid']) {
                ++$errors;
            }

            if (isset($v['message']) && false !== strpos($v['message'], 'PARSE_CUSTOM_TAGS')) {
                $v['message'] .= ' Use the --parse-tags option if you want parse custom tags.';
            }
        });

        $io->writeln(json_encode($filesInfo, JSON_PRETTY_PRINT | JSON_UNESCAPED_SLASHES));

        return min($errors, 1);
    }

    private function getFiles(string $fileOrDirectory): iterable
    {
        if (is_file($fileOrDirectory)) {
            yield new \SplFileInfo($fileOrDirectory);

            return;
        }

        foreach ($this->getDirectoryIterator($fileOrDirectory) as $file) {
            if (!\in_array($file->getExtension(), ['yml', 'yaml'])) {
                continue;
            }

            yield $file;
        }
    }

    private function getParser(): Parser
    {
        if (!$this->parser) {
            $this->parser = new Parser();
        }

        return $this->parser;
    }

    private function getDirectoryIterator(string $directory): iterable
    {
        $default = function ($directory) {
            return new \RecursiveIteratorIterator(
                new \RecursiveDirectoryIterator($directory, \FilesystemIterator::SKIP_DOTS | \FilesystemIterator::FOLLOW_SYMLINKS),
                \RecursiveIteratorIterator::LEAVES_ONLY
            );
        };

        if (null !== $this->directoryIteratorProvider) {
            return ($this->directoryIteratorProvider)($directory, $default);
        }

        return $default($directory);
    }

    private function isReadable(string $fileOrDirectory): bool
    {
        $default = function ($fileOrDirectory) {
            return is_readable($fileOrDirectory);
        };

        if (null !== $this->isReadableProvider) {
            return ($this->isReadableProvider)($fileOrDirectory, $default);
        }

        return $default($fileOrDirectory);
    }
}<|MERGE_RESOLUTION|>--- conflicted
+++ resolved
@@ -92,15 +92,6 @@
         }
 
         if (!$filenames) {
-<<<<<<< HEAD
-=======
-            if (0 === ftell(STDIN)) {
-                @trigger_error('Piping content from STDIN to the "lint:yaml" command without passing the dash symbol "-" as argument is deprecated since Symfony 4.4.', E_USER_DEPRECATED);
-
-                return $this->display($io, [$this->validate(file_get_contents('php://stdin'), $flags)]);
-            }
-
->>>>>>> 594e7aef
             throw new RuntimeException('Please provide a filename or pipe file content to STDIN.');
         }
 
