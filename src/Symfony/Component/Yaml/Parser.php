<?php

/*
 * This file is part of the Symfony package.
 *
 * (c) Fabien Potencier <fabien@symfony.com>
 *
 * For the full copyright and license information, please view the LICENSE
 * file that was distributed with this source code.
 */

namespace Symfony\Component\Yaml;

use Symfony\Component\Yaml\Exception\ParseException;

/**
 * Parser parses YAML strings to convert them to PHP arrays.
 *
 * @author Fabien Potencier <fabien@symfony.com>
 */
class Parser
{
    const BLOCK_SCALAR_HEADER_PATTERN = '(?P<separator>\||>)(?P<modifiers>\+|\-|\d+|\+\d+|\-\d+|\d+\+|\d+\-)?(?P<comments> +#.*)?';
    // BC - wrongly named
    const FOLDED_SCALAR_PATTERN = self::BLOCK_SCALAR_HEADER_PATTERN;

    private $offset = 0;
    private $totalNumberOfLines;
    private $lines = array();
    private $currentLineNb = -1;
    private $currentLine = '';
    private $refs = array();

    /**
     * Constructor.
     *
     * @param int      $offset             The offset of YAML document (used for line numbers in error messages)
     * @param int|null $totalNumberOfLines The overall number of lines being parsed
     */
    public function __construct($offset = 0, $totalNumberOfLines = null)
    {
        $this->offset = $offset;
        $this->totalNumberOfLines = $totalNumberOfLines;
    }

    /**
     * Parses a YAML string to a PHP value.
     *
     * @param string $value                  A YAML string
     * @param bool   $exceptionOnInvalidType true if an exception must be thrown on invalid types (a PHP resource or object), false otherwise
     * @param bool   $objectSupport          true if object support is enabled, false otherwise
     * @param bool   $objectForMap           true if maps should return a stdClass instead of array()
     *
     * @return mixed A PHP value
     *
     * @throws ParseException If the YAML is not valid
     */
    public function parse($value, $exceptionOnInvalidType = false, $objectSupport = false, $objectForMap = false)
    {
        if (!preg_match('//u', $value)) {
            throw new ParseException('The YAML value does not appear to be valid UTF-8.');
        }
        $this->currentLineNb = -1;
        $this->currentLine = '';
        $value = $this->cleanup($value);
        $this->lines = explode("\n", $value);

<<<<<<< HEAD
        if (2 /* MB_OVERLOAD_STRING */ & (int) ini_get('mbstring.func_overload')) {
=======
        if (null === $this->totalNumberOfLines) {
            $this->totalNumberOfLines = count($this->lines);
        }

        if (function_exists('mb_internal_encoding') && ((int) ini_get('mbstring.func_overload')) & 2) {
>>>>>>> eac5868d
            $mbEncoding = mb_internal_encoding();
            mb_internal_encoding('UTF-8');
        }

        $data = array();
        $context = null;
        $allowOverwrite = false;
        while ($this->moveToNextLine()) {
            if ($this->isCurrentLineEmpty()) {
                continue;
            }

            // tab?
            if ("\t" === $this->currentLine[0]) {
                throw new ParseException('A YAML file cannot contain tabs as indentation.', $this->getRealCurrentLineNb() + 1, $this->currentLine);
            }

            $isRef = $mergeNode = false;
            if (preg_match('#^\-((?P<leadspaces>\s+)(?P<value>.+?))?\s*$#u', $this->currentLine, $values)) {
                if ($context && 'mapping' == $context) {
                    throw new ParseException('You cannot define a sequence item when in a mapping', $this->getRealCurrentLineNb() + 1, $this->currentLine);
                }
                $context = 'sequence';

                if (isset($values['value']) && preg_match('#^&(?P<ref>[^ ]+) *(?P<value>.*)#u', $values['value'], $matches)) {
                    $isRef = $matches['ref'];
                    $values['value'] = $matches['value'];
                }

                // array
                if (!isset($values['value']) || '' == trim($values['value'], ' ') || 0 === strpos(ltrim($values['value'], ' '), '#')) {
                    $c = $this->getRealCurrentLineNb() + 1;
                    $parser = new self($c, $this->totalNumberOfLines);
                    $parser->refs = &$this->refs;
                    $data[] = $parser->parse($this->getNextEmbedBlock(null, true), $exceptionOnInvalidType, $objectSupport, $objectForMap);
                } else {
                    if (isset($values['leadspaces'])
                        && preg_match('#^(?P<key>'.Inline::REGEX_QUOTED_STRING.'|[^ \'"\{\[].*?) *\:(\s+(?P<value>.+?))?\s*$#u', $values['value'], $matches)
                    ) {
                        // this is a compact notation element, add to next block and parse
                        $c = $this->getRealCurrentLineNb();
                        $parser = new self($c, $this->totalNumberOfLines);
                        $parser->refs = &$this->refs;

                        $block = $values['value'];
                        if ($this->isNextLineIndented()) {
                            $block .= "\n".$this->getNextEmbedBlock($this->getCurrentLineIndentation() + strlen($values['leadspaces']) + 1);
                        }

                        $data[] = $parser->parse($block, $exceptionOnInvalidType, $objectSupport, $objectForMap);
                    } else {
                        $data[] = $this->parseValue($values['value'], $exceptionOnInvalidType, $objectSupport, $objectForMap, $context);
                    }
                }
                if ($isRef) {
                    $this->refs[$isRef] = end($data);
                }
            } elseif (preg_match('#^(?P<key>'.Inline::REGEX_QUOTED_STRING.'|[^ \'"\[\{].*?) *\:(\s+(?P<value>.+?))?\s*$#u', $this->currentLine, $values) && (false === strpos($values['key'], ' #') || in_array($values['key'][0], array('"', "'")))) {
                if ($context && 'sequence' == $context) {
                    throw new ParseException('You cannot define a mapping item when in a sequence', $this->currentLineNb + 1, $this->currentLine);
                }
                $context = 'mapping';

                // force correct settings
                Inline::parse(null, $exceptionOnInvalidType, $objectSupport, $objectForMap, $this->refs);
                try {
                    $key = Inline::parseScalar($values['key']);
                } catch (ParseException $e) {
                    $e->setParsedLine($this->getRealCurrentLineNb() + 1);
                    $e->setSnippet($this->currentLine);

                    throw $e;
                }

                // Convert float keys to strings, to avoid being converted to integers by PHP
                if (is_float($key)) {
                    $key = (string) $key;
                }

                if ('<<' === $key) {
                    $mergeNode = true;
                    $allowOverwrite = true;
                    if (isset($values['value']) && 0 === strpos($values['value'], '*')) {
                        $refName = substr($values['value'], 1);
                        if (!array_key_exists($refName, $this->refs)) {
                            throw new ParseException(sprintf('Reference "%s" does not exist.', $refName), $this->getRealCurrentLineNb() + 1, $this->currentLine);
                        }

                        $refValue = $this->refs[$refName];

                        if (!is_array($refValue)) {
                            throw new ParseException('YAML merge keys used with a scalar value instead of an array.', $this->getRealCurrentLineNb() + 1, $this->currentLine);
                        }

                        foreach ($refValue as $key => $value) {
                            if (!isset($data[$key])) {
                                $data[$key] = $value;
                            }
                        }
                    } else {
                        if (isset($values['value']) && $values['value'] !== '') {
                            $value = $values['value'];
                        } else {
                            $value = $this->getNextEmbedBlock();
                        }
                        $c = $this->getRealCurrentLineNb() + 1;
                        $parser = new self($c, $this->totalNumberOfLines);
                        $parser->refs = &$this->refs;
                        $parsed = $parser->parse($value, $exceptionOnInvalidType, $objectSupport, $objectForMap);

                        if (!is_array($parsed)) {
                            throw new ParseException('YAML merge keys used with a scalar value instead of an array.', $this->getRealCurrentLineNb() + 1, $this->currentLine);
                        }

                        if (isset($parsed[0])) {
                            // If the value associated with the merge key is a sequence, then this sequence is expected to contain mapping nodes
                            // and each of these nodes is merged in turn according to its order in the sequence. Keys in mapping nodes earlier
                            // in the sequence override keys specified in later mapping nodes.
                            foreach ($parsed as $parsedItem) {
                                if (!is_array($parsedItem)) {
                                    throw new ParseException('Merge items must be arrays.', $this->getRealCurrentLineNb() + 1, $parsedItem);
                                }

                                foreach ($parsedItem as $key => $value) {
                                    if (!isset($data[$key])) {
                                        $data[$key] = $value;
                                    }
                                }
                            }
                        } else {
                            // If the value associated with the key is a single mapping node, each of its key/value pairs is inserted into the
                            // current mapping, unless the key already exists in it.
                            foreach ($parsed as $key => $value) {
                                if (!isset($data[$key])) {
                                    $data[$key] = $value;
                                }
                            }
                        }
                    }
                } elseif (isset($values['value']) && preg_match('#^&(?P<ref>[^ ]+) *(?P<value>.*)#u', $values['value'], $matches)) {
                    $isRef = $matches['ref'];
                    $values['value'] = $matches['value'];
                }

                if ($mergeNode) {
                    // Merge keys
                } elseif (!isset($values['value']) || '' == trim($values['value'], ' ') || 0 === strpos(ltrim($values['value'], ' '), '#')) {
                    // hash
                    // if next line is less indented or equal, then it means that the current value is null
                    if (!$this->isNextLineIndented() && !$this->isNextLineUnIndentedCollection()) {
                        // Spec: Keys MUST be unique; first one wins.
                        // But overwriting is allowed when a merge node is used in current block.
                        if ($allowOverwrite || !isset($data[$key])) {
                            $data[$key] = null;
                        }
                    } else {
                        $c = $this->getRealCurrentLineNb() + 1;
                        $parser = new self($c, $this->totalNumberOfLines);
                        $parser->refs = &$this->refs;
                        $value = $parser->parse($this->getNextEmbedBlock(), $exceptionOnInvalidType, $objectSupport, $objectForMap);
                        // Spec: Keys MUST be unique; first one wins.
                        // But overwriting is allowed when a merge node is used in current block.
                        if ($allowOverwrite || !isset($data[$key])) {
                            $data[$key] = $value;
                        }
                    }
                } else {
                    $value = $this->parseValue($values['value'], $exceptionOnInvalidType, $objectSupport, $objectForMap, $context);
                    // Spec: Keys MUST be unique; first one wins.
                    // But overwriting is allowed when a merge node is used in current block.
                    if ($allowOverwrite || !isset($data[$key])) {
                        $data[$key] = $value;
                    }
                }
                if ($isRef) {
                    $this->refs[$isRef] = $data[$key];
                }
            } else {
                // multiple documents are not supported
                if ('---' === $this->currentLine) {
                    throw new ParseException('Multiple documents are not supported.', $this->currentLineNb + 1, $this->currentLine);
                }

                // 1-liner optionally followed by newline(s)
                if (is_string($value) && $this->lines[0] === trim($value)) {
                    try {
                        $value = Inline::parse($this->lines[0], $exceptionOnInvalidType, $objectSupport, $objectForMap, $this->refs);
                    } catch (ParseException $e) {
                        $e->setParsedLine($this->getRealCurrentLineNb() + 1);
                        $e->setSnippet($this->currentLine);

                        throw $e;
                    }

                    if (is_array($value)) {
                        $first = reset($value);
                        if (is_string($first) && 0 === strpos($first, '*')) {
                            $data = array();
                            foreach ($value as $alias) {
                                $data[] = $this->refs[substr($alias, 1)];
                            }
                            $value = $data;
                        }
                    }

                    if (isset($mbEncoding)) {
                        mb_internal_encoding($mbEncoding);
                    }

                    return $value;
                }

                switch (preg_last_error()) {
                    case PREG_INTERNAL_ERROR:
                        $error = 'Internal PCRE error.';
                        break;
                    case PREG_BACKTRACK_LIMIT_ERROR:
                        $error = 'pcre.backtrack_limit reached.';
                        break;
                    case PREG_RECURSION_LIMIT_ERROR:
                        $error = 'pcre.recursion_limit reached.';
                        break;
                    case PREG_BAD_UTF8_ERROR:
                        $error = 'Malformed UTF-8 data.';
                        break;
                    case PREG_BAD_UTF8_OFFSET_ERROR:
                        $error = 'Offset doesn\'t correspond to the begin of a valid UTF-8 code point.';
                        break;
                    default:
                        $error = 'Unable to parse.';
                }

                throw new ParseException($error, $this->getRealCurrentLineNb() + 1, $this->currentLine);
            }
        }

        if (isset($mbEncoding)) {
            mb_internal_encoding($mbEncoding);
        }

        if ($objectForMap && !is_object($data) && 'mapping' === $context) {
            $object = new \stdClass();

            foreach ($data as $key => $value) {
                $object->$key = $value;
            }

            $data = $object;
        }

        return empty($data) ? null : $data;
    }

    /**
     * Returns the current line number (takes the offset into account).
     *
     * @return int The current line number
     */
    private function getRealCurrentLineNb()
    {
        return $this->currentLineNb + $this->offset;
    }

    /**
     * Returns the current line indentation.
     *
     * @return int The current line indentation
     */
    private function getCurrentLineIndentation()
    {
        return strlen($this->currentLine) - strlen(ltrim($this->currentLine, ' '));
    }

    /**
     * Returns the next embed block of YAML.
     *
     * @param int  $indentation The indent level at which the block is to be read, or null for default
     * @param bool $inSequence  True if the enclosing data structure is a sequence
     *
     * @return string A YAML string
     *
     * @throws ParseException When indentation problem are detected
     */
    private function getNextEmbedBlock($indentation = null, $inSequence = false)
    {
        $oldLineIndentation = $this->getCurrentLineIndentation();
        $blockScalarIndentations = array();

        if ($this->isBlockScalarHeader()) {
            $blockScalarIndentations[] = $this->getCurrentLineIndentation();
        }

        if (!$this->moveToNextLine()) {
            return;
        }

        if (null === $indentation) {
            $newIndent = $this->getCurrentLineIndentation();

            $unindentedEmbedBlock = $this->isStringUnIndentedCollectionItem();

            if (!$this->isCurrentLineEmpty() && 0 === $newIndent && !$unindentedEmbedBlock) {
                throw new ParseException('Indentation problem.', $this->getRealCurrentLineNb() + 1, $this->currentLine);
            }
        } else {
            $newIndent = $indentation;
        }

        $data = array();
        if ($this->getCurrentLineIndentation() >= $newIndent) {
            $data[] = substr($this->currentLine, $newIndent);
        } else {
            $this->moveToPreviousLine();

            return;
        }

        if ($inSequence && $oldLineIndentation === $newIndent && isset($data[0][0]) && '-' === $data[0][0]) {
            // the previous line contained a dash but no item content, this line is a sequence item with the same indentation
            // and therefore no nested list or mapping
            $this->moveToPreviousLine();

            return;
        }

        $isItUnindentedCollection = $this->isStringUnIndentedCollectionItem();

        if (empty($blockScalarIndentations) && $this->isBlockScalarHeader()) {
            $blockScalarIndentations[] = $this->getCurrentLineIndentation();
        }

        $previousLineIndentation = $this->getCurrentLineIndentation();

        while ($this->moveToNextLine()) {
            $indent = $this->getCurrentLineIndentation();

            // terminate all block scalars that are more indented than the current line
            if (!empty($blockScalarIndentations) && $indent < $previousLineIndentation && trim($this->currentLine) !== '') {
                foreach ($blockScalarIndentations as $key => $blockScalarIndentation) {
                    if ($blockScalarIndentation >= $this->getCurrentLineIndentation()) {
                        unset($blockScalarIndentations[$key]);
                    }
                }
            }

            if (empty($blockScalarIndentations) && !$this->isCurrentLineComment() && $this->isBlockScalarHeader()) {
                $blockScalarIndentations[] = $this->getCurrentLineIndentation();
            }

            $previousLineIndentation = $indent;

            if ($isItUnindentedCollection && !$this->isStringUnIndentedCollectionItem() && $newIndent === $indent) {
                $this->moveToPreviousLine();
                break;
            }

            if ($this->isCurrentLineBlank()) {
                $data[] = substr($this->currentLine, $newIndent);
                continue;
            }

            // we ignore "comment" lines only when we are not inside a scalar block
            if (empty($blockScalarIndentations) && $this->isCurrentLineComment()) {
                continue;
            }

            if ($indent >= $newIndent) {
                $data[] = substr($this->currentLine, $newIndent);
            } elseif (0 == $indent) {
                $this->moveToPreviousLine();

                break;
            } else {
                throw new ParseException('Indentation problem.', $this->getRealCurrentLineNb() + 1, $this->currentLine);
            }
        }

        return implode("\n", $data);
    }

    /**
     * Moves the parser to the next line.
     *
     * @return bool
     */
    private function moveToNextLine()
    {
        if ($this->currentLineNb >= count($this->lines) - 1) {
            return false;
        }

        $this->currentLine = $this->lines[++$this->currentLineNb];

        return true;
    }

    /**
     * Moves the parser to the previous line.
     */
    private function moveToPreviousLine()
    {
        $this->currentLine = $this->lines[--$this->currentLineNb];
    }

    /**
     * Parses a YAML value.
     *
     * @param string $value                  A YAML value
     * @param bool   $exceptionOnInvalidType True if an exception must be thrown on invalid types false otherwise
     * @param bool   $objectSupport          True if object support is enabled, false otherwise
     * @param bool   $objectForMap           true if maps should return a stdClass instead of array()
     * @param string $context                The parser context (either sequence or mapping)
     *
     * @return mixed A PHP value
     *
     * @throws ParseException When reference does not exist
     */
    private function parseValue($value, $exceptionOnInvalidType, $objectSupport, $objectForMap, $context)
    {
        if (0 === strpos($value, '*')) {
            if (false !== $pos = strpos($value, '#')) {
                $value = substr($value, 1, $pos - 2);
            } else {
                $value = substr($value, 1);
            }

            if (!array_key_exists($value, $this->refs)) {
                throw new ParseException(sprintf('Reference "%s" does not exist.', $value), $this->currentLineNb + 1, $this->currentLine);
            }

            return $this->refs[$value];
        }

        if (preg_match('/^'.self::BLOCK_SCALAR_HEADER_PATTERN.'$/', $value, $matches)) {
            $modifiers = isset($matches['modifiers']) ? $matches['modifiers'] : '';

            return $this->parseBlockScalar($matches['separator'], preg_replace('#\d+#', '', $modifiers), (int) abs($modifiers));
        }

        try {
            $parsedValue = Inline::parse($value, $exceptionOnInvalidType, $objectSupport, $objectForMap, $this->refs);

            if ('mapping' === $context && '"' !== $value[0] && "'" !== $value[0] && '[' !== $value[0] && '{' !== $value[0] && '!' !== $value[0] && false !== strpos($parsedValue, ': ')) {
                @trigger_error(sprintf('Using a colon in the unquoted mapping value "%s" in line %d is deprecated since Symfony 2.8 and will throw a ParseException in 3.0.', $value, $this->getRealCurrentLineNb() + 1), E_USER_DEPRECATED);

                // to be thrown in 3.0
                // throw new ParseException('A colon cannot be used in an unquoted mapping value.');
            }

            return $parsedValue;
        } catch (ParseException $e) {
            $e->setParsedLine($this->getRealCurrentLineNb() + 1);
            $e->setSnippet($this->currentLine);

            throw $e;
        }
    }

    /**
     * Parses a block scalar.
     *
     * @param string $style       The style indicator that was used to begin this block scalar (| or >)
     * @param string $chomping    The chomping indicator that was used to begin this block scalar (+ or -)
     * @param int    $indentation The indentation indicator that was used to begin this block scalar
     *
     * @return string The text value
     */
    private function parseBlockScalar($style, $chomping = '', $indentation = 0)
    {
        $notEOF = $this->moveToNextLine();
        if (!$notEOF) {
            return '';
        }

        $isCurrentLineBlank = $this->isCurrentLineBlank();
        $blockLines = array();

        // leading blank lines are consumed before determining indentation
        while ($notEOF && $isCurrentLineBlank) {
            // newline only if not EOF
            if ($notEOF = $this->moveToNextLine()) {
                $blockLines[] = '';
                $isCurrentLineBlank = $this->isCurrentLineBlank();
            }
        }

        // determine indentation if not specified
        if (0 === $indentation) {
            if (preg_match('/^ +/', $this->currentLine, $matches)) {
                $indentation = strlen($matches[0]);
            }
        }

        if ($indentation > 0) {
            $pattern = sprintf('/^ {%d}(.*)$/', $indentation);

            while (
                $notEOF && (
                    $isCurrentLineBlank ||
                    preg_match($pattern, $this->currentLine, $matches)
                )
            ) {
                if ($isCurrentLineBlank && strlen($this->currentLine) > $indentation) {
                    $blockLines[] = substr($this->currentLine, $indentation);
                } elseif ($isCurrentLineBlank) {
                    $blockLines[] = '';
                } else {
                    $blockLines[] = $matches[1];
                }

                // newline only if not EOF
                if ($notEOF = $this->moveToNextLine()) {
                    $isCurrentLineBlank = $this->isCurrentLineBlank();
                }
            }
        } elseif ($notEOF) {
            $blockLines[] = '';
        }

        if ($notEOF) {
            $blockLines[] = '';
            $this->moveToPreviousLine();
        } elseif (!$notEOF && !$this->isCurrentLineLastLineInDocument()) {
            $blockLines[] = '';
        }

        // folded style
        if ('>' === $style) {
            $text = '';
            $previousLineIndented = false;
            $previousLineBlank = false;

            for ($i = 0; $i < count($blockLines); ++$i) {
                if ('' === $blockLines[$i]) {
                    $text .= "\n";
                    $previousLineIndented = false;
                    $previousLineBlank = true;
                } elseif (' ' === $blockLines[$i][0]) {
                    $text .= "\n".$blockLines[$i];
                    $previousLineIndented = true;
                    $previousLineBlank = false;
                } elseif ($previousLineIndented) {
                    $text .= "\n".$blockLines[$i];
                    $previousLineIndented = false;
                    $previousLineBlank = false;
                } elseif ($previousLineBlank || 0 === $i) {
                    $text .= $blockLines[$i];
                    $previousLineIndented = false;
                    $previousLineBlank = false;
                } else {
                    $text .= ' '.$blockLines[$i];
                    $previousLineIndented = false;
                    $previousLineBlank = false;
                }
            }
        } else {
            $text = implode("\n", $blockLines);
        }

        // deal with trailing newlines
        if ('' === $chomping) {
            $text = preg_replace('/\n+$/', "\n", $text);
        } elseif ('-' === $chomping) {
            $text = preg_replace('/\n+$/', '', $text);
        }

        return $text;
    }

    /**
     * Returns true if the next line is indented.
     *
     * @return bool Returns true if the next line is indented, false otherwise
     */
    private function isNextLineIndented()
    {
        $currentIndentation = $this->getCurrentLineIndentation();
        $EOF = !$this->moveToNextLine();

        while (!$EOF && $this->isCurrentLineEmpty()) {
            $EOF = !$this->moveToNextLine();
        }

        if ($EOF) {
            return false;
        }

        $ret = false;
        if ($this->getCurrentLineIndentation() > $currentIndentation) {
            $ret = true;
        }

        $this->moveToPreviousLine();

        return $ret;
    }

    /**
     * Returns true if the current line is blank or if it is a comment line.
     *
     * @return bool Returns true if the current line is empty or if it is a comment line, false otherwise
     */
    private function isCurrentLineEmpty()
    {
        return $this->isCurrentLineBlank() || $this->isCurrentLineComment();
    }

    /**
     * Returns true if the current line is blank.
     *
     * @return bool Returns true if the current line is blank, false otherwise
     */
    private function isCurrentLineBlank()
    {
        return '' == trim($this->currentLine, ' ');
    }

    /**
     * Returns true if the current line is a comment line.
     *
     * @return bool Returns true if the current line is a comment line, false otherwise
     */
    private function isCurrentLineComment()
    {
        //checking explicitly the first char of the trim is faster than loops or strpos
        $ltrimmedLine = ltrim($this->currentLine, ' ');

        return '' !== $ltrimmedLine && $ltrimmedLine[0] === '#';
    }

    private function isCurrentLineLastLineInDocument()
    {
        return ($this->offset + $this->currentLineNb) >= ($this->totalNumberOfLines - 1);
    }

    /**
     * Cleanups a YAML string to be parsed.
     *
     * @param string $value The input YAML string
     *
     * @return string A cleaned up YAML string
     */
    private function cleanup($value)
    {
        $value = str_replace(array("\r\n", "\r"), "\n", $value);

        // strip YAML header
        $count = 0;
        $value = preg_replace('#^\%YAML[: ][\d\.]+.*\n#u', '', $value, -1, $count);
        $this->offset += $count;

        // remove leading comments
        $trimmedValue = preg_replace('#^(\#.*?\n)+#s', '', $value, -1, $count);
        if ($count == 1) {
            // items have been removed, update the offset
            $this->offset += substr_count($value, "\n") - substr_count($trimmedValue, "\n");
            $value = $trimmedValue;
        }

        // remove start of the document marker (---)
        $trimmedValue = preg_replace('#^\-\-\-.*?\n#s', '', $value, -1, $count);
        if ($count == 1) {
            // items have been removed, update the offset
            $this->offset += substr_count($value, "\n") - substr_count($trimmedValue, "\n");
            $value = $trimmedValue;

            // remove end of the document marker (...)
            $value = preg_replace('#\.\.\.\s*$#', '', $value);
        }

        return $value;
    }

    /**
     * Returns true if the next line starts unindented collection.
     *
     * @return bool Returns true if the next line starts unindented collection, false otherwise
     */
    private function isNextLineUnIndentedCollection()
    {
        $currentIndentation = $this->getCurrentLineIndentation();
        $notEOF = $this->moveToNextLine();

        while ($notEOF && $this->isCurrentLineEmpty()) {
            $notEOF = $this->moveToNextLine();
        }

        if (false === $notEOF) {
            return false;
        }

        $ret = false;
        if (
            $this->getCurrentLineIndentation() == $currentIndentation
            &&
            $this->isStringUnIndentedCollectionItem()
        ) {
            $ret = true;
        }

        $this->moveToPreviousLine();

        return $ret;
    }

    /**
     * Returns true if the string is un-indented collection item.
     *
     * @return bool Returns true if the string is un-indented collection item, false otherwise
     */
    private function isStringUnIndentedCollectionItem()
    {
        return '-' === rtrim($this->currentLine) || 0 === strpos($this->currentLine, '- ');
    }

    /**
     * Tests whether or not the current line is the header of a block scalar.
     *
     * @return bool
     */
    private function isBlockScalarHeader()
    {
        return (bool) preg_match('~'.self::BLOCK_SCALAR_HEADER_PATTERN.'$~', $this->currentLine);
    }
}<|MERGE_RESOLUTION|>--- conflicted
+++ resolved
@@ -65,15 +65,11 @@
         $value = $this->cleanup($value);
         $this->lines = explode("\n", $value);
 
-<<<<<<< HEAD
-        if (2 /* MB_OVERLOAD_STRING */ & (int) ini_get('mbstring.func_overload')) {
-=======
         if (null === $this->totalNumberOfLines) {
             $this->totalNumberOfLines = count($this->lines);
         }
 
-        if (function_exists('mb_internal_encoding') && ((int) ini_get('mbstring.func_overload')) & 2) {
->>>>>>> eac5868d
+        if (2 /* MB_OVERLOAD_STRING */ & (int) ini_get('mbstring.func_overload')) {
             $mbEncoding = mb_internal_encoding();
             mb_internal_encoding('UTF-8');
         }
