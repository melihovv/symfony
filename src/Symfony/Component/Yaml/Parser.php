<?php

/*
 * This file is part of the Symfony package.
 *
 * (c) Fabien Potencier <fabien@symfony.com>
 *
 * For the full copyright and license information, please view the LICENSE
 * file that was distributed with this source code.
 */

namespace Symfony\Component\Yaml;

use Symfony\Component\Yaml\Exception\ParseException;
use Symfony\Component\Yaml\Tag\TaggedValue;

/**
 * Parser parses YAML strings to convert them to PHP arrays.
 *
 * @author Fabien Potencier <fabien@symfony.com>
 *
 * @final
 */
class Parser
{
    public const TAG_PATTERN = '(?P<tag>![\w!.\/:-]+)';
    public const BLOCK_SCALAR_HEADER_PATTERN = '(?P<separator>\||>)(?P<modifiers>\+|\-|\d+|\+\d+|\-\d+|\d+\+|\d+\-)?(?P<comments> +#.*)?';
    public const REFERENCE_PATTERN = '#^&(?P<ref>[^ ]++) *+(?P<value>.*)#u';

    private $filename;
    private $offset = 0;
    private $numberOfParsedLines = 0;
    private $totalNumberOfLines;
    private $lines = [];
    private $currentLineNb = -1;
    private $currentLine = '';
    private $refs = [];
    private $skippedLineNumbers = [];
    private $locallySkippedLineNumbers = [];
    private $refsBeingParsed = [];

    /**
     * Parses a YAML file into a PHP value.
     *
     * @param string $filename The path to the YAML file to be parsed
     * @param int    $flags    A bit field of PARSE_* constants to customize the YAML parser behavior
     *
     * @return mixed
     *
     * @throws ParseException If the file could not be read or the YAML is not valid
     */
    public function parseFile(string $filename, int $flags = 0)
    {
        if (!is_file($filename)) {
            throw new ParseException(sprintf('File "%s" does not exist.', $filename));
        }

        if (!is_readable($filename)) {
            throw new ParseException(sprintf('File "%s" cannot be read.', $filename));
        }

        $this->filename = $filename;

        try {
            return $this->parse(file_get_contents($filename), $flags);
        } finally {
            $this->filename = null;
        }
    }

    /**
     * Parses a YAML string to a PHP value.
     *
     * @param string $value A YAML string
     * @param int    $flags A bit field of PARSE_* constants to customize the YAML parser behavior
     *
     * @return mixed
     *
     * @throws ParseException If the YAML is not valid
     */
    public function parse(string $value, int $flags = 0)
    {
        if (false === preg_match('//u', $value)) {
            throw new ParseException('The YAML value does not appear to be valid UTF-8.', -1, null, $this->filename);
        }

        $this->refs = [];

        $mbEncoding = null;

        if (2 /* MB_OVERLOAD_STRING */ & (int) \ini_get('mbstring.func_overload')) {
            $mbEncoding = mb_internal_encoding();
            mb_internal_encoding('UTF-8');
        }

        try {
            $data = $this->doParse($value, $flags);
        } finally {
            if (null !== $mbEncoding) {
                mb_internal_encoding($mbEncoding);
            }
            $this->refsBeingParsed = [];
            $this->offset = 0;
            $this->lines = [];
            $this->currentLine = '';
            $this->numberOfParsedLines = 0;
            $this->refs = [];
            $this->skippedLineNumbers = [];
            $this->locallySkippedLineNumbers = [];
            $this->totalNumberOfLines = null;
        }

        return $data;
    }

    private function doParse(string $value, int $flags)
    {
        $this->currentLineNb = -1;
        $this->currentLine = '';
        $value = $this->cleanup($value);
        $this->lines = explode("\n", $value);
        $this->numberOfParsedLines = \count($this->lines);
        $this->locallySkippedLineNumbers = [];

        if (null === $this->totalNumberOfLines) {
            $this->totalNumberOfLines = $this->numberOfParsedLines;
        }

        if (!$this->moveToNextLine()) {
            return null;
        }

        $data = [];
        $context = null;
        $allowOverwrite = false;

        while ($this->isCurrentLineEmpty()) {
            if (!$this->moveToNextLine()) {
                return null;
            }
        }

        // Resolves the tag and returns if end of the document
        if (null !== ($tag = $this->getLineTag($this->currentLine, $flags, false)) && !$this->moveToNextLine()) {
            return new TaggedValue($tag, '');
        }

        do {
            if ($this->isCurrentLineEmpty()) {
                continue;
            }

            // tab?
            if ("\t" === $this->currentLine[0]) {
                throw new ParseException('A YAML file cannot contain tabs as indentation.', $this->getRealCurrentLineNb() + 1, $this->currentLine, $this->filename);
            }

            Inline::initialize($flags, $this->getRealCurrentLineNb(), $this->filename);

            $isRef = $mergeNode = false;
            if ('-' === $this->currentLine[0] && self::preg_match('#^\-((?P<leadspaces>\s+)(?P<value>.+))?$#u', rtrim($this->currentLine), $values)) {
                if ($context && 'mapping' == $context) {
                    throw new ParseException('You cannot define a sequence item when in a mapping.', $this->getRealCurrentLineNb() + 1, $this->currentLine, $this->filename);
                }
                $context = 'sequence';

                if (isset($values['value']) && '&' === $values['value'][0] && self::preg_match(self::REFERENCE_PATTERN, $values['value'], $matches)) {
                    $isRef = $matches['ref'];
                    $this->refsBeingParsed[] = $isRef;
                    $values['value'] = $matches['value'];
                }

                if (isset($values['value'][1]) && '?' === $values['value'][0] && ' ' === $values['value'][1]) {
                    throw new ParseException('Complex mappings are not supported.', $this->getRealCurrentLineNb() + 1, $this->currentLine);
                }

                // array
                if (isset($values['value']) && 0 === strpos(ltrim($values['value'], ' '), '-')) {
                    // Inline first child
                    $currentLineNumber = $this->getRealCurrentLineNb();

                    $sequenceIndentation = \strlen($values['leadspaces']) + 1;
                    $sequenceYaml = substr($this->currentLine, $sequenceIndentation);
                    $sequenceYaml .= "\n".$this->getNextEmbedBlock($sequenceIndentation, true);

                    $data[] = $this->parseBlock($currentLineNumber, rtrim($sequenceYaml), $flags);
                } elseif (!isset($values['value']) || '' == trim($values['value'], ' ') || 0 === strpos(ltrim($values['value'], ' '), '#')) {
                    $data[] = $this->parseBlock($this->getRealCurrentLineNb() + 1, $this->getNextEmbedBlock(null, true) ?? '', $flags);
                } elseif (null !== $subTag = $this->getLineTag(ltrim($values['value'], ' '), $flags)) {
                    $data[] = new TaggedValue(
                        $subTag,
                        $this->parseBlock($this->getRealCurrentLineNb() + 1, $this->getNextEmbedBlock(null, true), $flags)
                    );
                } else {
                    if (
                        isset($values['leadspaces'])
                        && (
                            '!' === $values['value'][0]
                            || self::preg_match('#^(?P<key>'.Inline::REGEX_QUOTED_STRING.'|[^ \'"\{\[].*?) *\:(\s+(?P<value>.+?))?\s*$#u', $this->trimTag($values['value']), $matches)
                        )
                    ) {
                        // this is a compact notation element, add to next block and parse
                        $block = $values['value'];
                        if ($this->isNextLineIndented()) {
                            $block .= "\n".$this->getNextEmbedBlock($this->getCurrentLineIndentation() + \strlen($values['leadspaces']) + 1);
                        }

                        $data[] = $this->parseBlock($this->getRealCurrentLineNb(), $block, $flags);
                    } else {
                        $data[] = $this->parseValue($values['value'], $flags, $context);
                    }
                }
                if ($isRef) {
                    $this->refs[$isRef] = end($data);
                    array_pop($this->refsBeingParsed);
                }
            } elseif (
                self::preg_match('#^(?P<key>(?:![^\s]++\s++)?(?:'.Inline::REGEX_QUOTED_STRING.'|(?:!?!php/const:)?[^ \'"\[\{!].*?)) *\:(( |\t)++(?P<value>.+))?$#u', rtrim($this->currentLine), $values)
                && (false === strpos($values['key'], ' #') || \in_array($values['key'][0], ['"', "'"]))
            ) {
                if ($context && 'sequence' == $context) {
                    throw new ParseException('You cannot define a mapping item when in a sequence.', $this->currentLineNb + 1, $this->currentLine, $this->filename);
                }
                $context = 'mapping';

                try {
                    $key = Inline::parseScalar($values['key']);
                } catch (ParseException $e) {
                    $e->setParsedLine($this->getRealCurrentLineNb() + 1);
                    $e->setSnippet($this->currentLine);

                    throw $e;
                }

                if (!\is_string($key) && !\is_int($key)) {
                    throw new ParseException((is_numeric($key) ? 'Numeric' : 'Non-string').' keys are not supported. Quote your evaluable mapping keys instead.', $this->getRealCurrentLineNb() + 1, $this->currentLine);
                }

                // Convert float keys to strings, to avoid being converted to integers by PHP
                if (\is_float($key)) {
                    $key = (string) $key;
                }

                if ('<<' === $key && (!isset($values['value']) || '&' !== $values['value'][0] || !self::preg_match('#^&(?P<ref>[^ ]+)#u', $values['value'], $refMatches))) {
                    $mergeNode = true;
                    $allowOverwrite = true;
                    if (isset($values['value'][0]) && '*' === $values['value'][0]) {
                        $refName = substr(rtrim($values['value']), 1);
                        if (!\array_key_exists($refName, $this->refs)) {
                            if (false !== $pos = array_search($refName, $this->refsBeingParsed, true)) {
                                throw new ParseException(sprintf('Circular reference [%s] detected for reference "%s".', implode(', ', array_merge(\array_slice($this->refsBeingParsed, $pos), [$refName])), $refName), $this->currentLineNb + 1, $this->currentLine, $this->filename);
                            }

                            throw new ParseException(sprintf('Reference "%s" does not exist.', $refName), $this->getRealCurrentLineNb() + 1, $this->currentLine, $this->filename);
                        }

                        $refValue = $this->refs[$refName];

                        if (Yaml::PARSE_OBJECT_FOR_MAP & $flags && $refValue instanceof \stdClass) {
                            $refValue = (array) $refValue;
                        }

                        if (!\is_array($refValue)) {
                            throw new ParseException('YAML merge keys used with a scalar value instead of an array.', $this->getRealCurrentLineNb() + 1, $this->currentLine, $this->filename);
                        }

                        $data += $refValue; // array union
                    } else {
                        if (isset($values['value']) && '' !== $values['value']) {
                            $value = $values['value'];
                        } else {
                            $value = $this->getNextEmbedBlock();
                        }
                        $parsed = $this->parseBlock($this->getRealCurrentLineNb() + 1, $value, $flags);

                        if (Yaml::PARSE_OBJECT_FOR_MAP & $flags && $parsed instanceof \stdClass) {
                            $parsed = (array) $parsed;
                        }

                        if (!\is_array($parsed)) {
                            throw new ParseException('YAML merge keys used with a scalar value instead of an array.', $this->getRealCurrentLineNb() + 1, $this->currentLine, $this->filename);
                        }

                        if (isset($parsed[0])) {
                            // If the value associated with the merge key is a sequence, then this sequence is expected to contain mapping nodes
                            // and each of these nodes is merged in turn according to its order in the sequence. Keys in mapping nodes earlier
                            // in the sequence override keys specified in later mapping nodes.
                            foreach ($parsed as $parsedItem) {
                                if (Yaml::PARSE_OBJECT_FOR_MAP & $flags && $parsedItem instanceof \stdClass) {
                                    $parsedItem = (array) $parsedItem;
                                }

                                if (!\is_array($parsedItem)) {
                                    throw new ParseException('Merge items must be arrays.', $this->getRealCurrentLineNb() + 1, $parsedItem, $this->filename);
                                }

                                $data += $parsedItem; // array union
                            }
                        } else {
                            // If the value associated with the key is a single mapping node, each of its key/value pairs is inserted into the
                            // current mapping, unless the key already exists in it.
                            $data += $parsed; // array union
                        }
                    }
                } elseif ('<<' !== $key && isset($values['value']) && '&' === $values['value'][0] && self::preg_match(self::REFERENCE_PATTERN, $values['value'], $matches)) {
                    $isRef = $matches['ref'];
                    $this->refsBeingParsed[] = $isRef;
                    $values['value'] = $matches['value'];
                }

                $subTag = null;
                if ($mergeNode) {
                    // Merge keys
                } elseif (!isset($values['value']) || '' === $values['value'] || 0 === strpos($values['value'], '#') || (null !== $subTag = $this->getLineTag($values['value'], $flags)) || '<<' === $key) {
                    // hash
                    // if next line is less indented or equal, then it means that the current value is null
                    if (!$this->isNextLineIndented() && !$this->isNextLineUnIndentedCollection()) {
                        // Spec: Keys MUST be unique; first one wins.
                        // But overwriting is allowed when a merge node is used in current block.
                        if ($allowOverwrite || !isset($data[$key])) {
                            if (null !== $subTag) {
                                $data[$key] = new TaggedValue($subTag, '');
                            } else {
                                $data[$key] = null;
                            }
                        } else {
                            throw new ParseException(sprintf('Duplicate key "%s" detected.', $key), $this->getRealCurrentLineNb() + 1, $this->currentLine);
                        }
                    } else {
                        // remember the parsed line number here in case we need it to provide some contexts in error messages below
                        $realCurrentLineNbKey = $this->getRealCurrentLineNb();
                        $value = $this->parseBlock($this->getRealCurrentLineNb() + 1, $this->getNextEmbedBlock(), $flags);
                        if ('<<' === $key) {
                            $this->refs[$refMatches['ref']] = $value;

                            if (Yaml::PARSE_OBJECT_FOR_MAP & $flags && $value instanceof \stdClass) {
                                $value = (array) $value;
                            }

                            $data += $value;
                        } elseif ($allowOverwrite || !isset($data[$key])) {
                            // Spec: Keys MUST be unique; first one wins.
                            // But overwriting is allowed when a merge node is used in current block.
                            if (null !== $subTag) {
                                $data[$key] = new TaggedValue($subTag, $value);
                            } else {
                                $data[$key] = $value;
                            }
                        } else {
                            throw new ParseException(sprintf('Duplicate key "%s" detected.', $key), $realCurrentLineNbKey + 1, $this->currentLine);
                        }
                    }
                } else {
                    $value = $this->parseValue(rtrim($values['value']), $flags, $context);
                    // Spec: Keys MUST be unique; first one wins.
                    // But overwriting is allowed when a merge node is used in current block.
                    if ($allowOverwrite || !isset($data[$key])) {
                        $data[$key] = $value;
                    } else {
                        throw new ParseException(sprintf('Duplicate key "%s" detected.', $key), $this->getRealCurrentLineNb() + 1, $this->currentLine);
                    }
                }
                if ($isRef) {
                    $this->refs[$isRef] = $data[$key];
                    array_pop($this->refsBeingParsed);
                }
            } elseif ('"' === $this->currentLine[0] || "'" === $this->currentLine[0]) {
                if (null !== $context) {
                    throw new ParseException('Unable to parse.', $this->getRealCurrentLineNb() + 1, $this->currentLine, $this->filename);
                }

                try {
                    return Inline::parse($this->lexInlineQuotedString(), $flags, $this->refs);
                } catch (ParseException $e) {
                    $e->setParsedLine($this->getRealCurrentLineNb() + 1);
                    $e->setSnippet($this->currentLine);

                    throw $e;
                }
            } elseif ('{' === $this->currentLine[0]) {
                if (null !== $context) {
                    throw new ParseException('Unable to parse.', $this->getRealCurrentLineNb() + 1, $this->currentLine, $this->filename);
                }

                try {
                    $parsedMapping = Inline::parse($this->lexInlineMapping(), $flags, $this->refs);

                    while ($this->moveToNextLine()) {
                        if (!$this->isCurrentLineEmpty()) {
                            throw new ParseException('Unable to parse.', $this->getRealCurrentLineNb() + 1, $this->currentLine, $this->filename);
                        }
                    }

                    return $parsedMapping;
                } catch (ParseException $e) {
                    $e->setParsedLine($this->getRealCurrentLineNb() + 1);
                    $e->setSnippet($this->currentLine);

                    throw $e;
                }
            } elseif ('[' === $this->currentLine[0]) {
                if (null !== $context) {
                    throw new ParseException('Unable to parse.', $this->getRealCurrentLineNb() + 1, $this->currentLine, $this->filename);
                }

                try {
                    $parsedSequence = Inline::parse($this->lexInlineSequence(), $flags, $this->refs);

                    while ($this->moveToNextLine()) {
                        if (!$this->isCurrentLineEmpty()) {
                            throw new ParseException('Unable to parse.', $this->getRealCurrentLineNb() + 1, $this->currentLine, $this->filename);
                        }
                    }

                    return $parsedSequence;
                } catch (ParseException $e) {
                    $e->setParsedLine($this->getRealCurrentLineNb() + 1);
                    $e->setSnippet($this->currentLine);

                    throw $e;
                }
            } else {
                // multiple documents are not supported
                if ('---' === $this->currentLine) {
                    throw new ParseException('Multiple documents are not supported.', $this->currentLineNb + 1, $this->currentLine, $this->filename);
                }

                if ($deprecatedUsage = (isset($this->currentLine[1]) && '?' === $this->currentLine[0] && ' ' === $this->currentLine[1])) {
                    throw new ParseException('Complex mappings are not supported.', $this->getRealCurrentLineNb() + 1, $this->currentLine);
                }

                // 1-liner optionally followed by newline(s)
                if (\is_string($value) && $this->lines[0] === trim($value)) {
                    try {
                        $value = Inline::parse($this->lines[0], $flags, $this->refs);
                    } catch (ParseException $e) {
                        $e->setParsedLine($this->getRealCurrentLineNb() + 1);
                        $e->setSnippet($this->currentLine);

                        throw $e;
                    }

                    return $value;
                }

                // try to parse the value as a multi-line string as a last resort
                if (0 === $this->currentLineNb) {
                    $previousLineWasNewline = false;
                    $previousLineWasTerminatedWithBackslash = false;
                    $value = '';

                    foreach ($this->lines as $line) {
                        $trimmedLine = trim($line);
                        if ('#' === ($trimmedLine[0] ?? '')) {
                            continue;
                        }
                        // If the indentation is not consistent at offset 0, it is to be considered as a ParseError
                        if (0 === $this->offset && !$deprecatedUsage && isset($line[0]) && ' ' === $line[0]) {
                            throw new ParseException('Unable to parse.', $this->getRealCurrentLineNb() + 1, $this->currentLine, $this->filename);
                        }

                        if (false !== strpos($line, ': ')) {
                            throw new ParseException('Mapping values are not allowed in multi-line blocks.', $this->getRealCurrentLineNb() + 1, $this->currentLine, $this->filename);
                        }

                        if ('' === $trimmedLine) {
                            $value .= "\n";
                        } elseif (!$previousLineWasNewline && !$previousLineWasTerminatedWithBackslash) {
                            $value .= ' ';
                        }

                        if ('' !== $trimmedLine && '\\' === substr($line, -1)) {
                            $value .= ltrim(substr($line, 0, -1));
                        } elseif ('' !== $trimmedLine) {
                            $value .= $trimmedLine;
                        }

                        if ('' === $trimmedLine) {
                            $previousLineWasNewline = true;
                            $previousLineWasTerminatedWithBackslash = false;
                        } elseif ('\\' === substr($line, -1)) {
                            $previousLineWasNewline = false;
                            $previousLineWasTerminatedWithBackslash = true;
                        } else {
                            $previousLineWasNewline = false;
                            $previousLineWasTerminatedWithBackslash = false;
                        }
                    }

                    try {
                        return Inline::parse(trim($value));
                    } catch (ParseException $e) {
                        // fall-through to the ParseException thrown below
                    }
                }

                throw new ParseException('Unable to parse.', $this->getRealCurrentLineNb() + 1, $this->currentLine, $this->filename);
            }
        } while ($this->moveToNextLine());

        if (null !== $tag) {
            $data = new TaggedValue($tag, $data);
        }

        if (Yaml::PARSE_OBJECT_FOR_MAP & $flags && 'mapping' === $context && !\is_object($data)) {
            $object = new \stdClass();

            foreach ($data as $key => $value) {
                $object->$key = $value;
            }

            $data = $object;
        }

        return empty($data) ? null : $data;
    }

    private function parseBlock(int $offset, string $yaml, int $flags)
    {
        $skippedLineNumbers = $this->skippedLineNumbers;

        foreach ($this->locallySkippedLineNumbers as $lineNumber) {
            if ($lineNumber < $offset) {
                continue;
            }

            $skippedLineNumbers[] = $lineNumber;
        }

        $parser = new self();
        $parser->offset = $offset;
        $parser->totalNumberOfLines = $this->totalNumberOfLines;
        $parser->skippedLineNumbers = $skippedLineNumbers;
        $parser->refs = &$this->refs;
        $parser->refsBeingParsed = $this->refsBeingParsed;

        return $parser->doParse($yaml, $flags);
    }

    /**
     * Returns the current line number (takes the offset into account).
     *
     * @internal
     */
    public function getRealCurrentLineNb(): int
    {
        $realCurrentLineNumber = $this->currentLineNb + $this->offset;

        foreach ($this->skippedLineNumbers as $skippedLineNumber) {
            if ($skippedLineNumber > $realCurrentLineNumber) {
                break;
            }

            ++$realCurrentLineNumber;
        }

        return $realCurrentLineNumber;
    }

    /**
     * Returns the current line indentation.
     */
    private function getCurrentLineIndentation(): int
    {
        if (' ' !== ($this->currentLine[0] ?? '')) {
            return 0;
        }

        return \strlen($this->currentLine) - \strlen(ltrim($this->currentLine, ' '));
    }

    /**
     * Returns the next embed block of YAML.
     *
     * @param int|null $indentation The indent level at which the block is to be read, or null for default
     * @param bool     $inSequence  True if the enclosing data structure is a sequence
     *
     * @throws ParseException When indentation problem are detected
     */
    private function getNextEmbedBlock(int $indentation = null, bool $inSequence = false): string
    {
        $oldLineIndentation = $this->getCurrentLineIndentation();

        if (!$this->moveToNextLine()) {
            return '';
        }

        if (null === $indentation) {
            $newIndent = null;
            $movements = 0;

            do {
                $EOF = false;

                // empty and comment-like lines do not influence the indentation depth
                if ($this->isCurrentLineEmpty() || $this->isCurrentLineComment()) {
                    $EOF = !$this->moveToNextLine();

                    if (!$EOF) {
                        ++$movements;
                    }
                } else {
                    $newIndent = $this->getCurrentLineIndentation();
                }
            } while (!$EOF && null === $newIndent);

            for ($i = 0; $i < $movements; ++$i) {
                $this->moveToPreviousLine();
            }

            $unindentedEmbedBlock = $this->isStringUnIndentedCollectionItem();

            if (!$this->isCurrentLineEmpty() && 0 === $newIndent && !$unindentedEmbedBlock) {
                throw new ParseException('Indentation problem.', $this->getRealCurrentLineNb() + 1, $this->currentLine, $this->filename);
            }
        } else {
            $newIndent = $indentation;
        }

        $data = [];

        if ($this->getCurrentLineIndentation() >= $newIndent) {
            $data[] = substr($this->currentLine, $newIndent ?? 0);
        } elseif ($this->isCurrentLineEmpty() || $this->isCurrentLineComment()) {
            $data[] = $this->currentLine;
        } else {
            $this->moveToPreviousLine();

            return '';
        }

        if ($inSequence && $oldLineIndentation === $newIndent && isset($data[0][0]) && '-' === $data[0][0]) {
            // the previous line contained a dash but no item content, this line is a sequence item with the same indentation
            // and therefore no nested list or mapping
            $this->moveToPreviousLine();

            return '';
        }

        $isItUnindentedCollection = $this->isStringUnIndentedCollectionItem();
        $isItComment = $this->isCurrentLineComment();

        while ($this->moveToNextLine()) {
            if ($isItComment && !$isItUnindentedCollection) {
                $isItUnindentedCollection = $this->isStringUnIndentedCollectionItem();
                $isItComment = $this->isCurrentLineComment();
            }

            $indent = $this->getCurrentLineIndentation();

            if ($isItUnindentedCollection && !$this->isCurrentLineEmpty() && !$this->isStringUnIndentedCollectionItem() && $newIndent === $indent) {
                $this->moveToPreviousLine();
                break;
            }

            if ($this->isCurrentLineBlank()) {
                $data[] = substr($this->currentLine, $newIndent);
                continue;
            }

            if ($indent >= $newIndent) {
                $data[] = substr($this->currentLine, $newIndent);
            } elseif ($this->isCurrentLineComment()) {
                $data[] = $this->currentLine;
            } elseif (0 == $indent) {
                $this->moveToPreviousLine();

                break;
            } else {
                throw new ParseException('Indentation problem.', $this->getRealCurrentLineNb() + 1, $this->currentLine, $this->filename);
            }
        }

        return implode("\n", $data);
    }

    private function hasMoreLines(): bool
    {
        return (\count($this->lines) - 1) > $this->currentLineNb;
    }

    /**
     * Moves the parser to the next line.
     */
    private function moveToNextLine(): bool
    {
        if ($this->currentLineNb >= $this->numberOfParsedLines - 1) {
            return false;
        }

        $this->currentLine = $this->lines[++$this->currentLineNb];

        return true;
    }

    /**
     * Moves the parser to the previous line.
     */
    private function moveToPreviousLine(): bool
    {
        if ($this->currentLineNb < 1) {
            return false;
        }

        $this->currentLine = $this->lines[--$this->currentLineNb];

        return true;
    }

    /**
     * Parses a YAML value.
     *
     * @param string $value   A YAML value
     * @param int    $flags   A bit field of PARSE_* constants to customize the YAML parser behavior
     * @param string $context The parser context (either sequence or mapping)
     *
     * @return mixed
     *
     * @throws ParseException When reference does not exist
     */
    private function parseValue(string $value, int $flags, string $context)
    {
        if (0 === strpos($value, '*')) {
            if (false !== $pos = strpos($value, '#')) {
                $value = substr($value, 1, $pos - 2);
            } else {
                $value = substr($value, 1);
            }

            if (!\array_key_exists($value, $this->refs)) {
                if (false !== $pos = array_search($value, $this->refsBeingParsed, true)) {
                    throw new ParseException(sprintf('Circular reference [%s] detected for reference "%s".', implode(', ', array_merge(\array_slice($this->refsBeingParsed, $pos), [$value])), $value), $this->currentLineNb + 1, $this->currentLine, $this->filename);
                }

                throw new ParseException(sprintf('Reference "%s" does not exist.', $value), $this->currentLineNb + 1, $this->currentLine, $this->filename);
            }

            return $this->refs[$value];
        }

        if (\in_array($value[0], ['!', '|', '>'], true) && self::preg_match('/^(?:'.self::TAG_PATTERN.' +)?'.self::BLOCK_SCALAR_HEADER_PATTERN.'$/', $value, $matches)) {
            $modifiers = $matches['modifiers'] ?? '';

            $data = $this->parseBlockScalar($matches['separator'], preg_replace('#\d+#', '', $modifiers), abs((int) $modifiers));

            if ('' !== $matches['tag'] && '!' !== $matches['tag']) {
                if ('!!binary' === $matches['tag']) {
                    return Inline::evaluateBinaryScalar($data);
                }

                return new TaggedValue(substr($matches['tag'], 1), $data);
            }

            return $data;
        }

        try {
            if ('' !== $value && '{' === $value[0]) {
                $cursor = \strlen(rtrim($this->currentLine)) - \strlen(rtrim($value));

                return Inline::parse($this->lexInlineMapping($cursor), $flags, $this->refs);
            } elseif ('' !== $value && '[' === $value[0]) {
                $cursor = \strlen(rtrim($this->currentLine)) - \strlen(rtrim($value));

                return Inline::parse($this->lexInlineSequence($cursor), $flags, $this->refs);
            }

            switch ($value[0] ?? '') {
                case '"':
                case "'":
                    $cursor = \strlen(rtrim($this->currentLine)) - \strlen(rtrim($value));
                    $parsedValue = Inline::parse($this->lexInlineQuotedString($cursor), $flags, $this->refs);

                    if (isset($this->currentLine[$cursor]) && preg_replace('/\s*(#.*)?$/A', '', substr($this->currentLine, $cursor))) {
                        throw new ParseException(sprintf('Unexpected characters near "%s".', substr($this->currentLine, $cursor)));
                    }

                    return $parsedValue;
                default:
                    $lines = [];

                    while ($this->moveToNextLine()) {
                        // unquoted strings end before the first unindented line
                        if (0 === $this->getCurrentLineIndentation()) {
                            $this->moveToPreviousLine();

                            break;
                        }

                        $lines[] = trim($this->currentLine);
                    }

                    for ($i = 0, $linesCount = \count($lines), $previousLineBlank = false; $i < $linesCount; ++$i) {
                        if ('' === $lines[$i]) {
                            $value .= "\n";
                            $previousLineBlank = true;
                        } elseif ($previousLineBlank) {
                            $value .= $lines[$i];
                            $previousLineBlank = false;
                        } else {
                            $value .= ' '.$lines[$i];
                            $previousLineBlank = false;
                        }
                    }

                    Inline::$parsedLineNumber = $this->getRealCurrentLineNb();

                    $parsedValue = Inline::parse($value, $flags, $this->refs);

                    if ('mapping' === $context && \is_string($parsedValue) && '"' !== $value[0] && "'" !== $value[0] && '[' !== $value[0] && '{' !== $value[0] && '!' !== $value[0] && false !== strpos($parsedValue, ': ')) {
                        throw new ParseException('A colon cannot be used in an unquoted mapping value.', $this->getRealCurrentLineNb() + 1, $value, $this->filename);
                    }

                    return $parsedValue;
            }
        } catch (ParseException $e) {
            $e->setParsedLine($this->getRealCurrentLineNb() + 1);
            $e->setSnippet($this->currentLine);

            throw $e;
        }
    }

    /**
     * Parses a block scalar.
     *
     * @param string $style       The style indicator that was used to begin this block scalar (| or >)
     * @param string $chomping    The chomping indicator that was used to begin this block scalar (+ or -)
     * @param int    $indentation The indentation indicator that was used to begin this block scalar
     */
    private function parseBlockScalar(string $style, string $chomping = '', int $indentation = 0): string
    {
        $notEOF = $this->moveToNextLine();
        if (!$notEOF) {
            return '';
        }

        $isCurrentLineBlank = $this->isCurrentLineBlank();
        $blockLines = [];

        // leading blank lines are consumed before determining indentation
        while ($notEOF && $isCurrentLineBlank) {
            // newline only if not EOF
            if ($notEOF = $this->moveToNextLine()) {
                $blockLines[] = '';
                $isCurrentLineBlank = $this->isCurrentLineBlank();
            }
        }

        // determine indentation if not specified
        if (0 === $indentation) {
            $currentLineLength = \strlen($this->currentLine);

            for ($i = 0; $i < $currentLineLength && ' ' === $this->currentLine[$i]; ++$i) {
                ++$indentation;
            }
        }

        if ($indentation > 0) {
            $pattern = sprintf('/^ {%d}(.*)$/', $indentation);

            while (
                $notEOF && (
                    $isCurrentLineBlank ||
                    self::preg_match($pattern, $this->currentLine, $matches)
                )
            ) {
                if ($isCurrentLineBlank && \strlen($this->currentLine) > $indentation) {
                    $blockLines[] = substr($this->currentLine, $indentation);
                } elseif ($isCurrentLineBlank) {
                    $blockLines[] = '';
                } else {
                    $blockLines[] = $matches[1];
                }

                // newline only if not EOF
                if ($notEOF = $this->moveToNextLine()) {
                    $isCurrentLineBlank = $this->isCurrentLineBlank();
                }
            }
        } elseif ($notEOF) {
            $blockLines[] = '';
        }

        if ($notEOF) {
            $blockLines[] = '';
            $this->moveToPreviousLine();
        } elseif (!$notEOF && !$this->isCurrentLineLastLineInDocument()) {
            $blockLines[] = '';
        }

        // folded style
        if ('>' === $style) {
            $text = '';
            $previousLineIndented = false;
            $previousLineBlank = false;

            for ($i = 0, $blockLinesCount = \count($blockLines); $i < $blockLinesCount; ++$i) {
                if ('' === $blockLines[$i]) {
                    $text .= "\n";
                    $previousLineIndented = false;
                    $previousLineBlank = true;
                } elseif (' ' === $blockLines[$i][0]) {
                    $text .= "\n".$blockLines[$i];
                    $previousLineIndented = true;
                    $previousLineBlank = false;
                } elseif ($previousLineIndented) {
                    $text .= "\n".$blockLines[$i];
                    $previousLineIndented = false;
                    $previousLineBlank = false;
                } elseif ($previousLineBlank || 0 === $i) {
                    $text .= $blockLines[$i];
                    $previousLineIndented = false;
                    $previousLineBlank = false;
                } else {
                    $text .= ' '.$blockLines[$i];
                    $previousLineIndented = false;
                    $previousLineBlank = false;
                }
            }
        } else {
            $text = implode("\n", $blockLines);
        }

        // deal with trailing newlines
        if ('' === $chomping) {
            $text = preg_replace('/\n+$/', "\n", $text);
        } elseif ('-' === $chomping) {
            $text = preg_replace('/\n+$/', '', $text);
        }

        return $text;
    }

    /**
     * Returns true if the next line is indented.
     */
    private function isNextLineIndented(): bool
    {
        $currentIndentation = $this->getCurrentLineIndentation();
        $movements = 0;

        do {
            $EOF = !$this->moveToNextLine();

            if (!$EOF) {
                ++$movements;
            }
        } while (!$EOF && ($this->isCurrentLineEmpty() || $this->isCurrentLineComment()));

        if ($EOF) {
            return false;
        }

        $ret = $this->getCurrentLineIndentation() > $currentIndentation;

        for ($i = 0; $i < $movements; ++$i) {
            $this->moveToPreviousLine();
        }

        return $ret;
    }

    /**
     * Returns true if the current line is blank or if it is a comment line.
     */
    private function isCurrentLineEmpty(): bool
    {
        return $this->isCurrentLineBlank() || $this->isCurrentLineComment();
    }

    /**
     * Returns true if the current line is blank.
     */
    private function isCurrentLineBlank(): bool
    {
        return '' === $this->currentLine || '' === trim($this->currentLine, ' ');
    }

    /**
     * Returns true if the current line is a comment line.
     */
    private function isCurrentLineComment(): bool
    {
<<<<<<< HEAD
        //checking explicitly the first char of the trim is faster than loops or strpos
        $ltrimmedLine = '' !== $this->currentLine && ' ' === $this->currentLine[0] ? ltrim($this->currentLine, ' ') : $this->currentLine;
=======
        // checking explicitly the first char of the trim is faster than loops or strpos
        $ltrimmedLine = ltrim($this->currentLine, ' ');
>>>>>>> 0c38f367

        return '' !== $ltrimmedLine && '#' === $ltrimmedLine[0];
    }

    private function isCurrentLineLastLineInDocument(): bool
    {
        return ($this->offset + $this->currentLineNb) >= ($this->totalNumberOfLines - 1);
    }

    /**
     * Cleanups a YAML string to be parsed.
     *
     * @param string $value The input YAML string
     */
    private function cleanup(string $value): string
    {
        $value = str_replace(["\r\n", "\r"], "\n", $value);

        // strip YAML header
        $count = 0;
        $value = preg_replace('#^\%YAML[: ][\d\.]+.*\n#u', '', $value, -1, $count);
        $this->offset += $count;

        // remove leading comments
        $trimmedValue = preg_replace('#^(\#.*?\n)+#s', '', $value, -1, $count);
        if (1 === $count) {
            // items have been removed, update the offset
            $this->offset += substr_count($value, "\n") - substr_count($trimmedValue, "\n");
            $value = $trimmedValue;
        }

        // remove start of the document marker (---)
        $trimmedValue = preg_replace('#^\-\-\-.*?\n#s', '', $value, -1, $count);
        if (1 === $count) {
            // items have been removed, update the offset
            $this->offset += substr_count($value, "\n") - substr_count($trimmedValue, "\n");
            $value = $trimmedValue;

            // remove end of the document marker (...)
            $value = preg_replace('#\.\.\.\s*$#', '', $value);
        }

        return $value;
    }

    /**
     * Returns true if the next line starts unindented collection.
     */
    private function isNextLineUnIndentedCollection(): bool
    {
        $currentIndentation = $this->getCurrentLineIndentation();
        $movements = 0;

        do {
            $EOF = !$this->moveToNextLine();

            if (!$EOF) {
                ++$movements;
            }
        } while (!$EOF && ($this->isCurrentLineEmpty() || $this->isCurrentLineComment()));

        if ($EOF) {
            return false;
        }

        $ret = $this->getCurrentLineIndentation() === $currentIndentation && $this->isStringUnIndentedCollectionItem();

        for ($i = 0; $i < $movements; ++$i) {
            $this->moveToPreviousLine();
        }

        return $ret;
    }

    /**
     * Returns true if the string is un-indented collection item.
     */
    private function isStringUnIndentedCollectionItem(): bool
    {
        return '-' === rtrim($this->currentLine) || 0 === strpos($this->currentLine, '- ');
    }

    /**
     * A local wrapper for "preg_match" which will throw a ParseException if there
     * is an internal error in the PCRE engine.
     *
     * This avoids us needing to check for "false" every time PCRE is used
     * in the YAML engine
     *
     * @throws ParseException on a PCRE internal error
     *
     * @see preg_last_error()
     *
     * @internal
     */
    public static function preg_match(string $pattern, string $subject, array &$matches = null, int $flags = 0, int $offset = 0): int
    {
        if (false === $ret = preg_match($pattern, $subject, $matches, $flags, $offset)) {
            switch (preg_last_error()) {
                case \PREG_INTERNAL_ERROR:
                    $error = 'Internal PCRE error.';
                    break;
                case \PREG_BACKTRACK_LIMIT_ERROR:
                    $error = 'pcre.backtrack_limit reached.';
                    break;
                case \PREG_RECURSION_LIMIT_ERROR:
                    $error = 'pcre.recursion_limit reached.';
                    break;
                case \PREG_BAD_UTF8_ERROR:
                    $error = 'Malformed UTF-8 data.';
                    break;
                case \PREG_BAD_UTF8_OFFSET_ERROR:
                    $error = 'Offset doesn\'t correspond to the begin of a valid UTF-8 code point.';
                    break;
                default:
                    $error = 'Error.';
            }

            throw new ParseException($error);
        }

        return $ret;
    }

    /**
     * Trim the tag on top of the value.
     *
     * Prevent values such as "!foo {quz: bar}" to be considered as
     * a mapping block.
     */
    private function trimTag(string $value): string
    {
        if ('!' === $value[0]) {
            return ltrim(substr($value, 1, strcspn($value, " \r\n", 1)), ' ');
        }

        return $value;
    }

    private function getLineTag(string $value, int $flags, bool $nextLineCheck = true): ?string
    {
        if ('' === $value || '!' !== $value[0] || 1 !== self::preg_match('/^'.self::TAG_PATTERN.' *( +#.*)?$/', $value, $matches)) {
            return null;
        }

        if ($nextLineCheck && !$this->isNextLineIndented()) {
            return null;
        }

        $tag = substr($matches['tag'], 1);

        // Built-in tags
        if ($tag && '!' === $tag[0]) {
            throw new ParseException(sprintf('The built-in tag "!%s" is not implemented.', $tag), $this->getRealCurrentLineNb() + 1, $value, $this->filename);
        }

        if (Yaml::PARSE_CUSTOM_TAGS & $flags) {
            return $tag;
        }

        throw new ParseException(sprintf('Tags support is not enabled. You must use the flag "Yaml::PARSE_CUSTOM_TAGS" to use "%s".', $matches['tag']), $this->getRealCurrentLineNb() + 1, $value, $this->filename);
    }

    private function lexInlineQuotedString(int &$cursor = 0): string
    {
        $quotation = $this->currentLine[$cursor];
        $value = $quotation;
        ++$cursor;

        $previousLineWasNewline = true;
        $previousLineWasTerminatedWithBackslash = false;
        $lineNumber = 0;

        do {
            if (++$lineNumber > 1) {
                $cursor += strspn($this->currentLine, ' ', $cursor);
            }

            if ($this->isCurrentLineBlank()) {
                $value .= "\n";
            } elseif (!$previousLineWasNewline && !$previousLineWasTerminatedWithBackslash) {
                $value .= ' ';
            }

            for (; \strlen($this->currentLine) > $cursor; ++$cursor) {
                switch ($this->currentLine[$cursor]) {
                    case '\\':
                        if ("'" === $quotation) {
                            $value .= '\\';
                        } elseif (isset($this->currentLine[++$cursor])) {
                            $value .= '\\'.$this->currentLine[$cursor];
                        }

                        break;
                    case $quotation:
                        ++$cursor;

                        if ("'" === $quotation && isset($this->currentLine[$cursor]) && "'" === $this->currentLine[$cursor]) {
                            $value .= "''";
                            break;
                        }

                        return $value.$quotation;
                    default:
                        $value .= $this->currentLine[$cursor];
                }
            }

            if ($this->isCurrentLineBlank()) {
                $previousLineWasNewline = true;
                $previousLineWasTerminatedWithBackslash = false;
            } elseif ('\\' === $this->currentLine[-1]) {
                $previousLineWasNewline = false;
                $previousLineWasTerminatedWithBackslash = true;
            } else {
                $previousLineWasNewline = false;
                $previousLineWasTerminatedWithBackslash = false;
            }

            if ($this->hasMoreLines()) {
                $cursor = 0;
            }
        } while ($this->moveToNextLine());

        throw new ParseException('Malformed inline YAML string.');
    }

    private function lexUnquotedString(int &$cursor): string
    {
        $offset = $cursor;
        $cursor += strcspn($this->currentLine, '[]{},: ', $cursor);

        if ($cursor === $offset) {
            throw new ParseException('Malformed unquoted YAML string.');
        }

        return substr($this->currentLine, $offset, $cursor - $offset);
    }

    private function lexInlineMapping(int &$cursor = 0): string
    {
        return $this->lexInlineStructure($cursor, '}');
    }

    private function lexInlineSequence(int &$cursor = 0): string
    {
        return $this->lexInlineStructure($cursor, ']');
    }

    private function lexInlineStructure(int &$cursor, string $closingTag): string
    {
        $value = $this->currentLine[$cursor];
        ++$cursor;

        do {
            $this->consumeWhitespaces($cursor);

            while (isset($this->currentLine[$cursor])) {
                switch ($this->currentLine[$cursor]) {
                    case '"':
                    case "'":
                        $value .= $this->lexInlineQuotedString($cursor);
                        break;
                    case ':':
                    case ',':
                        $value .= $this->currentLine[$cursor];
                        ++$cursor;
                        break;
                    case '{':
                        $value .= $this->lexInlineMapping($cursor);
                        break;
                    case '[':
                        $value .= $this->lexInlineSequence($cursor);
                        break;
                    case $closingTag:
                        $value .= $this->currentLine[$cursor];
                        ++$cursor;

                        return $value;
                    case '#':
                        break 2;
                    default:
                        $value .= $this->lexUnquotedString($cursor);
                }

                if ($this->consumeWhitespaces($cursor)) {
                    $value .= ' ';
                }
            }

            if ($this->hasMoreLines()) {
                $cursor = 0;
            }
        } while ($this->moveToNextLine());

        throw new ParseException('Malformed inline YAML string.');
    }

    private function consumeWhitespaces(int &$cursor): bool
    {
        $whitespacesConsumed = 0;

        do {
            $whitespaceOnlyTokenLength = strspn($this->currentLine, ' ', $cursor);
            $whitespacesConsumed += $whitespaceOnlyTokenLength;
            $cursor += $whitespaceOnlyTokenLength;

            if (isset($this->currentLine[$cursor])) {
                return 0 < $whitespacesConsumed;
            }

            if ($this->hasMoreLines()) {
                $cursor = 0;
            }
        } while ($this->moveToNextLine());

        return 0 < $whitespacesConsumed;
    }
}<|MERGE_RESOLUTION|>--- conflicted
+++ resolved
@@ -982,13 +982,8 @@
      */
     private function isCurrentLineComment(): bool
     {
-<<<<<<< HEAD
-        //checking explicitly the first char of the trim is faster than loops or strpos
+        // checking explicitly the first char of the trim is faster than loops or strpos
         $ltrimmedLine = '' !== $this->currentLine && ' ' === $this->currentLine[0] ? ltrim($this->currentLine, ' ') : $this->currentLine;
-=======
-        // checking explicitly the first char of the trim is faster than loops or strpos
-        $ltrimmedLine = ltrim($this->currentLine, ' ');
->>>>>>> 0c38f367
 
         return '' !== $ltrimmedLine && '#' === $ltrimmedLine[0];
     }
