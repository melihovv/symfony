<?php

/*
 * This file is part of the Symfony package.
 *
 * (c) Fabien Potencier <fabien@symfony.com>
 *
 * For the full copyright and license information, please view the LICENSE
 * file that was distributed with this source code.
 */

namespace Symfony\Component\Runtime;

use Symfony\Component\Console\Application;
use Symfony\Component\Console\Command\Command;
use Symfony\Component\Console\Input\ArgvInput;
use Symfony\Component\Console\Input\InputInterface;
use Symfony\Component\Console\Output\ConsoleOutput;
use Symfony\Component\Console\Output\OutputInterface;
use Symfony\Component\Dotenv\Dotenv;
use Symfony\Component\HttpFoundation\Request;
use Symfony\Component\HttpFoundation\Response;
use Symfony\Component\HttpKernel\HttpKernelInterface;
use Symfony\Component\Runtime\Internal\MissingDotenv;
use Symfony\Component\Runtime\Internal\SymfonyErrorHandler;
use Symfony\Component\Runtime\Runner\Symfony\ConsoleApplicationRunner;
use Symfony\Component\Runtime\Runner\Symfony\HttpKernelRunner;
use Symfony\Component\Runtime\Runner\Symfony\ResponseRunner;

// Help opcache.preload discover always-needed symbols
class_exists(MissingDotenv::class, false) || class_exists(Dotenv::class) || class_exists(MissingDotenv::class);

/**
 * Knows the basic conventions to run Symfony apps.
 *
 * In addition to the options managed by GenericRuntime, it accepts the following options:
 *  - "env" to define the name of the environment the app runs in;
 *  - "disable_dotenv" to disable looking for .env files;
 *  - "dotenv_path" to define the path of dot-env files - defaults to ".env";
 *  - "prod_envs" to define the names of the production envs - defaults to ["prod"];
 *  - "test_envs" to define the names of the test envs - defaults to ["test"];
 *  - "use_putenv" to tell Dotenv to set env vars using putenv() (NOT RECOMMENDED.)
 *  - "dotenv_overload" to tell Dotenv to override existing vars
 *
 * When the "debug" / "env" options are not defined, they will fallback to the
 * "APP_DEBUG" / "APP_ENV" environment variables, and to the "--env|-e" / "--no-debug"
 * command line arguments if "symfony/console" is installed.
 *
 * When the "symfony/dotenv" component is installed, .env files are loaded.
 * When "symfony/error-handler" is installed, it is registered in debug mode.
 *
 * On top of the base arguments provided by GenericRuntime,
 * this runtime can feed the app-callable with arguments of type:
 *  - Request from "symfony/http-foundation" if the component is installed;
 *  - Application, Command, InputInterface and/or OutputInterface
 *    from "symfony/console" if the component is installed.
 *
 * This runtime can handle app-callables that return instances of either:
 *  - HttpKernelInterface,
 *  - Response,
 *  - Application,
 *  - Command,
 *  - int|string|null as handled by GenericRuntime.
 *
 * @author Nicolas Grekas <p@tchwork.com>
 */
class SymfonyRuntime extends GenericRuntime
{
    private $input;
    private $output;
    private $console;
    private $command;

    /**
     * @param array {
     *   debug?: ?bool,
     *   env?: ?string,
     *   disable_dotenv?: ?bool,
     *   project_dir?: ?string,
     *   prod_envs?: ?string[],
     *   dotenv_path?: ?string,
     *   test_envs?: ?string[],
     *   use_putenv?: ?bool,
     *   runtimes?: ?array,
     *   error_handler?: string|false,
     *   env_var_name?: string,
     *   debug_var_name?: string,
     *   dotenv_overload?: ?bool,
     * } $options
     */
    public function __construct(array $options = [])
    {
        $envKey = $options['env_var_name'] ?? $options['env_var_name'] = 'APP_ENV';
        $debugKey = $options['debug_var_name'] ?? $options['debug_var_name'] = 'APP_DEBUG';

        if (isset($options['env'])) {
            $_SERVER[$envKey] = $options['env'];
        } elseif (isset($_SERVER['argv']) && class_exists(ArgvInput::class)) {
            $this->options = $options;
            $this->getInput();
        }

        if (!($options['disable_dotenv'] ?? false) && isset($options['project_dir']) && !class_exists(MissingDotenv::class, false)) {
            (new Dotenv($envKey, $debugKey))
                ->setProdEnvs((array) ($options['prod_envs'] ?? ['prod']))
                ->usePutenv($options['use_putenv'] ?? false)
                ->bootEnv($options['project_dir'].'/'.($options['dotenv_path'] ?? '.env'), 'dev', (array) ($options['test_envs'] ?? ['test']), $options['dotenv_overload'] ?? false);
            $options['debug'] ?? $options['debug'] = '1' === $_SERVER[$debugKey];
            $options['disable_dotenv'] = true;
        } else {
<<<<<<< HEAD
            $_SERVER[$envKey] ?? $_SERVER[$envKey] = 'dev';
=======
            $_SERVER['APP_ENV'] ?? $_SERVER['APP_ENV'] = $_ENV['APP_ENV'] ?? 'dev';
            $_SERVER['APP_DEBUG'] ?? $_SERVER['APP_DEBUG'] = $_ENV['APP_DEBUG'] ?? !\in_array($_SERVER['APP_ENV'], (array) ($options['prod_envs'] ?? ['prod']), true);
>>>>>>> 07a891f6
        }

        $options['error_handler'] ?? $options['error_handler'] = SymfonyErrorHandler::class;

        parent::__construct($options);
    }

    public function getRunner(?object $application): RunnerInterface
    {
        if ($application instanceof HttpKernelInterface) {
            return new HttpKernelRunner($application, Request::createFromGlobals());
        }

        if ($application instanceof Response) {
            return new ResponseRunner($application);
        }

        if ($application instanceof Command) {
            $console = $this->console ?? $this->console = new Application();
            $console->setName($application->getName() ?: $console->getName());

            if (!$application->getName() || !$console->has($application->getName())) {
                $application->setName($_SERVER['argv'][0]);
                $console->add($application);
            }

            $console->setDefaultCommand($application->getName(), true);
            $console->getDefinition()->addOptions($application->getDefinition()->getOptions());

            return $this->getRunner($console);
        }

        if ($application instanceof Application) {
            if (!\in_array(\PHP_SAPI, ['cli', 'phpdbg', 'embed'], true)) {
                echo 'Warning: The console should be invoked via the CLI version of PHP, not the '.\PHP_SAPI.' SAPI'.\PHP_EOL;
            }

            set_time_limit(0);
            $defaultEnv = !isset($this->options['env']) ? ($_SERVER[$this->options['env_var_name']] ?? 'dev') : null;
            $output = $this->output ?? $this->output = new ConsoleOutput();

            return new ConsoleApplicationRunner($application, $defaultEnv, $this->getInput(), $output);
        }

        if ($this->command) {
            $this->getInput()->bind($this->command->getDefinition());
        }

        return parent::getRunner($application);
    }

    /**
     * @return mixed
     */
    protected function getArgument(\ReflectionParameter $parameter, ?string $type)
    {
        switch ($type) {
            case Request::class:
                return Request::createFromGlobals();

            case InputInterface::class:
                return $this->getInput();

            case OutputInterface::class:
                return $this->output ?? $this->output = new ConsoleOutput();

            case Application::class:
                return $this->console ?? $this->console = new Application();

            case Command::class:
                return $this->command ?? $this->command = new Command();
        }

        return parent::getArgument($parameter, $type);
    }

    protected static function register(GenericRuntime $runtime): GenericRuntime
    {
        $self = new self($runtime->options + ['runtimes' => []]);
        $self->options['runtimes'] += [
            HttpKernelInterface::class => $self,
            Request::class => $self,
            Response::class => $self,
            Application::class => $self,
            Command::class => $self,
            InputInterface::class => $self,
            OutputInterface::class => $self,
        ];
        $runtime->options = $self->options;

        return $self;
    }

    private function getInput(): ArgvInput
    {
        if (null !== $this->input) {
            return $this->input;
        }

        $input = new ArgvInput();

        if (isset($this->options['env'])) {
            return $this->input = $input;
        }

        if (null !== $env = $input->getParameterOption(['--env', '-e'], null, true)) {
            putenv($this->options['env_var_name'].'='.$_SERVER[$this->options['env_var_name']] = $_ENV[$this->options['env_var_name']] = $env);
        }

        if ($input->hasParameterOption('--no-debug', true)) {
            putenv($this->options['debug_var_name'].'='.$_SERVER[$this->options['debug_var_name']] = $_ENV[$this->options['debug_var_name']] = '0');
        }

        return $this->input = $input;
    }
}<|MERGE_RESOLUTION|>--- conflicted
+++ resolved
@@ -108,12 +108,8 @@
             $options['debug'] ?? $options['debug'] = '1' === $_SERVER[$debugKey];
             $options['disable_dotenv'] = true;
         } else {
-<<<<<<< HEAD
-            $_SERVER[$envKey] ?? $_SERVER[$envKey] = 'dev';
-=======
-            $_SERVER['APP_ENV'] ?? $_SERVER['APP_ENV'] = $_ENV['APP_ENV'] ?? 'dev';
-            $_SERVER['APP_DEBUG'] ?? $_SERVER['APP_DEBUG'] = $_ENV['APP_DEBUG'] ?? !\in_array($_SERVER['APP_ENV'], (array) ($options['prod_envs'] ?? ['prod']), true);
->>>>>>> 07a891f6
+            $_SERVER[$envKey] ?? $_SERVER[$envKey] = $_ENV[$envKey] ?? 'dev';
+            $_SERVER[$debugKey] ?? $_SERVER[$debugKey] = $_ENV[$debugKey] ?? !\in_array($_SERVER[$envKey], (array) ($options['prod_envs'] ?? ['prod']), true);
         }
 
         $options['error_handler'] ?? $options['error_handler'] = SymfonyErrorHandler::class;
