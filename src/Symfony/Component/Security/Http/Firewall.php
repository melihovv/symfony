--- conflicted
+++ resolved
@@ -32,19 +32,13 @@
  */
 class Firewall implements EventSubscriberInterface
 {
-<<<<<<< HEAD
     private FirewallMapInterface $map;
     private EventDispatcherInterface $dispatcher;
-    private \SplObjectStorage $exceptionListeners;
-=======
-    private $map;
-    private $dispatcher;
 
     /**
      * @var \SplObjectStorage<Request, ExceptionListener>
      */
-    private $exceptionListeners;
->>>>>>> 175e3f72
+    private \SplObjectStorage $exceptionListeners;
 
     public function __construct(FirewallMapInterface $map, EventDispatcherInterface $dispatcher)
     {
