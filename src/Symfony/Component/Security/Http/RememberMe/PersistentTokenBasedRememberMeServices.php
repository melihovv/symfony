--- conflicted
+++ resolved
@@ -83,17 +83,10 @@
                 time() + $this->options['lifetime'],
                 $this->options['path'],
                 $this->options['domain'],
-<<<<<<< HEAD
                 $this->options['secure'] ?? $request->isSecure(),
                 $this->options['httponly'],
                 false,
-                $this->options['samesite'] ?? null
-=======
-                $this->options['secure'],
-                $this->options['httponly'],
-                false,
                 $this->options['samesite']
->>>>>>> 438d9e5f
             )
         );
 
@@ -125,17 +118,10 @@
                 time() + $this->options['lifetime'],
                 $this->options['path'],
                 $this->options['domain'],
-<<<<<<< HEAD
                 $this->options['secure'] ?? $request->isSecure(),
                 $this->options['httponly'],
                 false,
-                $this->options['samesite'] ?? null
-=======
-                $this->options['secure'],
-                $this->options['httponly'],
-                false,
                 $this->options['samesite']
->>>>>>> 438d9e5f
             )
         );
     }
