<?php

/*
 * This file is part of the Symfony package.
 *
 * (c) Fabien Potencier <fabien@symfony.com>
 *
 * For the full copyright and license information, please view the LICENSE
 * file that was distributed with this source code.
 */

namespace Symfony\Component\Security\Http\RememberMe;

use Symfony\Component\Security\Core\Exception\AuthenticationException;
use Symfony\Component\Security\Core\User\UserInterface;
use Symfony\Component\Security\Core\Authentication\Token\RememberMeToken;
use Symfony\Component\Security\Http\Logout\LogoutHandlerInterface;
use Symfony\Component\Security\Core\Authentication\Token\TokenInterface;
use Symfony\Component\Security\Core\Exception\UnsupportedUserException;
use Symfony\Component\Security\Core\Exception\UsernameNotFoundException;
use Symfony\Component\Security\Core\Exception\CookieTheftException;
use Symfony\Component\HttpFoundation\Response;
use Symfony\Component\HttpFoundation\Request;
use Symfony\Component\HttpFoundation\Cookie;
use Psr\Log\LoggerInterface;
use Symfony\Component\Security\Http\ParameterBagUtils;

/**
 * Base class implementing the RememberMeServicesInterface.
 *
 * @author Johannes M. Schmitt <schmittjoh@gmail.com>
 */
abstract class AbstractRememberMeServices implements RememberMeServicesInterface, LogoutHandlerInterface
{
    const COOKIE_DELIMITER = ':';

    protected $logger;
    protected $options = array(
        'secure' => false,
        'httponly' => true,
    );
    private $providerKey;
    private $secret;
    private $userProviders;

    /**
     * @param array           $userProviders
     * @param string          $secret
     * @param string          $providerKey
     * @param array           $options
     * @param LoggerInterface $logger
     *
     * @throws \InvalidArgumentException
     */
    public function __construct(array $userProviders, $secret, $providerKey, array $options = array(), LoggerInterface $logger = null)
    {
        if (empty($secret)) {
            throw new \InvalidArgumentException('$secret must not be empty.');
        }
        if (empty($providerKey)) {
            throw new \InvalidArgumentException('$providerKey must not be empty.');
        }
        if (0 === count($userProviders)) {
            throw new \InvalidArgumentException('You must provide at least one user provider.');
        }

        $this->userProviders = $userProviders;
        $this->secret = $secret;
        $this->providerKey = $providerKey;
        $this->options = array_merge($this->options, $options);
        $this->logger = $logger;
    }

    /**
     * Returns the parameter that is used for checking whether remember-me
     * services have been requested.
     *
     * @return string
     */
    public function getRememberMeParameter()
    {
        return $this->options['remember_me_parameter'];
    }

    /**
     * @return string
     */
    public function getSecret()
    {
        return $this->secret;
    }

    /**
     * Implementation of RememberMeServicesInterface. Detects whether a remember-me
     * cookie was set, decodes it, and hands it to subclasses for further processing.
     *
     * @return TokenInterface|null
     *
     * @throws CookieTheftException
     * @throws \RuntimeException
     */
    final public function autoLogin(Request $request)
    {
        if (null === $cookie = $request->cookies->get($this->options['name'])) {
            return null;
        }

        if (null !== $this->logger) {
            $this->logger->debug('Remember-me cookie detected.');
        }

        $cookieParts = $this->decodeCookie($cookie);

        try {
            $user = $this->processAutoLoginCookie($cookieParts, $request);

            if (!$user instanceof UserInterface) {
                throw new \RuntimeException('processAutoLoginCookie() must return a UserInterface implementation.');
            }

            if (null !== $this->logger) {
                $this->logger->info('Remember-me cookie accepted.');
            }

            return new RememberMeToken($user, $this->providerKey, $this->secret);
        } catch (CookieTheftException $e) {
            $this->loginFail($request, $e);

            throw $e;
        } catch (UsernameNotFoundException $e) {
            if (null !== $this->logger) {
                $this->logger->info('User for remember-me cookie not found.', array('exception' => $e));
            }

            $this->loginFail($request, $e);
        } catch (UnsupportedUserException $e) {
            if (null !== $this->logger) {
                $this->logger->warning('User class for remember-me cookie not supported.', array('exception' => $e));
            }

            $this->loginFail($request, $e);
        } catch (AuthenticationException $e) {
            if (null !== $this->logger) {
                $this->logger->debug('Remember-Me authentication failed.', array('exception' => $e));
            }

            $this->loginFail($request, $e);
        } catch (\Exception $e) {
            $this->loginFail($request, $e);

            throw $e;
        }
    }

    /**
     * Implementation for LogoutHandlerInterface. Deletes the cookie.
     */
    public function logout(Request $request, Response $response, TokenInterface $token)
    {
        $this->cancelCookie($request);
    }

    /**
     * Implementation for RememberMeServicesInterface. Deletes the cookie when
     * an attempted authentication fails.
<<<<<<< HEAD
     *
     * @param Request         $request
     * @param \Exception|null $exception
=======
>>>>>>> 7fb9f614
     */
    final public function loginFail(Request $request, \Exception $exception = null)
    {
        $this->cancelCookie($request);
        $this->onLoginFail($request, $exception);
    }

    /**
     * Implementation for RememberMeServicesInterface. This is called when an
     * authentication is successful.
     */
    final public function loginSuccess(Request $request, Response $response, TokenInterface $token)
    {
        // Make sure any old remember-me cookies are cancelled
        $this->cancelCookie($request);

        if (!$token->getUser() instanceof UserInterface) {
            if (null !== $this->logger) {
                $this->logger->debug('Remember-me ignores token since it does not contain a UserInterface implementation.');
            }

            return;
        }

        if (!$this->isRememberMeRequested($request)) {
            if (null !== $this->logger) {
                $this->logger->debug('Remember-me was not requested.');
            }

            return;
        }

        if (null !== $this->logger) {
            $this->logger->debug('Remember-me was requested; setting cookie.');
        }

        // Remove attribute from request that sets a NULL cookie.
        // It was set by $this->cancelCookie()
        // (cancelCookie does other things too for some RememberMeServices
        // so we should still call it at the start of this method)
        $request->attributes->remove(self::COOKIE_ATTR_NAME);

        $this->onLoginSuccess($request, $response, $token);
    }

    /**
     * Subclasses should validate the cookie and do any additional processing
     * that is required. This is called from autoLogin().
     *
     * @return UserInterface
     */
    abstract protected function processAutoLoginCookie(array $cookieParts, Request $request);

<<<<<<< HEAD
    /**
     * @param Request         $request
     * @param \Exception|null $exception
     */
    protected function onLoginFail(Request $request, \Exception $exception = null)
=======
    protected function onLoginFail(Request $request)
>>>>>>> 7fb9f614
    {
    }

    /**
     * This is called after a user has been logged in successfully, and has
     * requested remember-me capabilities. The implementation usually sets a
     * cookie and possibly stores a persistent record of it.
     */
    abstract protected function onLoginSuccess(Request $request, Response $response, TokenInterface $token);

    final protected function getUserProvider($class)
    {
        foreach ($this->userProviders as $provider) {
            if ($provider->supportsClass($class)) {
                return $provider;
            }
        }

        throw new UnsupportedUserException(sprintf('There is no user provider that supports class "%s".', $class));
    }

    /**
     * Decodes the raw cookie value.
     *
     * @param string $rawCookie
     *
     * @return array
     */
    protected function decodeCookie($rawCookie)
    {
        return explode(self::COOKIE_DELIMITER, base64_decode($rawCookie));
    }

    /**
     * Encodes the cookie parts.
     *
     * @return string
     *
     * @throws \InvalidArgumentException When $cookieParts contain the cookie delimiter. Extending class should either remove or escape it.
     */
    protected function encodeCookie(array $cookieParts)
    {
        foreach ($cookieParts as $cookiePart) {
            if (false !== strpos($cookiePart, self::COOKIE_DELIMITER)) {
                throw new \InvalidArgumentException(sprintf('$cookieParts should not contain the cookie delimiter "%s"', self::COOKIE_DELIMITER));
            }
        }

        return base64_encode(implode(self::COOKIE_DELIMITER, $cookieParts));
    }

    /**
     * Deletes the remember-me cookie.
     */
    protected function cancelCookie(Request $request)
    {
        if (null !== $this->logger) {
            $this->logger->debug('Clearing remember-me cookie.', array('name' => $this->options['name']));
        }

        $request->attributes->set(self::COOKIE_ATTR_NAME, new Cookie($this->options['name'], null, 1, $this->options['path'], $this->options['domain'], $this->options['secure'], $this->options['httponly']));
    }

    /**
     * Checks whether remember-me capabilities were requested.
     *
     * @return bool
     */
    protected function isRememberMeRequested(Request $request)
    {
        if (true === $this->options['always_remember_me']) {
            return true;
        }

        $parameter = ParameterBagUtils::getRequestParameterValue($request, $this->options['remember_me_parameter']);

        if (null === $parameter && null !== $this->logger) {
            $this->logger->debug('Did not send remember-me cookie.', array('parameter' => $this->options['remember_me_parameter']));
        }

        return 'true' === $parameter || 'on' === $parameter || '1' === $parameter || 'yes' === $parameter || true === $parameter;
    }
}<|MERGE_RESOLUTION|>--- conflicted
+++ resolved
@@ -163,12 +163,6 @@
     /**
      * Implementation for RememberMeServicesInterface. Deletes the cookie when
      * an attempted authentication fails.
-<<<<<<< HEAD
-     *
-     * @param Request         $request
-     * @param \Exception|null $exception
-=======
->>>>>>> 7fb9f614
      */
     final public function loginFail(Request $request, \Exception $exception = null)
     {
@@ -222,15 +216,7 @@
      */
     abstract protected function processAutoLoginCookie(array $cookieParts, Request $request);
 
-<<<<<<< HEAD
-    /**
-     * @param Request         $request
-     * @param \Exception|null $exception
-     */
     protected function onLoginFail(Request $request, \Exception $exception = null)
-=======
-    protected function onLoginFail(Request $request)
->>>>>>> 7fb9f614
     {
     }
 
