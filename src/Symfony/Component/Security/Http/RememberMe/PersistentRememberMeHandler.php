--- conflicted
+++ resolved
@@ -34,10 +34,6 @@
 {
     private $tokenProvider;
     private $tokenVerifier;
-<<<<<<< HEAD
-    private string $secret;
-=======
->>>>>>> 107a0e57
 
     public function __construct(TokenProviderInterface $tokenProvider, string $secret, UserProviderInterface $userProvider, RequestStack $requestStack, array $options, LoggerInterface $logger = null, TokenVerifierInterface $tokenVerifier = null)
     {
