--- conflicted
+++ resolved
@@ -53,16 +53,10 @@
      */
     public function createRememberMeCookie(UserInterface $user): void
     {
-<<<<<<< HEAD
-        $series = base64_encode(random_bytes(64));
-        $tokenValue = $this->generateHash(base64_encode(random_bytes(64)));
-        $token = new PersistentToken(\get_class($user), $user->getUserIdentifier(), $series, $tokenValue, new \DateTime());
-=======
         $series = random_bytes(66);
         $tokenValue = strtr(base64_encode(substr($series, 33)), '+/=', '-_~');
         $series = strtr(base64_encode(substr($series, 0, 33)), '+/=', '-_~');
-        $token = new PersistentToken(\get_class($user), method_exists($user, 'getUserIdentifier') ? $user->getUserIdentifier() : $user->getUsername(), $series, $tokenValue, new \DateTime());
->>>>>>> 1eebf31e
+        $token = new PersistentToken(\get_class($user), $user->getUserIdentifier(), $series, $tokenValue, new \DateTime());
 
         $this->tokenProvider->createNewToken($token);
         $this->createCookie(RememberMeDetails::fromPersistentToken($token, time() + $this->options['lifetime']));
