<?php

/*
 * This file is part of the Symfony package.
 *
 * (c) Fabien Potencier <fabien@symfony.com>
 *
 * For the full copyright and license information, please view the LICENSE
 * file that was distributed with this source code.
 */

namespace Symfony\Component\Security\Http\Tests\EventListener;

use PHPUnit\Framework\TestCase;
use Symfony\Component\HttpFoundation\Request;
use Symfony\Component\PasswordHasher\Hasher\PasswordHasherFactoryInterface;
use Symfony\Component\PasswordHasher\PasswordHasherInterface;
use Symfony\Component\Security\Core\Authentication\Token\TokenInterface;
<<<<<<< HEAD
use Symfony\Component\Security\Core\User\PasswordAuthenticatedUserInterface;
=======
use Symfony\Component\Security\Core\Encoder\EncoderFactoryInterface;
use Symfony\Component\Security\Core\Encoder\PasswordEncoderInterface;
use Symfony\Component\Security\Core\User\InMemoryUserProvider;
>>>>>>> b5f0f7bb
use Symfony\Component\Security\Core\User\PasswordUpgraderInterface;
use Symfony\Component\Security\Core\User\User;
use Symfony\Component\Security\Core\User\UserInterface;
use Symfony\Component\Security\Http\Authenticator\AuthenticatorInterface;
use Symfony\Component\Security\Http\Authenticator\Passport\Badge\PasswordUpgradeBadge;
use Symfony\Component\Security\Http\Authenticator\Passport\Badge\UserBadge;
use Symfony\Component\Security\Http\Authenticator\Passport\PassportInterface;
use Symfony\Component\Security\Http\Authenticator\Passport\SelfValidatingPassport;
use Symfony\Component\Security\Http\Authenticator\Passport\UserPassportInterface;
use Symfony\Component\Security\Http\Event\LoginSuccessEvent;
use Symfony\Component\Security\Http\EventListener\PasswordMigratingListener;

class PasswordMigratingListenerTest extends TestCase
{
    private $hasherFactory;
    private $listener;
    private $user;

    protected function setUp(): void
    {
<<<<<<< HEAD
        $this->user = $this->createMock(TestPasswordAuthenticatedUser::class);
        $this->user->expects($this->any())->method('getPassword')->willReturn('old-hash');
        $encoder = $this->createMock(PasswordHasherInterface::class);
        $encoder->expects($this->any())->method('needsRehash')->willReturn(true);
        $encoder->expects($this->any())->method('hash')->with('pa$$word', null)->willReturn('new-hash');
        $this->hasherFactory = $this->createMock(PasswordHasherFactoryInterface::class);
        $this->hasherFactory->expects($this->any())->method('getPasswordHasher')->with($this->user)->willReturn($encoder);
        $this->listener = new PasswordMigratingListener($this->hasherFactory);
=======
        $this->user = new User('test', 'old-encoded-password');
        $encoder = $this->createMock(PasswordEncoderInterface::class);
        $encoder->expects($this->any())->method('needsRehash')->willReturn(true);
        $encoder->expects($this->any())->method('encodePassword')->with('pa$$word', null)->willReturn('new-encoded-password');
        $this->encoderFactory = $this->createMock(EncoderFactoryInterface::class);
        $this->encoderFactory->expects($this->any())->method('getEncoder')->with($this->callback(function ($user) { return $this->user->isEqualTo($user); }))->willReturn($encoder);
        $this->listener = new PasswordMigratingListener($this->encoderFactory);
>>>>>>> b5f0f7bb
    }

    /**
     * @dataProvider provideUnsupportedEvents
     */
    public function testUnsupportedEvents($event)
    {
        $this->hasherFactory->expects($this->never())->method('getPasswordHasher');

        $this->listener->onLoginSuccess($event);
    }

    public function provideUnsupportedEvents()
    {
        // no password upgrade badge
        yield [$this->createEvent(new SelfValidatingPassport(new UserBadge('test', function () { return $this->createMock(UserInterface::class); })))];

        // blank password
        yield [$this->createEvent(new SelfValidatingPassport(new UserBadge('test', function () { return $this->createMock(TestPasswordAuthenticatedUser::class); }), [new PasswordUpgradeBadge('', $this->createPasswordUpgrader())]))];

        // no user
        yield [$this->createEvent($this->createMock(PassportInterface::class))];
    }

    public function testUnsupportedPassport()
    {
        // A custom Passport, without an UserBadge
        $passport = $this->createMock(UserPassportInterface::class);
        $passport->method('getUser')->willReturn($this->user);
        $passport->method('hasBadge')->withConsecutive([PasswordUpgradeBadge::class], [UserBadge::class])->willReturnOnConsecutiveCalls(true, false);
        $passport->expects($this->once())->method('getBadge')->with(PasswordUpgradeBadge::class)->willReturn(new PasswordUpgradeBadge('pa$$word'));
        // We should never "getBadge" for "UserBadge::class"

        $event = $this->createEvent($passport);

        $this->listener->onLoginSuccess($event);
    }

    public function testUpgradeWithUpgrader()
    {
        $passwordUpgrader = $this->createPasswordUpgrader();
        $passwordUpgrader->expects($this->once())
            ->method('upgradePassword')
            ->with($this->user, 'new-hash')
        ;

        $event = $this->createEvent(new SelfValidatingPassport(new UserBadge('test', function () { return $this->user; }), [new PasswordUpgradeBadge('pa$$word', $passwordUpgrader)]));
        $this->listener->onLoginSuccess($event);
    }

    public function testUpgradeWithoutUpgrader()
    {
<<<<<<< HEAD
        $userLoader = $this->getMockForAbstractClass(TestMigratingUserProvider::class);
        $userLoader->expects($this->any())->method('loadUserByUsername')->willReturn($this->user);

        $userLoader->expects($this->once())
            ->method('upgradePassword')
            ->with($this->user, 'new-hash')
=======
        $userLoader = $this->getMockBuilder(MigratingUserProvider::class)->setMethods(['upgradePassword'])->getMock();
        $userLoader->createUser($this->user);

        $userLoader->expects($this->once())
            ->method('upgradePassword')
            ->with($this->callback(function ($user) { return $this->user->isEqualTo($user); }), 'new-encoded-password')
>>>>>>> b5f0f7bb
        ;

        $event = $this->createEvent(new SelfValidatingPassport(new UserBadge('test', [$userLoader, 'loadUserByUsername']), [new PasswordUpgradeBadge('pa$$word')]));
        $this->listener->onLoginSuccess($event);
    }

    private function createPasswordUpgrader()
    {
        return $this->getMockForAbstractClass(TestMigratingUserProvider::class);
    }

    private function createEvent(PassportInterface $passport)
    {
        return new LoginSuccessEvent($this->createMock(AuthenticatorInterface::class), $passport, $this->createMock(TokenInterface::class), new Request(), null, 'main');
    }
}

<<<<<<< HEAD
abstract class TestMigratingUserProvider implements UserProviderInterface, PasswordUpgraderInterface
=======
class MigratingUserProvider extends InMemoryUserProvider implements PasswordUpgraderInterface
>>>>>>> b5f0f7bb
{
    abstract public function upgradePassword(PasswordAuthenticatedUserInterface $user, string $newHashedPassword): void;
}

abstract class TestPasswordAuthenticatedUser implements UserInterface, PasswordAuthenticatedUserInterface
{
    abstract public function getPassword(): ?string;
}<|MERGE_RESOLUTION|>--- conflicted
+++ resolved
@@ -16,16 +16,11 @@
 use Symfony\Component\PasswordHasher\Hasher\PasswordHasherFactoryInterface;
 use Symfony\Component\PasswordHasher\PasswordHasherInterface;
 use Symfony\Component\Security\Core\Authentication\Token\TokenInterface;
-<<<<<<< HEAD
 use Symfony\Component\Security\Core\User\PasswordAuthenticatedUserInterface;
-=======
-use Symfony\Component\Security\Core\Encoder\EncoderFactoryInterface;
-use Symfony\Component\Security\Core\Encoder\PasswordEncoderInterface;
-use Symfony\Component\Security\Core\User\InMemoryUserProvider;
->>>>>>> b5f0f7bb
 use Symfony\Component\Security\Core\User\PasswordUpgraderInterface;
 use Symfony\Component\Security\Core\User\User;
 use Symfony\Component\Security\Core\User\UserInterface;
+use Symfony\Component\Security\Core\User\UserProviderInterface;
 use Symfony\Component\Security\Http\Authenticator\AuthenticatorInterface;
 use Symfony\Component\Security\Http\Authenticator\Passport\Badge\PasswordUpgradeBadge;
 use Symfony\Component\Security\Http\Authenticator\Passport\Badge\UserBadge;
@@ -43,7 +38,6 @@
 
     protected function setUp(): void
     {
-<<<<<<< HEAD
         $this->user = $this->createMock(TestPasswordAuthenticatedUser::class);
         $this->user->expects($this->any())->method('getPassword')->willReturn('old-hash');
         $encoder = $this->createMock(PasswordHasherInterface::class);
@@ -52,15 +46,6 @@
         $this->hasherFactory = $this->createMock(PasswordHasherFactoryInterface::class);
         $this->hasherFactory->expects($this->any())->method('getPasswordHasher')->with($this->user)->willReturn($encoder);
         $this->listener = new PasswordMigratingListener($this->hasherFactory);
-=======
-        $this->user = new User('test', 'old-encoded-password');
-        $encoder = $this->createMock(PasswordEncoderInterface::class);
-        $encoder->expects($this->any())->method('needsRehash')->willReturn(true);
-        $encoder->expects($this->any())->method('encodePassword')->with('pa$$word', null)->willReturn('new-encoded-password');
-        $this->encoderFactory = $this->createMock(EncoderFactoryInterface::class);
-        $this->encoderFactory->expects($this->any())->method('getEncoder')->with($this->callback(function ($user) { return $this->user->isEqualTo($user); }))->willReturn($encoder);
-        $this->listener = new PasswordMigratingListener($this->encoderFactory);
->>>>>>> b5f0f7bb
     }
 
     /**
@@ -113,21 +98,12 @@
 
     public function testUpgradeWithoutUpgrader()
     {
-<<<<<<< HEAD
         $userLoader = $this->getMockForAbstractClass(TestMigratingUserProvider::class);
         $userLoader->expects($this->any())->method('loadUserByUsername')->willReturn($this->user);
 
         $userLoader->expects($this->once())
             ->method('upgradePassword')
             ->with($this->user, 'new-hash')
-=======
-        $userLoader = $this->getMockBuilder(MigratingUserProvider::class)->setMethods(['upgradePassword'])->getMock();
-        $userLoader->createUser($this->user);
-
-        $userLoader->expects($this->once())
-            ->method('upgradePassword')
-            ->with($this->callback(function ($user) { return $this->user->isEqualTo($user); }), 'new-encoded-password')
->>>>>>> b5f0f7bb
         ;
 
         $event = $this->createEvent(new SelfValidatingPassport(new UserBadge('test', [$userLoader, 'loadUserByUsername']), [new PasswordUpgradeBadge('pa$$word')]));
@@ -145,11 +121,7 @@
     }
 }
 
-<<<<<<< HEAD
 abstract class TestMigratingUserProvider implements UserProviderInterface, PasswordUpgraderInterface
-=======
-class MigratingUserProvider extends InMemoryUserProvider implements PasswordUpgraderInterface
->>>>>>> b5f0f7bb
 {
     abstract public function upgradePassword(PasswordAuthenticatedUserInterface $user, string $newHashedPassword): void;
 }
