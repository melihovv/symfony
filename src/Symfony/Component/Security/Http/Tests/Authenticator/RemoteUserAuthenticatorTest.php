<?php

/*
 * This file is part of the Symfony package.
 *
 * (c) Fabien Potencier <fabien@symfony.com>
 *
 * For the full copyright and license information, please view the LICENSE
 * file that was distributed with this source code.
 */

namespace Symfony\Component\Security\Http\Tests\Authenticator;

use PHPUnit\Framework\TestCase;
use Symfony\Component\HttpFoundation\Request;
use Symfony\Component\Security\Core\Authentication\Token\Storage\TokenStorage;
<<<<<<< HEAD
use Symfony\Component\Security\Core\User\InMemoryUser;
use Symfony\Component\Security\Core\User\UserProviderInterface;
=======
use Symfony\Component\Security\Core\User\InMemoryUserProvider;
use Symfony\Component\Security\Core\User\User;
>>>>>>> b5f0f7bb
use Symfony\Component\Security\Http\Authenticator\RemoteUserAuthenticator;

class RemoteUserAuthenticatorTest extends TestCase
{
    /**
     * @dataProvider provideAuthenticators
     */
    public function testSupport(InMemoryUserProvider $userProvider, RemoteUserAuthenticator $authenticator, $parameterName)
    {
        $request = $this->createRequest([$parameterName => 'TheUsername']);

        $this->assertTrue($authenticator->supports($request));
    }

    public function testSupportNoUser()
    {
        $authenticator = new RemoteUserAuthenticator(new InMemoryUserProvider(), new TokenStorage(), 'main');

        $this->assertFalse($authenticator->supports($this->createRequest([])));
    }

    /**
     * @dataProvider provideAuthenticators
     */
    public function testAuthenticate(InMemoryUserProvider $userProvider, RemoteUserAuthenticator $authenticator, $parameterName)
    {
        $request = $this->createRequest([$parameterName => 'TheUsername']);

        $authenticator->supports($request);

<<<<<<< HEAD
        $userProvider->expects($this->once())
            ->method('loadUserByUsername')
            ->with('TheUsername')
            ->willReturn($user = new InMemoryUser('TheUsername', null));
=======
        $userProvider->createUser($user = new User('TheUsername', null));
>>>>>>> b5f0f7bb

        $passport = $authenticator->authenticate($request);
        $this->assertTrue($user->isEqualTo($passport->getUser()));
    }

    public function provideAuthenticators()
    {
        $userProvider = new InMemoryUserProvider();
        yield [$userProvider, new RemoteUserAuthenticator($userProvider, new TokenStorage(), 'main'), 'REMOTE_USER'];

        $userProvider = new InMemoryUserProvider();
        yield [$userProvider, new RemoteUserAuthenticator($userProvider, new TokenStorage(), 'main', 'CUSTOM_USER_PARAMETER'), 'CUSTOM_USER_PARAMETER'];
    }

    private function createRequest(array $server)
    {
        return new Request([], [], [], [], [], $server);
    }
}<|MERGE_RESOLUTION|>--- conflicted
+++ resolved
@@ -14,13 +14,8 @@
 use PHPUnit\Framework\TestCase;
 use Symfony\Component\HttpFoundation\Request;
 use Symfony\Component\Security\Core\Authentication\Token\Storage\TokenStorage;
-<<<<<<< HEAD
 use Symfony\Component\Security\Core\User\InMemoryUser;
-use Symfony\Component\Security\Core\User\UserProviderInterface;
-=======
 use Symfony\Component\Security\Core\User\InMemoryUserProvider;
-use Symfony\Component\Security\Core\User\User;
->>>>>>> b5f0f7bb
 use Symfony\Component\Security\Http\Authenticator\RemoteUserAuthenticator;
 
 class RemoteUserAuthenticatorTest extends TestCase
@@ -51,14 +46,7 @@
 
         $authenticator->supports($request);
 
-<<<<<<< HEAD
-        $userProvider->expects($this->once())
-            ->method('loadUserByUsername')
-            ->with('TheUsername')
-            ->willReturn($user = new InMemoryUser('TheUsername', null));
-=======
-        $userProvider->createUser($user = new User('TheUsername', null));
->>>>>>> b5f0f7bb
+        $userProvider->createUser($user = new InMemoryUser('TheUsername', null));
 
         $passport = $authenticator->authenticate($request);
         $this->assertTrue($user->isEqualTo($passport->getUser()));
