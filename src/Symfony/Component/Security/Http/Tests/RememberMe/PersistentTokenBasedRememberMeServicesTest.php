--- conflicted
+++ resolved
@@ -180,12 +180,8 @@
         $request = new Request();
         $request->cookies->set('foo', $this->encodeCookie(['fooseries', 'foovalue']));
 
-<<<<<<< HEAD
-        $tokenProvider = $this->getMockBuilder(\Symfony\Component\Security\Core\Authentication\RememberMe\TokenProviderInterface::class)->getMock();
+        $tokenProvider = $this->createMock(TokenProviderInterface::class);
         $tokenValue = $hashTokenValue ? $this->generateHash('foovalue') : 'foovalue';
-=======
-        $tokenProvider = $this->createMock(TokenProviderInterface::class);
->>>>>>> 22b1eb40
         $tokenProvider
             ->expects($this->once())
             ->method('loadTokenBySeries')
