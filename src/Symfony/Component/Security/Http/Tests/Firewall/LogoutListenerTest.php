<?php

/*
 * This file is part of the Symfony package.
 *
 * (c) Fabien Potencier <fabien@symfony.com>
 *
 * For the full copyright and license information, please view the LICENSE
 * file that was distributed with this source code.
 */

namespace Symfony\Component\Security\Http\Tests\Firewall;

use PHPUnit\Framework\TestCase;
use Symfony\Bridge\PhpUnit\ExpectDeprecationTrait;
use Symfony\Component\EventDispatcher\EventDispatcher;
use Symfony\Component\HttpFoundation\Request;
use Symfony\Component\HttpFoundation\Response;
use Symfony\Component\HttpKernel\Event\RequestEvent;
<<<<<<< HEAD
use Symfony\Component\Security\Http\Event\LogoutEvent;
use Symfony\Component\Security\Http\Firewall\LogoutListener;
=======
use Symfony\Component\Security\Core\Authentication\Token\Storage\TokenStorageInterface;
use Symfony\Component\Security\Core\Authentication\Token\TokenInterface;
use Symfony\Component\Security\Core\Exception\LogoutException;
use Symfony\Component\Security\Csrf\CsrfTokenManagerInterface;
use Symfony\Component\Security\Http\Firewall\LogoutListener;
use Symfony\Component\Security\Http\HttpUtils;
>>>>>>> 22b1eb40
use Symfony\Component\Security\Http\Logout\LogoutHandlerInterface;
use Symfony\Component\Security\Http\Logout\LogoutSuccessHandlerInterface;

class LogoutListenerTest extends TestCase
{
    use ExpectDeprecationTrait;

    public function testHandleUnmatchedPath()
    {
        $dispatcher = $this->getEventDispatcher();
        [$listener, , $httpUtils, $options] = $this->getListener($dispatcher);

        [$event, $request] = $this->getGetResponseEvent();

        $logoutEventDispatched = false;
        $dispatcher->addListener(LogoutEvent::class, function (LogoutEvent $event) use (&$logoutEventDispatched) {
            $logoutEventDispatched = true;
        });

        $httpUtils->expects($this->once())
            ->method('checkRequestPath')
            ->with($request, $options['logout_path'])
            ->willReturn(false);

        $listener($event);

        $this->assertFalse($logoutEventDispatched, 'LogoutEvent should not have been dispatched.');
    }

    public function testHandleMatchedPathWithCsrfValidation()
    {
        $tokenManager = $this->getTokenManager();
        $dispatcher = $this->getEventDispatcher();

        [$listener, $tokenStorage, $httpUtils, $options] = $this->getListener($dispatcher, $tokenManager);

        [$event, $request] = $this->getGetResponseEvent();

        $request->query->set('_csrf_token', 'token');

        $httpUtils->expects($this->once())
            ->method('checkRequestPath')
            ->with($request, $options['logout_path'])
            ->willReturn(true);

        $tokenManager->expects($this->once())
            ->method('isTokenValid')
            ->willReturn(true);

        $response = new Response();
        $dispatcher->addListener(LogoutEvent::class, function (LogoutEvent $event) use ($response) {
            $event->setResponse($response);
        });

        $tokenStorage->expects($this->once())
            ->method('getToken')
            ->willReturn($token = $this->getToken());

        $tokenStorage->expects($this->once())
            ->method('setToken')
            ->with(null);

        $event->expects($this->once())
            ->method('setResponse')
            ->with($response);

        $listener($event);
    }

    public function testHandleMatchedPathWithoutCsrfValidation()
    {
        $dispatcher = $this->getEventDispatcher();
        [$listener, $tokenStorage, $httpUtils, $options] = $this->getListener($dispatcher);

        [$event, $request] = $this->getGetResponseEvent();

        $httpUtils->expects($this->once())
            ->method('checkRequestPath')
            ->with($request, $options['logout_path'])
            ->willReturn(true);

        $response = new Response();
        $dispatcher->addListener(LogoutEvent::class, function (LogoutEvent $event) use ($response) {
            $event->setResponse($response);
        });

        $tokenStorage->expects($this->once())
            ->method('getToken')
            ->willReturn($token = $this->getToken());

        $tokenStorage->expects($this->once())
            ->method('setToken')
            ->with(null);

        $event->expects($this->once())
            ->method('setResponse')
            ->with($response);

        $listener($event);
    }

    public function testNoResponseSet()
    {
        $this->expectException(\RuntimeException::class);

        [$listener, , $httpUtils, $options] = $this->getListener();

        [$event, $request] = $this->getGetResponseEvent();

        $httpUtils->expects($this->once())
            ->method('checkRequestPath')
            ->with($request, $options['logout_path'])
            ->willReturn(true);

        $listener($event);
    }

    public function testCsrfValidationFails()
    {
        $this->expectException(LogoutException::class);
        $tokenManager = $this->getTokenManager();

        [$listener, , $httpUtils, $options] = $this->getListener(null, $tokenManager);

        [$event, $request] = $this->getGetResponseEvent();

        $request->query->set('_csrf_token', 'token');

        $httpUtils->expects($this->once())
            ->method('checkRequestPath')
            ->with($request, $options['logout_path'])
            ->willReturn(true);

        $tokenManager->expects($this->once())
            ->method('isTokenValid')
            ->willReturn(false);

        $listener($event);
    }

    /**
     * @group legacy
     */
    public function testLegacyLogoutHandlers()
    {
        $this->expectDeprecation('Since symfony/security-http 5.1: The "%s\LogoutSuccessHandlerInterface" interface is deprecated, create a listener for the "%s" event instead.');
        $this->expectDeprecation('Since symfony/security-http 5.1: Passing a logout success handler to "%s\LogoutListener::__construct" is deprecated, pass an instance of "%s" instead.');
        $this->expectDeprecation('Since symfony/security-http 5.1: Calling "%s::addHandler" is deprecated, register a listener on the "%s" event instead.');

        $logoutSuccessHandler = $this->createMock(LogoutSuccessHandlerInterface::class);
        [$listener, $tokenStorage, $httpUtils, $options] = $this->getListener($logoutSuccessHandler);

        $token = $this->getToken();
        $tokenStorage->expects($this->any())->method('getToken')->willReturn($token);

        [$event, $request] = $this->getGetResponseEvent();

        $httpUtils->expects($this->once())
            ->method('checkRequestPath')
            ->with($request, $options['logout_path'])
            ->willReturn(true);

        $response = new Response();
        $logoutSuccessHandler->expects($this->any())->method('onLogoutSuccess')->willReturn($response);

        $handler = $this->createMock(LogoutHandlerInterface::class);
        $handler->expects($this->once())->method('logout')->with($request, $response, $token);
        $listener->addHandler($handler);

        $event->expects($this->once())->method('setResponse')->with($this->identicalTo($response));

        $listener($event);
    }

    private function getTokenManager()
    {
        return $this->createMock(CsrfTokenManagerInterface::class);
    }

    private function getTokenStorage()
    {
        return $this->createMock(TokenStorageInterface::class);
    }

    private function getGetResponseEvent()
    {
        $event = $this->createMock(RequestEvent::class);

        $event->expects($this->any())
            ->method('getRequest')
            ->willReturn($request = new Request());

        return [$event, $request];
    }

<<<<<<< HEAD
=======
    private function getHandler()
    {
        return $this->createMock(LogoutHandlerInterface::class);
    }

>>>>>>> 22b1eb40
    private function getHttpUtils()
    {
        return $this->createMock(HttpUtils::class);
    }

    private function getListener($eventDispatcher = null, $tokenManager = null)
    {
        $listener = new LogoutListener(
            $tokenStorage = $this->getTokenStorage(),
            $httpUtils = $this->getHttpUtils(),
            $eventDispatcher ?? $this->getEventDispatcher(),
            $options = [
                'csrf_parameter' => '_csrf_token',
                'csrf_token_id' => 'logout',
                'logout_path' => '/logout',
                'target_url' => '/',
            ],
            $tokenManager
        );

        return [$listener, $tokenStorage, $httpUtils, $options];
    }

    private function getEventDispatcher()
    {
<<<<<<< HEAD
        return new EventDispatcher();
=======
        return $this->createMock(LogoutSuccessHandlerInterface::class);
>>>>>>> 22b1eb40
    }

    private function getToken()
    {
        return $this->createMock(TokenInterface::class);
    }
}<|MERGE_RESOLUTION|>--- conflicted
+++ resolved
@@ -17,17 +17,14 @@
 use Symfony\Component\HttpFoundation\Request;
 use Symfony\Component\HttpFoundation\Response;
 use Symfony\Component\HttpKernel\Event\RequestEvent;
-<<<<<<< HEAD
-use Symfony\Component\Security\Http\Event\LogoutEvent;
-use Symfony\Component\Security\Http\Firewall\LogoutListener;
-=======
 use Symfony\Component\Security\Core\Authentication\Token\Storage\TokenStorageInterface;
 use Symfony\Component\Security\Core\Authentication\Token\TokenInterface;
 use Symfony\Component\Security\Core\Exception\LogoutException;
 use Symfony\Component\Security\Csrf\CsrfTokenManagerInterface;
+use Symfony\Component\Security\Http\Event\LogoutEvent;
+use Symfony\Component\Security\Http\Firewall\LogoutListener;
 use Symfony\Component\Security\Http\Firewall\LogoutListener;
 use Symfony\Component\Security\Http\HttpUtils;
->>>>>>> 22b1eb40
 use Symfony\Component\Security\Http\Logout\LogoutHandlerInterface;
 use Symfony\Component\Security\Http\Logout\LogoutSuccessHandlerInterface;
 
@@ -223,14 +220,6 @@
         return [$event, $request];
     }
 
-<<<<<<< HEAD
-=======
-    private function getHandler()
-    {
-        return $this->createMock(LogoutHandlerInterface::class);
-    }
-
->>>>>>> 22b1eb40
     private function getHttpUtils()
     {
         return $this->createMock(HttpUtils::class);
@@ -256,11 +245,7 @@
 
     private function getEventDispatcher()
     {
-<<<<<<< HEAD
         return new EventDispatcher();
-=======
-        return $this->createMock(LogoutSuccessHandlerInterface::class);
->>>>>>> 22b1eb40
     }
 
     private function getToken()
