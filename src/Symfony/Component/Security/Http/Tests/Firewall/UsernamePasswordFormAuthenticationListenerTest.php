--- conflicted
+++ resolved
@@ -116,41 +116,31 @@
      */
     public function testHandleNonStringUsernameWithInt($postOnly)
     {
-<<<<<<< HEAD
-        $this->expectException(\Symfony\Component\HttpKernel\Exception\BadRequestHttpException::class);
+        $this->expectException(BadRequestHttpException::class);
         $this->expectExceptionMessage('The key "_username" must be a string, "int" given.');
-=======
+        $request = Request::create('/login_check', 'POST', ['_username' => 42]);
+        $request->setSession($this->createMock(SessionInterface::class));
+        $listener = new UsernamePasswordFormAuthenticationListener(
+            new TokenStorage(),
+            $this->createMock(AuthenticationManagerInterface::class),
+            new SessionAuthenticationStrategy(SessionAuthenticationStrategy::NONE),
+            $httpUtils = new HttpUtils(),
+            'foo',
+            new DefaultAuthenticationSuccessHandler($httpUtils),
+            new DefaultAuthenticationFailureHandler($this->createMock(HttpKernelInterface::class), $httpUtils),
+            ['require_previous_session' => false, 'post_only' => $postOnly]
+        );
+        $event = new RequestEvent($this->createMock(HttpKernelInterface::class), $request, HttpKernelInterface::MASTER_REQUEST);
+        $listener($event);
+    }
+
+    /**
+     * @dataProvider postOnlyDataProvider
+     */
+    public function testHandleNonStringUsernameWithObject($postOnly)
+    {
         $this->expectException(BadRequestHttpException::class);
-        $this->expectExceptionMessage('The key "_username" must be a string, "integer" given.');
->>>>>>> 22b1eb40
-        $request = Request::create('/login_check', 'POST', ['_username' => 42]);
-        $request->setSession($this->createMock(SessionInterface::class));
-        $listener = new UsernamePasswordFormAuthenticationListener(
-            new TokenStorage(),
-            $this->createMock(AuthenticationManagerInterface::class),
-            new SessionAuthenticationStrategy(SessionAuthenticationStrategy::NONE),
-            $httpUtils = new HttpUtils(),
-            'foo',
-            new DefaultAuthenticationSuccessHandler($httpUtils),
-            new DefaultAuthenticationFailureHandler($this->createMock(HttpKernelInterface::class), $httpUtils),
-            ['require_previous_session' => false, 'post_only' => $postOnly]
-        );
-        $event = new RequestEvent($this->createMock(HttpKernelInterface::class), $request, HttpKernelInterface::MASTER_REQUEST);
-        $listener($event);
-    }
-
-    /**
-     * @dataProvider postOnlyDataProvider
-     */
-    public function testHandleNonStringUsernameWithObject($postOnly)
-    {
-<<<<<<< HEAD
-        $this->expectException(\Symfony\Component\HttpKernel\Exception\BadRequestHttpException::class);
         $this->expectExceptionMessage('The key "_username" must be a string, "stdClass" given.');
-=======
-        $this->expectException(BadRequestHttpException::class);
-        $this->expectExceptionMessage('The key "_username" must be a string, "object" given.');
->>>>>>> 22b1eb40
         $request = Request::create('/login_check', 'POST', ['_username' => new \stdClass()]);
         $request->setSession($this->createMock(SessionInterface::class));
         $listener = new UsernamePasswordFormAuthenticationListener(
