--- conflicted
+++ resolved
@@ -25,14 +25,9 @@
         "symfony/property-access": "^5.4|^6.0|^7.0"
     },
     "require-dev": {
-<<<<<<< HEAD
         "symfony/cache": "^5.4|^6.0|^7.0",
+        "symfony/clock": "^6.3|^7.0",
         "symfony/expression-language": "^5.4|^6.0|^7.0",
-=======
-        "symfony/cache": "^5.4|^6.0",
-        "symfony/clock": "^6.3",
-        "symfony/expression-language": "^5.4|^6.0",
->>>>>>> 2654e7b7
         "symfony/http-client-contracts": "^3.0",
         "symfony/rate-limiter": "^5.4|^6.0|^7.0",
         "symfony/routing": "^5.4|^6.0|^7.0",
