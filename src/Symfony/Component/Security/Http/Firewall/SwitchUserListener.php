--- conflicted
+++ resolved
@@ -93,17 +93,10 @@
             }
         }
 
-<<<<<<< HEAD
         if (!$this->stateless) {
             $request->query->remove($this->usernameParameter);
-            $request->server->set('QUERY_STRING', http_build_query($request->query->all()));
+            $request->server->set('QUERY_STRING', http_build_query($request->query->all(), '', '&'));
             $response = new RedirectResponse($request->getUri(), 302);
-=======
-        $request->query->remove($this->usernameParameter);
-        $request->server->set('QUERY_STRING', http_build_query($request->query->all(), '', '&'));
-
-        $response = new RedirectResponse($request->getUri(), 302);
->>>>>>> 124d3384
 
             $event->setResponse($response);
         }
