<?php

/*
 * This file is part of the Symfony package.
 *
 * (c) Fabien Potencier <fabien@symfony.com>
 *
 * For the full copyright and license information, please view the LICENSE
 * file that was distributed with this source code.
 */

namespace Symfony\Component\Security\Core\Tests\Authorization;

use PHPUnit\Framework\Assert;
use PHPUnit\Framework\TestCase;
use Symfony\Component\Security\Core\Authentication\Token\TokenInterface;
use Symfony\Component\Security\Core\Authorization\AccessDecisionManager;
use Symfony\Component\Security\Core\Authorization\Strategy\AccessDecisionStrategyInterface;
use Symfony\Component\Security\Core\Authorization\Voter\CacheableVoterInterface;
use Symfony\Component\Security\Core\Authorization\Voter\VoterInterface;

class AccessDecisionManagerTest extends TestCase
{
<<<<<<< HEAD
=======
    use ExpectDeprecationTrait;

    /**
     * @group legacy
     */
>>>>>>> bfc8cf43
    public function testSetUnsupportedStrategy()
    {
        $this->expectException(\InvalidArgumentException::class);
        new AccessDecisionManager([$this->getVoter(VoterInterface::ACCESS_GRANTED)], 'fooBar');
    }

    /**
     * @group legacy
     *
     * @dataProvider getStrategyTests
     */
    public function testStrategies($strategy, $voters, $allowIfAllAbstainDecisions, $allowIfEqualGrantedDeniedDecisions, $expected)
    {
        $token = $this->createMock(TokenInterface::class);

        $this->expectDeprecation('Since symfony/security-core 5.4: Passing the access decision strategy as a string is deprecated, pass an instance of "Symfony\Component\Security\Core\Authorization\Strategy\AccessDecisionStrategyInterface" instead.');
        $manager = new AccessDecisionManager($voters, $strategy, $allowIfAllAbstainDecisions, $allowIfEqualGrantedDeniedDecisions);

        $this->assertSame($expected, $manager->decide($token, ['ROLE_FOO']));
    }

<<<<<<< HEAD
=======
    /**
     * @dataProvider provideBadVoterResults
     *
     * @group legacy
     */
    public function testDeprecatedVoter()
    {
        $token = $this->createMock(TokenInterface::class);
        $strategy = new class() implements AccessDecisionStrategyInterface {
            public function decide(\Traversable $results): bool
            {
                iterator_to_array($results);

                return true;
            }
        };

        $manager = new AccessDecisionManager([$this->getVoter(3)], $strategy);

        $this->expectDeprecation('Since symfony/security-core 5.3: Returning "%s" in "%s::vote()" is deprecated, return one of "Symfony\Component\Security\Core\Authorization\Voter\VoterInterface" constants: "ACCESS_GRANTED", "ACCESS_DENIED" or "ACCESS_ABSTAIN".');

        $manager->decide($token, ['ROLE_FOO']);
    }

    public function provideBadVoterResults(): array
    {
        return [
            [3],
            [true],
        ];
    }

    public function testVoterCalls()
    {
        $token = $this->createMock(TokenInterface::class);

        $voters = [
            $this->getExpectedVoter(VoterInterface::ACCESS_DENIED),
            $this->getExpectedVoter(VoterInterface::ACCESS_GRANTED),
            $this->getUnexpectedVoter(),
        ];

        $strategy = new class() implements AccessDecisionStrategyInterface {
            public function decide(\Traversable $results): bool
            {
                $i = 0;
                foreach ($results as $result) {
                    switch ($i++) {
                       case 0:
                           Assert::assertSame(VoterInterface::ACCESS_DENIED, $result);

                           break;
                       case 1:
                           Assert::assertSame(VoterInterface::ACCESS_GRANTED, $result);

                           return true;
                   }
                }

                return false;
            }
        };

        $manager = new AccessDecisionManager($voters, $strategy);

        $this->assertTrue($manager->decide($token, ['ROLE_FOO']));
    }

>>>>>>> bfc8cf43
    public function getStrategyTests()
    {
        return [
            // affirmative
            [AccessDecisionManager::STRATEGY_AFFIRMATIVE, $this->getVoters(1, 0, 0), false, true, true],
            [AccessDecisionManager::STRATEGY_AFFIRMATIVE, $this->getVoters(1, 2, 0), false, true, true],
            [AccessDecisionManager::STRATEGY_AFFIRMATIVE, $this->getVoters(0, 1, 0), false, true, false],
            [AccessDecisionManager::STRATEGY_AFFIRMATIVE, $this->getVoters(0, 0, 1), false, true, false],
            [AccessDecisionManager::STRATEGY_AFFIRMATIVE, $this->getVoters(0, 0, 1), true, true, true],

            // consensus
            [AccessDecisionManager::STRATEGY_CONSENSUS, $this->getVoters(1, 0, 0), false, true, true],
            [AccessDecisionManager::STRATEGY_CONSENSUS, $this->getVoters(1, 2, 0), false, true, false],
            [AccessDecisionManager::STRATEGY_CONSENSUS, $this->getVoters(2, 1, 0), false, true, true],

            [AccessDecisionManager::STRATEGY_CONSENSUS, $this->getVoters(0, 0, 1), false, true, false],

            [AccessDecisionManager::STRATEGY_CONSENSUS, $this->getVoters(0, 0, 1), true, true, true],

            [AccessDecisionManager::STRATEGY_CONSENSUS, $this->getVoters(2, 2, 0), false, true, true],
            [AccessDecisionManager::STRATEGY_CONSENSUS, $this->getVoters(2, 2, 1), false, true, true],

            [AccessDecisionManager::STRATEGY_CONSENSUS, $this->getVoters(2, 2, 0), false, false, false],
            [AccessDecisionManager::STRATEGY_CONSENSUS, $this->getVoters(2, 2, 1), false, false, false],

            // unanimous
            [AccessDecisionManager::STRATEGY_UNANIMOUS, $this->getVoters(1, 0, 0), false, true, true],
            [AccessDecisionManager::STRATEGY_UNANIMOUS, $this->getVoters(1, 0, 1), false, true, true],
            [AccessDecisionManager::STRATEGY_UNANIMOUS, $this->getVoters(1, 1, 0), false, true, false],

            [AccessDecisionManager::STRATEGY_UNANIMOUS, $this->getVoters(0, 0, 2), false, true, false],
            [AccessDecisionManager::STRATEGY_UNANIMOUS, $this->getVoters(0, 0, 2), true, true, true],

            // priority
            [AccessDecisionManager::STRATEGY_PRIORITY, [
                $this->getVoter(VoterInterface::ACCESS_ABSTAIN),
                $this->getVoter(VoterInterface::ACCESS_GRANTED),
                $this->getVoter(VoterInterface::ACCESS_DENIED),
                $this->getVoter(VoterInterface::ACCESS_DENIED),
            ], true, true, true],

            [AccessDecisionManager::STRATEGY_PRIORITY, [
                $this->getVoter(VoterInterface::ACCESS_ABSTAIN),
                $this->getVoter(VoterInterface::ACCESS_DENIED),
                $this->getVoter(VoterInterface::ACCESS_GRANTED),
                $this->getVoter(VoterInterface::ACCESS_GRANTED),
            ], true, true, false],

            [AccessDecisionManager::STRATEGY_PRIORITY, [
                $this->getVoter(VoterInterface::ACCESS_ABSTAIN),
                $this->getVoter(VoterInterface::ACCESS_ABSTAIN),
            ], false, true, false],

            [AccessDecisionManager::STRATEGY_PRIORITY, [
                $this->getVoter(VoterInterface::ACCESS_ABSTAIN),
                $this->getVoter(VoterInterface::ACCESS_ABSTAIN),
            ], true, true, true],
        ];
    }

    public function testCacheableVoters()
    {
        $token = $this->createMock(TokenInterface::class);
        $voter = $this->getMockBuilder(CacheableVoterInterface::class)->getMockForAbstractClass();
        $voter
            ->expects($this->once())
            ->method('supportsAttribute')
            ->with('foo')
            ->willReturn(true);
        $voter
            ->expects($this->once())
            ->method('supportsType')
            ->with('string')
            ->willReturn(true);
        $voter
            ->expects($this->once())
            ->method('vote')
            ->with($token, 'bar', ['foo'])
            ->willReturn(VoterInterface::ACCESS_GRANTED);

        $manager = new AccessDecisionManager([$voter]);
        $this->assertTrue($manager->decide($token, ['foo'], 'bar'));
    }

    public function testCacheableVotersIgnoresNonStringAttributes()
    {
        $token = $this->createMock(TokenInterface::class);
        $voter = $this->getMockBuilder(CacheableVoterInterface::class)->getMockForAbstractClass();
        $voter
            ->expects($this->never())
            ->method('supportsAttribute');
        $voter
            ->expects($this->once())
            ->method('supportsType')
            ->with('string')
            ->willReturn(true);
        $voter
            ->expects($this->once())
            ->method('vote')
            ->with($token, 'bar', [1337])
            ->willReturn(VoterInterface::ACCESS_GRANTED);

        $manager = new AccessDecisionManager([$voter]);
        $this->assertTrue($manager->decide($token, [1337], 'bar'));
    }

    public function testCacheableVotersWithMultipleAttributes()
    {
        $token = $this->createMock(TokenInterface::class);
        $voter = $this->getMockBuilder(CacheableVoterInterface::class)->getMockForAbstractClass();
        $voter
            ->expects($this->exactly(2))
            ->method('supportsAttribute')
            ->withConsecutive(['foo'], ['bar'])
            ->willReturnOnConsecutiveCalls(false, true);
        $voter
            ->expects($this->once())
            ->method('supportsType')
            ->with('string')
            ->willReturn(true);
        $voter
            ->expects($this->once())
            ->method('vote')
            ->with($token, 'bar', ['foo', 'bar'])
            ->willReturn(VoterInterface::ACCESS_GRANTED);

        $manager = new AccessDecisionManager([$voter]);
        $this->assertTrue($manager->decide($token, ['foo', 'bar'], 'bar', true));
    }

    public function testCacheableVotersWithEmptyAttributes()
    {
        $token = $this->createMock(TokenInterface::class);
        $voter = $this->getMockBuilder(CacheableVoterInterface::class)->getMockForAbstractClass();
        $voter
            ->expects($this->never())
            ->method('supportsAttribute');
        $voter
            ->expects($this->once())
            ->method('supportsType')
            ->with('string')
            ->willReturn(true);
        $voter
            ->expects($this->once())
            ->method('vote')
            ->with($token, 'bar', [])
            ->willReturn(VoterInterface::ACCESS_GRANTED);

        $manager = new AccessDecisionManager([$voter]);
        $this->assertTrue($manager->decide($token, [], 'bar'));
    }

    public function testCacheableVotersSupportsMethodsCalledOnce()
    {
        $token = $this->createMock(TokenInterface::class);
        $voter = $this->getMockBuilder(CacheableVoterInterface::class)->getMockForAbstractClass();
        $voter
            ->expects($this->once())
            ->method('supportsAttribute')
            ->with('foo')
            ->willReturn(true);
        $voter
            ->expects($this->once())
            ->method('supportsType')
            ->with('string')
            ->willReturn(true);
        $voter
            ->expects($this->exactly(2))
            ->method('vote')
            ->with($token, 'bar', ['foo'])
            ->willReturn(VoterInterface::ACCESS_GRANTED);

        $manager = new AccessDecisionManager([$voter]);
        $this->assertTrue($manager->decide($token, ['foo'], 'bar'));
        $this->assertTrue($manager->decide($token, ['foo'], 'bar'));
    }

    public function testCacheableVotersNotCalled()
    {
        $token = $this->createMock(TokenInterface::class);
        $voter = $this->getMockBuilder(CacheableVoterInterface::class)->getMockForAbstractClass();
        $voter
            ->expects($this->once())
            ->method('supportsAttribute')
            ->with('foo')
            ->willReturn(false);
        $voter
            ->expects($this->never())
            ->method('supportsType');
        $voter
            ->expects($this->never())
            ->method('vote');

        $manager = new AccessDecisionManager([$voter]);
        $this->assertFalse($manager->decide($token, ['foo'], 'bar'));
    }

    protected function getVoters($grants, $denies, $abstains)
    {
        $voters = [];
        for ($i = 0; $i < $grants; ++$i) {
            $voters[] = $this->getVoter(VoterInterface::ACCESS_GRANTED);
        }
        for ($i = 0; $i < $denies; ++$i) {
            $voters[] = $this->getVoter(VoterInterface::ACCESS_DENIED);
        }
        for ($i = 0; $i < $abstains; ++$i) {
            $voters[] = $this->getVoter(VoterInterface::ACCESS_ABSTAIN);
        }

        return $voters;
    }

    protected function getVoter($vote)
    {
        $voter = $this->createMock(VoterInterface::class);
        $voter->expects($this->any())
              ->method('vote')
              ->willReturn($vote);

        return $voter;
    }

    private function getExpectedVoter(int $vote): VoterInterface
    {
        $voter = $this->createMock(VoterInterface::class);
        $voter->expects($this->once())
            ->method('vote')
            ->willReturn($vote);

        return $voter;
    }

    private function getUnexpectedVoter(): VoterInterface
    {
        $voter = $this->createMock(VoterInterface::class);
        $voter->expects($this->never())->method('vote');

        return $voter;
    }
}<|MERGE_RESOLUTION|>--- conflicted
+++ resolved
@@ -13,6 +13,7 @@
 
 use PHPUnit\Framework\Assert;
 use PHPUnit\Framework\TestCase;
+use Symfony\Bridge\PhpUnit\ExpectDeprecationTrait;
 use Symfony\Component\Security\Core\Authentication\Token\TokenInterface;
 use Symfony\Component\Security\Core\Authorization\AccessDecisionManager;
 use Symfony\Component\Security\Core\Authorization\Strategy\AccessDecisionStrategyInterface;
@@ -21,14 +22,11 @@
 
 class AccessDecisionManagerTest extends TestCase
 {
-<<<<<<< HEAD
-=======
     use ExpectDeprecationTrait;
 
     /**
      * @group legacy
      */
->>>>>>> bfc8cf43
     public function testSetUnsupportedStrategy()
     {
         $this->expectException(\InvalidArgumentException::class);
@@ -48,32 +46,6 @@
         $manager = new AccessDecisionManager($voters, $strategy, $allowIfAllAbstainDecisions, $allowIfEqualGrantedDeniedDecisions);
 
         $this->assertSame($expected, $manager->decide($token, ['ROLE_FOO']));
-    }
-
-<<<<<<< HEAD
-=======
-    /**
-     * @dataProvider provideBadVoterResults
-     *
-     * @group legacy
-     */
-    public function testDeprecatedVoter()
-    {
-        $token = $this->createMock(TokenInterface::class);
-        $strategy = new class() implements AccessDecisionStrategyInterface {
-            public function decide(\Traversable $results): bool
-            {
-                iterator_to_array($results);
-
-                return true;
-            }
-        };
-
-        $manager = new AccessDecisionManager([$this->getVoter(3)], $strategy);
-
-        $this->expectDeprecation('Since symfony/security-core 5.3: Returning "%s" in "%s::vote()" is deprecated, return one of "Symfony\Component\Security\Core\Authorization\Voter\VoterInterface" constants: "ACCESS_GRANTED", "ACCESS_DENIED" or "ACCESS_ABSTAIN".');
-
-        $manager->decide($token, ['ROLE_FOO']);
     }
 
     public function provideBadVoterResults(): array
@@ -120,7 +92,6 @@
         $this->assertTrue($manager->decide($token, ['ROLE_FOO']));
     }
 
->>>>>>> bfc8cf43
     public function getStrategyTests()
     {
         return [
