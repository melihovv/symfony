--- conflicted
+++ resolved
@@ -96,16 +96,6 @@
         ];
     }
 
-<<<<<<< HEAD
-=======
-    public function provideStrategies()
-    {
-        yield [AccessDecisionManager::STRATEGY_AFFIRMATIVE];
-        yield [AccessDecisionManager::STRATEGY_CONSENSUS];
-        yield [AccessDecisionManager::STRATEGY_UNANIMOUS];
-        yield [AccessDecisionManager::STRATEGY_PRIORITY];
-    }
-
     public function testCacheableVoters()
     {
         $token = $this->createMock(TokenInterface::class);
@@ -243,7 +233,6 @@
         $this->assertFalse($manager->decide($token, ['foo'], 'bar'));
     }
 
->>>>>>> d859d89d
     protected function getVoters($grants, $denies, $abstains)
     {
         $voters = [];
