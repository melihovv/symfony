<?php

/*
 * This file is part of the Symfony package.
 *
 * (c) Fabien Potencier <fabien@symfony.com>
 *
 * For the full copyright and license information, please view the LICENSE
 * file that was distributed with this source code.
 */

namespace Symfony\Component\Security\Core\Tests\Authentication\Provider;

use PHPUnit\Framework\TestCase;
use Symfony\Bridge\PhpUnit\ExpectDeprecationTrait;
use Symfony\Component\PasswordHasher\Hasher\PasswordHasherFactoryInterface;
use Symfony\Component\PasswordHasher\Hasher\PlaintextPasswordHasher;
use Symfony\Component\PasswordHasher\PasswordHasherInterface;
use Symfony\Component\Security\Core\Authentication\Provider\DaoAuthenticationProvider;
use Symfony\Component\Security\Core\Authentication\Token\UsernamePasswordToken;
use Symfony\Component\Security\Core\Exception\AuthenticationServiceException;
use Symfony\Component\Security\Core\Exception\BadCredentialsException;
use Symfony\Component\Security\Core\Exception\UserNotFoundException;
use Symfony\Component\Security\Core\User\InMemoryUser;
use Symfony\Component\Security\Core\User\InMemoryUserProvider;
use Symfony\Component\Security\Core\User\PasswordAuthenticatedUserInterface;
use Symfony\Component\Security\Core\User\PasswordUpgraderInterface;
use Symfony\Component\Security\Core\User\UserCheckerInterface;
use Symfony\Component\Security\Core\User\UserInterface;
use Symfony\Component\Security\Core\User\UserProviderInterface;

/**
 * @group legacy
 */
class DaoAuthenticationProviderTest extends TestCase
{
    use ExpectDeprecationTrait;

    public function testRetrieveUserWhenUsernameIsNotFound()
    {
        $this->expectException(UserNotFoundException::class);
        $userProvider = new InMemoryUserProvider();

        $provider = new DaoAuthenticationProvider($userProvider, $this->createMock(UserCheckerInterface::class), 'key', $this->createMock(PasswordHasherFactoryInterface::class));
        $method = new \ReflectionMethod($provider, 'retrieveUser');
        $method->setAccessible(true);

        $method->invoke($provider, 'fabien', $this->getSupportedToken());
    }

    public function testRetrieveUserWhenAnExceptionOccurs()
    {
        $this->expectException(AuthenticationServiceException::class);
        $userProvider = $this->createMock(InMemoryUserProvider::class);
        $userProvider->expects($this->once())
                     ->method('loadUserByIdentifier')
                     ->willThrowException(new \RuntimeException())
        ;

        $provider = new DaoAuthenticationProvider($userProvider, $this->createMock(UserCheckerInterface::class), 'key', $this->createMock(PasswordHasherFactoryInterface::class));
        $method = new \ReflectionMethod($provider, 'retrieveUser');
        $method->setAccessible(true);

        $method->invoke($provider, 'fabien', $this->getSupportedToken());
    }

    public function testRetrieveUserReturnsUserFromTokenOnReauthentication()
    {
        $userProvider = $this->createMock(InMemoryUserProvider::class);
        $userProvider->expects($this->never())
                     ->method('loadUserByIdentifier')
        ;

        $user = new TestUser();
        $token = $this->getSupportedToken();
        $token->expects($this->once())
              ->method('getUser')
              ->willReturn($user)
        ;

        $provider = new DaoAuthenticationProvider($userProvider, $this->createMock(UserCheckerInterface::class), 'key', $this->createMock(PasswordHasherFactoryInterface::class));
        $reflection = new \ReflectionMethod($provider, 'retrieveUser');
        $reflection->setAccessible(true);
        $result = $reflection->invoke($provider, 'someUser', $token);

        $this->assertSame($user, $result);
    }

    public function testRetrieveUser()
    {
        $userProvider = new InMemoryUserProvider(['fabien' => []]);

        $provider = new DaoAuthenticationProvider($userProvider, $this->createMock(UserCheckerInterface::class), 'key', $this->createMock(PasswordHasherFactoryInterface::class));
        $method = new \ReflectionMethod($provider, 'retrieveUser');
        $method->setAccessible(true);

        $this->assertEquals('fabien', $method->invoke($provider, 'fabien', $this->getSupportedToken())->getUserIdentifier());
    }

    public function testCheckAuthenticationWhenCredentialsAreEmpty()
    {
        $this->expectException(BadCredentialsException::class);
        $hasher = $this->getMockBuilder(PasswordHasherInterface::class)->getMock();
        $hasher
            ->expects($this->never())
            ->method('verify')
        ;

        $provider = $this->getProvider(null, null, $hasher);
        $method = new \ReflectionMethod($provider, 'checkAuthentication');
        $method->setAccessible(true);

        $token = $this->getSupportedToken();
        $token
            ->expects($this->once())
            ->method('getCredentials')
            ->willReturn('')
        ;

        $method->invoke($provider, new TestUser(), $token);
    }

    public function testCheckAuthenticationWhenCredentialsAre0()
    {
        $hasher = $this->createMock(PasswordHasherInterface::class);
        $hasher
            ->expects($this->once())
            ->method('verify')
            ->willReturn(true)
        ;

        $provider = $this->getProvider(null, null, $hasher);
        $method = new \ReflectionMethod($provider, 'checkAuthentication');
        $method->setAccessible(true);

        $token = $this->getSupportedToken();
        $token
            ->expects($this->once())
            ->method('getCredentials')
            ->willReturn('0')
        ;

        $method->invoke(
            $provider,
            new InMemoryUser('username', 'password'),
            $token
        );
    }

    public function testCheckAuthenticationWhenCredentialsAreNotValid()
    {
        $this->expectException(BadCredentialsException::class);
        $hasher = $this->createMock(PasswordHasherInterface::class);
        $hasher->expects($this->once())
                ->method('verify')
                ->willReturn(false)
        ;

        $provider = $this->getProvider(null, null, $hasher);
        $method = new \ReflectionMethod($provider, 'checkAuthentication');
        $method->setAccessible(true);

        $token = $this->getSupportedToken();
        $token->expects($this->once())
              ->method('getCredentials')
              ->willReturn('foo')
        ;

        $method->invoke($provider, new InMemoryUser('username', 'password'), $token);
    }

    public function testCheckAuthenticationDoesNotReauthenticateWhenPasswordHasChanged()
    {
        $this->expectException(BadCredentialsException::class);
        $user = $this->createMock(TestUser::class);
        $user->expects($this->once())
             ->method('getPassword')
             ->willReturn('foo')
        ;

        $token = $this->getSupportedToken();
        $token->expects($this->once())
              ->method('getUser')
              ->willReturn($user);

        $dbUser = $this->createMock(TestUser::class);
        $dbUser->expects($this->once())
               ->method('getPassword')
               ->willReturn('newFoo')
        ;

        $provider = $this->getProvider();
        $reflection = new \ReflectionMethod($provider, 'checkAuthentication');
        $reflection->setAccessible(true);
        $reflection->invoke($provider, $dbUser, $token);
    }

    public function testCheckAuthenticationWhenTokenNeedsReauthenticationWorksWithoutOriginalCredentials()
    {
        $user = $this->createMock(TestUser::class);
        $user->expects($this->once())
             ->method('getPassword')
             ->willReturn('foo')
        ;

        $token = $this->getSupportedToken();
        $token->expects($this->once())
              ->method('getUser')
              ->willReturn($user);

        $dbUser = $this->createMock(TestUser::class);
        $dbUser->expects($this->once())
               ->method('getPassword')
               ->willReturn('foo')
        ;

        $provider = $this->getProvider();
        $reflection = new \ReflectionMethod($provider, 'checkAuthentication');
        $reflection->setAccessible(true);
        $reflection->invoke($provider, $dbUser, $token);
    }

    public function testCheckAuthentication()
    {
        $hasher = $this->createMock(PasswordHasherInterface::class);
        $hasher->expects($this->once())
                ->method('verify')
                ->willReturn(true)
        ;

        $provider = $this->getProvider(null, null, $hasher);
        $method = new \ReflectionMethod($provider, 'checkAuthentication');
        $method->setAccessible(true);

        $token = $this->getSupportedToken();
        $token->expects($this->once())
              ->method('getCredentials')
              ->willReturn('foo')
        ;

        $method->invoke($provider, new InMemoryUser('username', 'password'), $token);
    }

    public function testPasswordUpgrades()
    {
        $user = new InMemoryUser('user', 'pwd');

        $hasher = $this->createMock(PasswordHasherInterface::class);
        $hasher->expects($this->once())
                ->method('verify')
                ->willReturn(true)
        ;
        $hasher->expects($this->once())
                ->method('hash')
                ->willReturn('foobar')
        ;
        $hasher->expects($this->once())
                ->method('needsRehash')
                ->willReturn(true)
        ;

        $provider = $this->getProvider(null, null, $hasher);

        $userProvider = ((array) $provider)[sprintf("\0%s\0userProvider", DaoAuthenticationProvider::class)];
        $userProvider->expects($this->once())
            ->method('upgradePassword')
            ->with($user, 'foobar')
        ;

        $method = new \ReflectionMethod($provider, 'checkAuthentication');
        $method->setAccessible(true);

        $token = $this->getSupportedToken();
        $token->expects($this->once())
              ->method('getCredentials')
              ->willReturn('foo')
        ;

        $method->invoke($provider, $user, $token);
    }

    protected function getSupportedToken()
    {
        $mock = $this->getMockBuilder(UsernamePasswordToken::class)->setMethods(['getCredentials', 'getUser', 'getProviderKey'])->disableOriginalConstructor()->getMock();
        $mock
            ->expects($this->any())
            ->method('getProviderKey')
            ->willReturn('key')
        ;

        return $mock;
    }

    protected function getProvider($user = null, $userChecker = null, $passwordHasher = null, $userProvider = null)
    {
        if (null === $userProvider) {
            $userProvider = $this->createMock(PasswordUpgraderProvider::class);
            if (null !== $user) {
                $userProvider->expects($this->once())
                             ->method('loadUserByIdentifier')
                             ->willReturn($user)
                ;
            }
        }

        if (null === $userChecker) {
            $userChecker = $this->createMock(UserCheckerInterface::class);
        }

        if (null === $passwordHasher) {
            $passwordHasher = new PlaintextPasswordHasher();
        }

        $hasherFactory = $this->createMock(PasswordHasherFactoryInterface::class);
        $hasherFactory
            ->expects($this->any())
            ->method('getPasswordHasher')
            ->willReturn($passwordHasher)
        ;

        return new DaoAuthenticationProvider($userProvider, $userChecker, 'key', $hasherFactory);
    }
}

class TestUser implements PasswordAuthenticatedUserInterface, UserInterface
{
    public function getRoles(): array
    {
        return [];
    }

    public function getPassword(): ?string
    {
        return 'secret';
    }

    public function getUsername(): string
    {
        return 'jane_doe';
    }

    public function getUserIdentifier(): string
    {
        return 'jane_doe';
    }

    public function eraseCredentials()
    {
    }
}
interface PasswordUpgraderProvider extends UserProviderInterface, PasswordUpgraderInterface
{
    public function upgradePassword(PasswordAuthenticatedUserInterface $user, string $newHashedPassword): void;

    public function loadUserByIdentifier(string $identifier): UserInterface;
}

interface DaoAuthenticationProviderTest_UserProvider extends UserProviderInterface
{
<<<<<<< HEAD
    public function loadUserByUsername($username): UserInterface;
=======
    public function loadUserByUsername($username): string;
>>>>>>> 682b76f0
}<|MERGE_RESOLUTION|>--- conflicted
+++ resolved
@@ -353,13 +353,4 @@
     public function upgradePassword(PasswordAuthenticatedUserInterface $user, string $newHashedPassword): void;
 
     public function loadUserByIdentifier(string $identifier): UserInterface;
-}
-
-interface DaoAuthenticationProviderTest_UserProvider extends UserProviderInterface
-{
-<<<<<<< HEAD
-    public function loadUserByUsername($username): UserInterface;
-=======
-    public function loadUserByUsername($username): string;
->>>>>>> 682b76f0
 }