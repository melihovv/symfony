<?php

/*
 * This file is part of the Symfony package.
 *
 * (c) Fabien Potencier <fabien@symfony.com>
 *
 * For the full copyright and license information, please view the LICENSE
 * file that was distributed with this source code.
 */

namespace Symfony\Component\Security\Core\Util;

use Psr\Log\LoggerInterface;

/**
 * A secure random number generator implementation.
 *
 * @author Fabien Potencier <fabien@symfony.com>
 * @author Johannes M. Schmitt <schmittjoh@gmail.com>
 */
final class SecureRandom implements SecureRandomInterface
{
    private $logger;
    private $useOpenSsl;
    private $seed;
    private $seedUpdated;
    private $seedLastUpdatedAt;
    private $seedFile;

    /**
     * Constructor.
     *
     * Be aware that a guessable seed will severely compromise the PRNG
     * algorithm that is employed.
     *
     * @param string          $seedFile
     * @param LoggerInterface $logger
     */
    public function __construct($seedFile = null, LoggerInterface $logger = null)
    {
        $this->seedFile = $seedFile;
        $this->logger = $logger;

        $isUnsupportedPhp = '\\' === DIRECTORY_SEPARATOR && PHP_VERSION_ID < 50304;

        // determine whether to use OpenSSL
<<<<<<< HEAD
        if (!function_exists('openssl_random_pseudo_bytes')) {
=======
        if (!function_exists('random_bytes') && ($isUnsupportedPhp || !function_exists('openssl_random_pseudo_bytes'))) {
>>>>>>> 4a893559
            if (null !== $this->logger) {
                $this->logger->notice('It is recommended that you install the "paragonie/random_compat" library or enable the "openssl" extension for random number generation.');
            }
            $this->useOpenSsl = false;
        } else {
            $this->useOpenSsl = true;
        }
    }

    /**
     * {@inheritdoc}
     */
    public function nextBytes($nbBytes)
    {
        if (function_exists('random_bytes')) {
            return random_bytes($nbBytes);
        }

        // try OpenSSL
        if ($this->useOpenSsl) {
            $bytes = openssl_random_pseudo_bytes($nbBytes, $strong);

            if (false !== $bytes && true === $strong) {
                return $bytes;
            }

            if (null !== $this->logger) {
                $this->logger->info('OpenSSL did not produce a secure random number.');
            }
        }

        // initialize seed
        if (null === $this->seed) {
            if (null === $this->seedFile) {
                throw new \RuntimeException('You need to specify a file path to store the seed.');
            }

            if (is_file($this->seedFile)) {
                list($this->seed, $this->seedLastUpdatedAt) = $this->readSeed();
            } else {
                $this->seed = uniqid(mt_rand(), true);
                $this->updateSeed();
            }
        }

        $bytes = '';
        while (strlen($bytes) < $nbBytes) {
            static $incr = 1;
            $bytes .= hash('sha512', $incr++.$this->seed.uniqid(mt_rand(), true).$nbBytes, true);
            $this->seed = base64_encode(hash('sha512', $this->seed.$bytes.$nbBytes, true));
            $this->updateSeed();
        }

        return substr($bytes, 0, $nbBytes);
    }

    private function readSeed()
    {
        return json_decode(file_get_contents($this->seedFile));
    }

    private function updateSeed()
    {
        if (!$this->seedUpdated && $this->seedLastUpdatedAt < time() - mt_rand(1, 10)) {
            file_put_contents($this->seedFile, json_encode(array($this->seed, microtime(true))));
        }

        $this->seedUpdated = true;
    }
}<|MERGE_RESOLUTION|>--- conflicted
+++ resolved
@@ -42,14 +42,8 @@
         $this->seedFile = $seedFile;
         $this->logger = $logger;
 
-        $isUnsupportedPhp = '\\' === DIRECTORY_SEPARATOR && PHP_VERSION_ID < 50304;
-
         // determine whether to use OpenSSL
-<<<<<<< HEAD
-        if (!function_exists('openssl_random_pseudo_bytes')) {
-=======
-        if (!function_exists('random_bytes') && ($isUnsupportedPhp || !function_exists('openssl_random_pseudo_bytes'))) {
->>>>>>> 4a893559
+        if (!function_exists('random_bytes') && !function_exists('openssl_random_pseudo_bytes')) {
             if (null !== $this->logger) {
                 $this->logger->notice('It is recommended that you install the "paragonie/random_compat" library or enable the "openssl" extension for random number generation.');
             }
