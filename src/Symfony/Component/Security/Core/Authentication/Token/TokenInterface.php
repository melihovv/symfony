--- conflicted
+++ resolved
@@ -58,11 +58,6 @@
     /**
      * Sets the authenticated user in the token.
      *
-<<<<<<< HEAD
-=======
-     * @param UserInterface $user
-     *
->>>>>>> fccd9ca3
      * @throws \InvalidArgumentException
      */
     public function setUser(string|\Stringable|UserInterface $user);
