--- conflicted
+++ resolved
@@ -22,14 +22,10 @@
         "symfony/security-core": "~2.8|~3.0|~4.0"
     },
     "require-dev": {
-<<<<<<< HEAD
-        "symfony/http-foundation": "~2.8|~3.0|~4.0"
-=======
-        "symfony/http-foundation": "^2.8.31|~3.3.13|~3.4-beta5"
+        "symfony/http-foundation": "^2.8.31|~3.3.13|~3.4-beta5|~4.0-beta5"
     },
     "conflict": {
-        "symfony/http-foundation": "<2.8.31|~3.3,<3.3.13|~3.4,<3.4-beta5"
->>>>>>> e4f00cc6
+        "symfony/http-foundation": "<2.8.31|~3.3,<3.3.13|~3.4,<3.4-beta5|~4.0,<4.0-beta5"
     },
     "suggest": {
         "symfony/http-foundation": "For using the class SessionTokenStorage."
