{
    "name": "symfony/error-handler",
    "type": "library",
    "description": "Symfony ErrorHandler Component",
    "keywords": [],
    "homepage": "https://symfony.com",
    "license": "MIT",
    "authors": [
        {
            "name": "Fabien Potencier",
            "email": "fabien@symfony.com"
        },
        {
            "name": "Symfony Community",
            "homepage": "https://symfony.com/contributors"
        }
    ],
    "require": {
<<<<<<< HEAD
        "php": "^7.2.9",
        "psr/log": "~1.0"
=======
        "php": "^7.1.3",
        "psr/log": "~1.0",
        "symfony/debug": "^4.4",
        "symfony/var-dumper": "^4.4|^5.0"
>>>>>>> 0b867be2
    },
    "require-dev": {
        "symfony/http-kernel": "^4.4|^5.0",
        "symfony/serializer": "^4.4|^5.0"
    },
    "autoload": {
        "psr-4": { "Symfony\\Component\\ErrorHandler\\": "" },
        "exclude-from-classmap": [
            "/Tests/"
        ]
    },
    "minimum-stability": "dev",
    "extra": {
        "branch-alias": {
            "dev-master": "5.0-dev"
        }
    }
}<|MERGE_RESOLUTION|>--- conflicted
+++ resolved
@@ -16,15 +16,9 @@
         }
     ],
     "require": {
-<<<<<<< HEAD
         "php": "^7.2.9",
-        "psr/log": "~1.0"
-=======
-        "php": "^7.1.3",
-        "psr/log": "~1.0",
-        "symfony/debug": "^4.4",
+        "psr/log": "^1.0",
         "symfony/var-dumper": "^4.4|^5.0"
->>>>>>> 0b867be2
     },
     "require-dev": {
         "symfony/http-kernel": "^4.4|^5.0",
