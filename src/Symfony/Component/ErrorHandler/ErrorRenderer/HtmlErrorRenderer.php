--- conflicted
+++ resolved
@@ -200,16 +200,7 @@
         return null;
     }
 
-<<<<<<< HEAD
     private function getFileLink(string $file, int $line): string|false
-=======
-    /**
-     * Returns the link for a given file/line pair.
-     *
-     * @return string|false
-     */
-    private function getFileLink(string $file, int $line)
->>>>>>> c91322d6
     {
         if ($fmt = $this->fileLinkFormat) {
             return \is_string($fmt) ? strtr($fmt, ['%f' => $file, '%l' => $line]) : $fmt->format($file, $line);
@@ -254,8 +245,6 @@
      * @param string $file       A file path
      * @param int    $line       The selected line number
      * @param int    $srcContext The number of displayed lines around or -1 for the whole file
-     *
-     * @return string
      */
     private function fileExcerpt(string $file, int $line, int $srcContext = 3): string
     {
