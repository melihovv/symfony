--- conflicted
+++ resolved
@@ -38,9 +38,5 @@
         "psr-4": { "Symfony\\Component\\Workflow\\": "" }
     },
     "minimum-stability": "dev",
-<<<<<<< HEAD
-    "version": "5.2-dev"
-=======
-    "version": "5.1.x-dev"
->>>>>>> 3e492d6e
+    "version": "5.2.x-dev"
 }