--- conflicted
+++ resolved
@@ -304,11 +304,7 @@
             $responses = [$responses];
         }
 
-<<<<<<< HEAD
-        if ($this->multi->handle instanceof \CurlMultiHandle) {
-=======
-        if (\is_resource($mh = $this->multi->handles[0] ?? null) || $mh instanceof \CurlMultiHandle) {
->>>>>>> 1e968b49
+        if (($mh = $this->multi->handles[0] ?? null) instanceof \CurlMultiHandle) {
             $active = 0;
             while (\CURLM_CALL_MULTI_PERFORM === curl_multi_exec($mh, $active)) {
             }
