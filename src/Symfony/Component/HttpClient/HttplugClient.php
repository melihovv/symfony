<?php

/*
 * This file is part of the Symfony package.
 *
 * (c) Fabien Potencier <fabien@symfony.com>
 *
 * For the full copyright and license information, please view the LICENSE
 * file that was distributed with this source code.
 */

namespace Symfony\Component\HttpClient;

use GuzzleHttp\Promise\Promise as GuzzlePromise;
use GuzzleHttp\Promise\RejectedPromise;
use Http\Client\Exception\NetworkException;
use Http\Client\Exception\RequestException;
use Http\Client\HttpAsyncClient;
use Http\Client\HttpClient as HttplugInterface;
use Http\Discovery\Exception\NotFoundException;
use Http\Discovery\Psr17FactoryDiscovery;
use Http\Message\RequestFactory;
use Http\Message\StreamFactory;
use Http\Message\UriFactory;
use Nyholm\Psr7\Factory\Psr17Factory;
use Nyholm\Psr7\Request;
use Nyholm\Psr7\Uri;
use Psr\Http\Message\RequestFactoryInterface;
use Psr\Http\Message\RequestInterface;
use Psr\Http\Message\ResponseFactoryInterface;
use Psr\Http\Message\ResponseInterface as Psr7ResponseInterface;
use Psr\Http\Message\StreamFactoryInterface;
use Psr\Http\Message\StreamInterface;
use Psr\Http\Message\UriFactoryInterface;
use Psr\Http\Message\UriInterface;
use Symfony\Component\HttpClient\Internal\HttplugWaitLoop;
use Symfony\Component\HttpClient\Response\HttplugPromise;
use Symfony\Contracts\HttpClient\Exception\TransportExceptionInterface;
use Symfony\Contracts\HttpClient\HttpClientInterface;
use Symfony\Contracts\HttpClient\ResponseInterface;

if (!interface_exists(HttplugInterface::class)) {
    throw new \LogicException('You cannot use "Symfony\Component\HttpClient\HttplugClient" as the "php-http/httplug" package is not installed. Try running "composer require php-http/httplug".');
}

if (!interface_exists(RequestFactory::class)) {
    throw new \LogicException('You cannot use "Symfony\Component\HttpClient\HttplugClient" as the "php-http/message-factory" package is not installed. Try running "composer require nyholm/psr7".');
}

/**
 * An adapter to turn a Symfony HttpClientInterface into an Httplug client.
 *
 * Run "composer require nyholm/psr7" to install an efficient implementation of response
 * and stream factories with flex-provided autowiring aliases.
 *
 * @author Nicolas Grekas <p@tchwork.com>
 */
final class HttplugClient implements HttplugInterface, HttpAsyncClient, RequestFactory, StreamFactory, UriFactory
{
<<<<<<< HEAD
    private HttpClientInterface $client;
    private ResponseFactoryInterface $responseFactory;
    private StreamFactoryInterface $streamFactory;
    private ?\SplObjectStorage $promisePool;
    private HttplugWaitLoop $waitLoop;
=======
    private $client;
    private $responseFactory;
    private $streamFactory;

    /**
     * @var \SplObjectStorage<ResponseInterface, array{RequestInterface, Promise}>|null
     */
    private $promisePool;

    private $waitLoop;
>>>>>>> 175e3f72

    public function __construct(HttpClientInterface $client = null, ResponseFactoryInterface $responseFactory = null, StreamFactoryInterface $streamFactory = null)
    {
        $this->client = $client ?? HttpClient::create();
        $streamFactory ??= $responseFactory instanceof StreamFactoryInterface ? $responseFactory : null;
        $this->promisePool = \function_exists('GuzzleHttp\Promise\queue') ? new \SplObjectStorage() : null;

        if (null === $responseFactory || null === $streamFactory) {
            if (!class_exists(Psr17Factory::class) && !class_exists(Psr17FactoryDiscovery::class)) {
                throw new \LogicException('You cannot use the "Symfony\Component\HttpClient\HttplugClient" as no PSR-17 factories have been provided. Try running "composer require nyholm/psr7".');
            }

            try {
                $psr17Factory = class_exists(Psr17Factory::class, false) ? new Psr17Factory() : null;
                $responseFactory ??= $psr17Factory ?? Psr17FactoryDiscovery::findResponseFactory();
                $streamFactory ??= $psr17Factory ?? Psr17FactoryDiscovery::findStreamFactory();
            } catch (NotFoundException $e) {
                throw new \LogicException('You cannot use the "Symfony\Component\HttpClient\HttplugClient" as no PSR-17 factories have been found. Try running "composer require nyholm/psr7".', 0, $e);
            }
        }

        $this->responseFactory = $responseFactory;
        $this->streamFactory = $streamFactory;
        $this->waitLoop = new HttplugWaitLoop($this->client, $this->promisePool, $this->responseFactory, $this->streamFactory);
    }

    /**
     * {@inheritdoc}
     */
    public function sendRequest(RequestInterface $request): Psr7ResponseInterface
    {
        try {
            return $this->waitLoop->createPsr7Response($this->sendPsr7Request($request));
        } catch (TransportExceptionInterface $e) {
            throw new NetworkException($e->getMessage(), $request, $e);
        }
    }

    /**
     * {@inheritdoc}
     */
    public function sendAsyncRequest(RequestInterface $request): HttplugPromise
    {
        if (!$promisePool = $this->promisePool) {
            throw new \LogicException(sprintf('You cannot use "%s()" as the "guzzlehttp/promises" package is not installed. Try running "composer require guzzlehttp/promises".', __METHOD__));
        }

        try {
            $response = $this->sendPsr7Request($request, true);
        } catch (NetworkException $e) {
            return new HttplugPromise(new RejectedPromise($e));
        }

        $waitLoop = $this->waitLoop;

        $promise = new GuzzlePromise(static function () use ($response, $waitLoop) {
            $waitLoop->wait($response);
        }, static function () use ($response, $promisePool) {
            $response->cancel();
            unset($promisePool[$response]);
        });

        $promisePool[$response] = [$request, $promise];

        return new HttplugPromise($promise);
    }

    /**
     * Resolves pending promises that complete before the timeouts are reached.
     *
     * When $maxDuration is null and $idleTimeout is reached, promises are rejected.
     *
     * @return int The number of remaining pending promises
     */
    public function wait(float $maxDuration = null, float $idleTimeout = null): int
    {
        return $this->waitLoop->wait(null, $maxDuration, $idleTimeout);
    }

    /**
     * {@inheritdoc}
     */
    public function createRequest($method, $uri, array $headers = [], $body = null, $protocolVersion = '1.1'): RequestInterface
    {
        if ($this->responseFactory instanceof RequestFactoryInterface) {
            $request = $this->responseFactory->createRequest($method, $uri);
        } elseif (class_exists(Request::class)) {
            $request = new Request($method, $uri);
        } elseif (class_exists(Psr17FactoryDiscovery::class)) {
            $request = Psr17FactoryDiscovery::findRequestFactory()->createRequest($method, $uri);
        } else {
            throw new \LogicException(sprintf('You cannot use "%s()" as the "nyholm/psr7" package is not installed. Try running "composer require nyholm/psr7".', __METHOD__));
        }

        $request = $request
            ->withProtocolVersion($protocolVersion)
            ->withBody($this->createStream($body))
        ;

        foreach ($headers as $name => $value) {
            $request = $request->withAddedHeader($name, $value);
        }

        return $request;
    }

    /**
     * {@inheritdoc}
     */
    public function createStream($body = null): StreamInterface
    {
        if ($body instanceof StreamInterface) {
            return $body;
        }

        if (\is_string($body ?? '')) {
            $stream = $this->streamFactory->createStream($body ?? '');
        } elseif (\is_resource($body)) {
            $stream = $this->streamFactory->createStreamFromResource($body);
        } else {
            throw new \InvalidArgumentException(sprintf('"%s()" expects string, resource or StreamInterface, "%s" given.', __METHOD__, get_debug_type($body)));
        }

        if ($stream->isSeekable()) {
            $stream->seek(0);
        }

        return $stream;
    }

    /**
     * {@inheritdoc}
     */
    public function createUri($uri): UriInterface
    {
        if ($uri instanceof UriInterface) {
            return $uri;
        }

        if ($this->responseFactory instanceof UriFactoryInterface) {
            return $this->responseFactory->createUri($uri);
        }

        if (class_exists(Uri::class)) {
            return new Uri($uri);
        }

        if (class_exists(Psr17FactoryDiscovery::class)) {
            return Psr17FactoryDiscovery::findUrlFactory()->createUri($uri);
        }

        throw new \LogicException(sprintf('You cannot use "%s()" as the "nyholm/psr7" package is not installed. Try running "composer require nyholm/psr7".', __METHOD__));
    }

    public function __sleep(): array
    {
        throw new \BadMethodCallException('Cannot serialize '.__CLASS__);
    }

    public function __wakeup()
    {
        throw new \BadMethodCallException('Cannot unserialize '.__CLASS__);
    }

    public function __destruct()
    {
        $this->wait();
    }

    private function sendPsr7Request(RequestInterface $request, bool $buffer = null): ResponseInterface
    {
        try {
            $body = $request->getBody();

            if ($body->isSeekable()) {
                $body->seek(0);
            }

            return $this->client->request($request->getMethod(), (string) $request->getUri(), [
                'headers' => $request->getHeaders(),
                'body' => $body->getContents(),
                'http_version' => '1.0' === $request->getProtocolVersion() ? '1.0' : null,
                'buffer' => $buffer,
            ]);
        } catch (\InvalidArgumentException $e) {
            throw new RequestException($e->getMessage(), $request, $e);
        } catch (TransportExceptionInterface $e) {
            throw new NetworkException($e->getMessage(), $request, $e);
        }
    }
}<|MERGE_RESOLUTION|>--- conflicted
+++ resolved
@@ -57,24 +57,16 @@
  */
 final class HttplugClient implements HttplugInterface, HttpAsyncClient, RequestFactory, StreamFactory, UriFactory
 {
-<<<<<<< HEAD
     private HttpClientInterface $client;
     private ResponseFactoryInterface $responseFactory;
     private StreamFactoryInterface $streamFactory;
+
+    /**
+     * @var \SplObjectStorage<ResponseInterface, array{RequestInterface, Promise}>|null
+     */
     private ?\SplObjectStorage $promisePool;
+
     private HttplugWaitLoop $waitLoop;
-=======
-    private $client;
-    private $responseFactory;
-    private $streamFactory;
-
-    /**
-     * @var \SplObjectStorage<ResponseInterface, array{RequestInterface, Promise}>|null
-     */
-    private $promisePool;
-
-    private $waitLoop;
->>>>>>> 175e3f72
 
     public function __construct(HttpClientInterface $client = null, ResponseFactoryInterface $responseFactory = null, StreamFactoryInterface $streamFactory = null)
     {
