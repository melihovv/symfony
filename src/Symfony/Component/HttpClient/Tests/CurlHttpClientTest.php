--- conflicted
+++ resolved
@@ -22,13 +22,8 @@
 {
     protected function getHttpClient(string $testCase): HttpClientInterface
     {
-<<<<<<< HEAD
         if (str_contains($testCase, 'Push')) {
-            if (!\defined('CURLMOPT_PUSHFUNCTION') || 0x073d00 > ($v = curl_version())['version_number'] || !(\CURL_VERSION_HTTP2 & $v['features'])) {
-=======
-        if (false !== strpos($testCase, 'Push')) {
             if (!\defined('CURLMOPT_PUSHFUNCTION') || 0x073D00 > ($v = curl_version())['version_number'] || !(\CURL_VERSION_HTTP2 & $v['features'])) {
->>>>>>> d5534b0c
                 $this->markTestSkipped('curl <7.61 is used or it is not compiled with support for HTTP/2 PUSH');
             }
         }
