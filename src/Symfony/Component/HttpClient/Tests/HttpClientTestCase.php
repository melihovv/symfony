<?php

/*
 * This file is part of the Symfony package.
 *
 * (c) Fabien Potencier <fabien@symfony.com>
 *
 * For the full copyright and license information, please view the LICENSE
 * file that was distributed with this source code.
 */

namespace Symfony\Component\HttpClient\Tests;

use PHPUnit\Framework\SkippedTestSuiteError;
use Symfony\Component\HttpClient\Exception\ClientException;
use Symfony\Component\HttpClient\Exception\TransportException;
use Symfony\Component\HttpClient\Internal\ClientState;
use Symfony\Component\HttpClient\Response\StreamWrapper;
use Symfony\Component\Process\Exception\ProcessFailedException;
use Symfony\Component\Process\Process;
use Symfony\Contracts\HttpClient\Exception\RedirectionExceptionInterface;
use Symfony\Contracts\HttpClient\HttpClientInterface;
use Symfony\Contracts\HttpClient\Test\HttpClientTestCase as BaseHttpClientTestCase;

/*
Tests for HTTP2 Push need a recent version of both PHP and curl. This docker command should run them:
docker run -it --rm -v $(pwd):/app -v /path/to/vulcain:/usr/local/bin/vulcain -w /app php:7.3-alpine ./phpunit src/Symfony/Component/HttpClient --filter Push
The vulcain binary can be found at https://github.com/symfony/binary-utils/releases/download/v0.1/vulcain_0.1.3_Linux_x86_64.tar.gz - see https://github.com/dunglas/vulcain for source
*/

abstract class HttpClientTestCase extends BaseHttpClientTestCase
{
    private static $vulcainStarted = false;

    public function testAcceptHeader()
    {
        $client = $this->getHttpClient(__FUNCTION__);

        $response = $client->request('GET', 'http://localhost:8057');
        $requestHeaders = $response->toArray();

        $this->assertSame('*/*', $requestHeaders['HTTP_ACCEPT']);

        $response = $client->request('GET', 'http://localhost:8057', [
            'headers' => [
                'Accept' => 'foo/bar',
            ],
        ]);
        $requestHeaders = $response->toArray();

        $this->assertSame('foo/bar', $requestHeaders['HTTP_ACCEPT']);

        $response = $client->request('GET', 'http://localhost:8057', [
            'headers' => [
                'Accept' => null,
            ],
        ]);
        $requestHeaders = $response->toArray();

        $this->assertArrayNotHasKey('HTTP_ACCEPT', $requestHeaders);
    }

    public function testToStream()
    {
        $client = $this->getHttpClient(__FUNCTION__);
        $response = $client->request('GET', 'http://localhost:8057');
        $stream = $response->toStream();

        $this->assertSame("{\n    \"SER", fread($stream, 10));
        $this->assertSame('VER_PROTOCOL', fread($stream, 12));
        $this->assertFalse(feof($stream));
        $this->assertTrue(rewind($stream));

        $this->assertIsArray(json_decode(fread($stream, 1024), true));
        $this->assertSame('', fread($stream, 1));
        $this->assertTrue(feof($stream));
    }

    public function testStreamCopyToStream()
    {
        $client = $this->getHttpClient(__FUNCTION__);
        $response = $client->request('GET', 'http://localhost:8057');
        $h = fopen('php://temp', 'w+');
        stream_copy_to_stream($response->toStream(), $h);

        $this->assertTrue(rewind($h));
        $this->assertSame("{\n    \"SER", fread($h, 10));
        $this->assertSame('VER_PROTOCOL', fread($h, 12));
        $this->assertFalse(feof($h));
    }

    public function testToStream404()
    {
        $client = $this->getHttpClient(__FUNCTION__);
        $response = $client->request('GET', 'http://localhost:8057/404');
        $stream = $response->toStream(false);

        $this->assertSame("{\n    \"SER", fread($stream, 10));
        $this->assertSame('VER_PROTOCOL', fread($stream, 12));
        $this->assertSame($response, stream_get_meta_data($stream)['wrapper_data']->getResponse());
        $this->assertSame(404, $response->getStatusCode());

        $response = $client->request('GET', 'http://localhost:8057/404');
        $this->expectException(ClientException::class);
        $response->toStream();
    }

    public function testNonBlockingStream()
    {
        $client = $this->getHttpClient(__FUNCTION__);
        $response = $client->request('GET', 'http://localhost:8057/timeout-body');
        $stream = $response->toStream();
        usleep(10000);

        $this->assertTrue(stream_set_blocking($stream, false));
        $this->assertSame('<1>', fread($stream, 8192));
        $this->assertFalse(feof($stream));

        $this->assertTrue(stream_set_blocking($stream, true));
        $this->assertSame('<2>', fread($stream, 8192));
        $this->assertSame('', fread($stream, 8192));
        $this->assertTrue(feof($stream));
    }

    public function testResponseStreamRewind()
    {
        $client = $this->getHttpClient(__FUNCTION__);
        $response = $client->request('GET', 'http://localhost:8057/103');

        $stream = $response->toStream();

        $this->assertSame('Here the body', stream_get_contents($stream));
        rewind($stream);
        $this->assertSame('Here the body', stream_get_contents($stream));
    }

    public function testStreamWrapperStreamRewind()
    {
        $client = $this->getHttpClient(__FUNCTION__);
        $response = $client->request('GET', 'http://localhost:8057/103');

        $stream = StreamWrapper::createResource($response);

        $this->assertSame('Here the body', stream_get_contents($stream));
        rewind($stream);
        $this->assertSame('Here the body', stream_get_contents($stream));
    }

    public function testStreamWrapperWithClientStreamRewind()
    {
        $client = $this->getHttpClient(__FUNCTION__);
        $response = $client->request('GET', 'http://localhost:8057/103');

        $stream = StreamWrapper::createResource($response, $client);

        $this->assertSame('Here the body', stream_get_contents($stream));
        rewind($stream);
        $this->assertSame('Here the body', stream_get_contents($stream));
    }

    public function testHttp2PushVulcain()
    {
        $client = $this->getHttpClient(__FUNCTION__);
        self::startVulcain($client);
        $logger = new TestLogger();
        $client->setLogger($logger);

        $responseAsArray = $client->request('GET', 'https://127.0.0.1:3000/json', [
            'headers' => [
                'Preload' => '/documents/*/id',
            ],
        ])->toArray();

        foreach ($responseAsArray['documents'] as $document) {
            $client->request('GET', 'https://127.0.0.1:3000'.$document['id'])->toArray();
        }

        $client->reset();

        $expected = [
            'Request: "GET https://127.0.0.1:3000/json"',
            'Queueing pushed response: "https://127.0.0.1:3000/json/1"',
            'Queueing pushed response: "https://127.0.0.1:3000/json/2"',
            'Queueing pushed response: "https://127.0.0.1:3000/json/3"',
            'Response: "200 https://127.0.0.1:3000/json"',
            'Accepting pushed response: "GET https://127.0.0.1:3000/json/1"',
            'Response: "200 https://127.0.0.1:3000/json/1"',
            'Accepting pushed response: "GET https://127.0.0.1:3000/json/2"',
            'Response: "200 https://127.0.0.1:3000/json/2"',
            'Accepting pushed response: "GET https://127.0.0.1:3000/json/3"',
            'Response: "200 https://127.0.0.1:3000/json/3"',
        ];
        $this->assertSame($expected, $logger->logs);
    }

    public function testPause()
    {
        $client = $this->getHttpClient(__FUNCTION__);
        $response = $client->request('GET', 'http://localhost:8057/');

        $time = microtime(true);
        $response->getInfo('pause_handler')(0.5);
        $this->assertSame(200, $response->getStatusCode());
        $this->assertTrue(0.5 <= microtime(true) - $time);

        $response = $client->request('GET', 'http://localhost:8057/');

        $time = microtime(true);
        $response->getInfo('pause_handler')(1);

        foreach ($client->stream($response, 0.5) as $chunk) {
            $this->assertTrue($chunk->isTimeout());
            $response->cancel();
        }
        $response = null;
        $this->assertTrue(1.0 > microtime(true) - $time);
        $this->assertTrue(0.5 <= microtime(true) - $time);
    }

    public function testPauseReplace()
    {
        $client = $this->getHttpClient(__FUNCTION__);
        $response = $client->request('GET', 'http://localhost:8057/');

        $time = microtime(true);
        $response->getInfo('pause_handler')(10);
        $response->getInfo('pause_handler')(0.5);
        $this->assertSame(200, $response->getStatusCode());
        $this->assertGreaterThanOrEqual(0.5, microtime(true) - $time);
        $this->assertLessThanOrEqual(5, microtime(true) - $time);
    }

    public function testPauseDuringBody()
    {
        $client = $this->getHttpClient(__FUNCTION__);
        $response = $client->request('GET', 'http://localhost:8057/timeout-body');

        $time = microtime(true);
        $this->assertSame(200, $response->getStatusCode());
        $response->getInfo('pause_handler')(1);
        $response->getContent();
        $this->assertGreaterThanOrEqual(1, microtime(true) - $time);
    }

    public function testHttp2PushVulcainWithUnusedResponse()
    {
        $client = $this->getHttpClient(__FUNCTION__);
        self::startVulcain($client);
        $logger = new TestLogger();
        $client->setLogger($logger);

        $responseAsArray = $client->request('GET', 'https://127.0.0.1:3000/json', [
            'headers' => [
                'Preload' => '/documents/*/id',
            ],
        ])->toArray();

        $i = 0;
        foreach ($responseAsArray['documents'] as $document) {
            $client->request('GET', 'https://127.0.0.1:3000'.$document['id'])->toArray();
            if (++$i >= 2) {
                break;
            }
        }

        $client->reset();

        $expected = [
            'Request: "GET https://127.0.0.1:3000/json"',
            'Queueing pushed response: "https://127.0.0.1:3000/json/1"',
            'Queueing pushed response: "https://127.0.0.1:3000/json/2"',
            'Queueing pushed response: "https://127.0.0.1:3000/json/3"',
            'Response: "200 https://127.0.0.1:3000/json"',
            'Accepting pushed response: "GET https://127.0.0.1:3000/json/1"',
            'Response: "200 https://127.0.0.1:3000/json/1"',
            'Accepting pushed response: "GET https://127.0.0.1:3000/json/2"',
            'Response: "200 https://127.0.0.1:3000/json/2"',
            'Unused pushed response: "https://127.0.0.1:3000/json/3"',
        ];
        $this->assertSame($expected, $logger->logs);
    }

    public function testDnsFailure()
    {
        $client = $this->getHttpClient(__FUNCTION__);
        $response = $client->request('GET', 'http://bad.host.test/');

        $this->expectException(TransportException::class);
        $response->getStatusCode();
    }

    private static function startVulcain(HttpClientInterface $client)
    {
        if (self::$vulcainStarted) {
            return;
        }

        if ('\\' === \DIRECTORY_SEPARATOR) {
<<<<<<< HEAD
            self::markTestSkipped('Testing with the "vulcain" is not supported on Windows.');
        }

        if (['application/json'] !== $client->request('GET', 'http://127.0.0.1:8057/json')->getHeaders()['content-type']) {
            self::markTestSkipped('symfony/http-client-contracts >= 2.0.1 required');
=======
            throw new SkippedTestSuiteError('Testing with the "vulcain" is not supported on Windows.');
        }

        if (['application/json'] !== $client->request('GET', 'http://127.0.0.1:8057/json')->getHeaders()['content-type']) {
            throw new SkippedTestSuiteError('symfony/http-client-contracts >= 2.0.1 required');
>>>>>>> ce2300a9
        }

        $process = new Process(['vulcain'], null, [
            'DEBUG' => 1,
            'UPSTREAM' => 'http://127.0.0.1:8057',
            'ADDR' => ':3000',
            'KEY_FILE' => __DIR__.'/Fixtures/tls/server.key',
            'CERT_FILE' => __DIR__.'/Fixtures/tls/server.crt',
        ]);
        $process->start();

        register_shutdown_function([$process, 'stop']);
        sleep('\\' === \DIRECTORY_SEPARATOR ? 10 : 1);

        if (!$process->isRunning()) {
            if ('\\' !== \DIRECTORY_SEPARATOR && 127 === $process->getExitCode()) {
<<<<<<< HEAD
                self::markTestSkipped('vulcain binary is missing');
            }

            if ('\\' !== \DIRECTORY_SEPARATOR && 126 === $process->getExitCode()) {
                self::markTestSkipped('vulcain binary is not executable');
            }

            self::markTestSkipped((new ProcessFailedException($process))->getMessage());
=======
                throw new SkippedTestSuiteError('vulcain binary is missing');
            }

            if ('\\' !== \DIRECTORY_SEPARATOR && 126 === $process->getExitCode()) {
                throw new SkippedTestSuiteError('vulcain binary is not executable');
            }

            throw new SkippedTestSuiteError((new ProcessFailedException($process))->getMessage());
>>>>>>> ce2300a9
        }

        self::$vulcainStarted = true;
    }

    public function testHandleIsRemovedOnException()
    {
        $client = $this->getHttpClient(__FUNCTION__);

        try {
            $client->request('GET', 'http://localhost:8057/304');
            $this->fail(RedirectionExceptionInterface::class.' expected');
        } catch (RedirectionExceptionInterface $e) {
            // The response content-type mustn't be json as that calls getContent
            // @see src/Symfony/Component/HttpClient/Exception/HttpExceptionTrait.php:58
            $this->assertStringNotContainsString('json', $e->getResponse()->getHeaders(false)['content-type'][0] ?? '');
            unset($e);

            $r = new \ReflectionProperty($client, 'multi');
            $r->setAccessible(true);
            /** @var ClientState $clientState */
            $clientState = $r->getValue($client);

            $this->assertCount(0, $clientState->handlesActivity);
            $this->assertCount(0, $clientState->openHandles);
        }
    }
}<|MERGE_RESOLUTION|>--- conflicted
+++ resolved
@@ -296,19 +296,11 @@
         }
 
         if ('\\' === \DIRECTORY_SEPARATOR) {
-<<<<<<< HEAD
-            self::markTestSkipped('Testing with the "vulcain" is not supported on Windows.');
-        }
-
-        if (['application/json'] !== $client->request('GET', 'http://127.0.0.1:8057/json')->getHeaders()['content-type']) {
-            self::markTestSkipped('symfony/http-client-contracts >= 2.0.1 required');
-=======
             throw new SkippedTestSuiteError('Testing with the "vulcain" is not supported on Windows.');
         }
 
         if (['application/json'] !== $client->request('GET', 'http://127.0.0.1:8057/json')->getHeaders()['content-type']) {
             throw new SkippedTestSuiteError('symfony/http-client-contracts >= 2.0.1 required');
->>>>>>> ce2300a9
         }
 
         $process = new Process(['vulcain'], null, [
@@ -325,16 +317,6 @@
 
         if (!$process->isRunning()) {
             if ('\\' !== \DIRECTORY_SEPARATOR && 127 === $process->getExitCode()) {
-<<<<<<< HEAD
-                self::markTestSkipped('vulcain binary is missing');
-            }
-
-            if ('\\' !== \DIRECTORY_SEPARATOR && 126 === $process->getExitCode()) {
-                self::markTestSkipped('vulcain binary is not executable');
-            }
-
-            self::markTestSkipped((new ProcessFailedException($process))->getMessage());
-=======
                 throw new SkippedTestSuiteError('vulcain binary is missing');
             }
 
@@ -343,7 +325,6 @@
             }
 
             throw new SkippedTestSuiteError((new ProcessFailedException($process))->getMessage());
->>>>>>> ce2300a9
         }
 
         self::$vulcainStarted = true;
