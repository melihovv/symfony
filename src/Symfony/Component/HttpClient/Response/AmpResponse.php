--- conflicted
+++ resolved
@@ -45,16 +45,9 @@
 
     private static string $nextId = 'a';
 
-<<<<<<< HEAD
     private AmpClientState $multi;
     private ?array $options;
-    private CancellationTokenSource $canceller;
     private \Closure $onProgress;
-=======
-    private $multi;
-    private $options;
-    private $onProgress;
->>>>>>> d3092c73
 
     private static ?string $delay = null;
 
