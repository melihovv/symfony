<?php

/*
 * This file is part of the Symfony package.
 *
 * (c) Fabien Potencier <fabien@symfony.com>
 *
 * For the full copyright and license information, please view the LICENSE
 * file that was distributed with this source code.
 */

namespace Symfony\Component\HttpClient\Response;

use Psr\Log\LoggerInterface;
use Symfony\Component\HttpClient\Chunk\FirstChunk;
use Symfony\Component\HttpClient\Exception\TransportException;
use Symfony\Component\HttpClient\Internal\Canary;
use Symfony\Component\HttpClient\Internal\ClientState;
use Symfony\Component\HttpClient\Internal\NativeClientState;
use Symfony\Contracts\HttpClient\ResponseInterface;

/**
 * @author Nicolas Grekas <p@tchwork.com>
 *
 * @internal
 */
final class NativeResponse implements ResponseInterface, StreamableInterface
{
    use CommonResponseTrait;
    use TransportResponseTrait;

    private $context;
    private $url;
    private $resolver;
    private $onProgress;
    private $remaining;
    private $buffer;
    private $multi;
    private $debugBuffer;
    private $shouldBuffer;
    private $pauseExpiry = 0;

    /**
     * @internal
     */
    public function __construct(NativeClientState $multi, $context, string $url, array $options, array &$info, callable $resolver, ?callable $onProgress, ?LoggerInterface $logger)
    {
        $this->multi = $multi;
        $this->id = $id = (int) $context;
        $this->context = $context;
        $this->url = $url;
        $this->logger = $logger;
        $this->timeout = $options['timeout'];
        $this->info = &$info;
        $this->resolver = $resolver;
        $this->onProgress = $onProgress;
        $this->inflate = !isset($options['normalized_headers']['accept-encoding']);
        $this->shouldBuffer = $options['buffer'] ?? true;

        // Temporary resource to dechunk the response stream
        $this->buffer = fopen('php://temp', 'w+');

        $info['user_data'] = $options['user_data'];
        ++$multi->responseCount;

        $this->initializer = static function (self $response) {
            return null === $response->remaining;
        };

        $pauseExpiry = &$this->pauseExpiry;
        $info['pause_handler'] = static function (float $duration) use (&$pauseExpiry) {
            $pauseExpiry = 0 < $duration ? microtime(true) + $duration : 0;
        };

        $this->canary = new Canary(static function () use ($multi, $id) {
            if (null !== ($host = $multi->openHandles[$id][6] ?? null) && 0 >= --$multi->hosts[$host]) {
                unset($multi->hosts[$host]);
            }
            unset($multi->openHandles[$id], $multi->handlesActivity[$id]);
        });
    }

    /**
     * {@inheritdoc}
     */
    public function getInfo(string $type = null)
    {
        if (!$info = $this->finalInfo) {
            $info = $this->info;
            $info['url'] = implode('', $info['url']);
            unset($info['size_body'], $info['request_header']);

            if (null === $this->buffer) {
                $this->finalInfo = $info;
            }
        }

        return null !== $type ? $info[$type] ?? null : $info;
    }

    public function __destruct()
    {
        try {
            $this->doDestruct();
        } finally {
            // Clear the DNS cache when all requests completed
            if (0 >= --$this->multi->responseCount) {
                $this->multi->responseCount = 0;
                $this->multi->dnsCache = [];
            }
        }
    }

    private function open(): void
    {
        $url = $this->url;

        set_error_handler(function ($type, $msg) use (&$url) {
            if (\E_NOTICE !== $type || 'fopen(): Content-type not specified assuming application/x-www-form-urlencoded' !== $msg) {
                throw new TransportException($msg);
            }

            $this->logger && $this->logger->info(sprintf('%s for "%s".', $msg, $url ?? $this->url));
        });

        try {
            $this->info['start_time'] = microtime(true);

            [$resolver, $url] = ($this->resolver)($this->multi);

            while (true) {
                $context = stream_context_get_options($this->context);

                if ($proxy = $context['http']['proxy'] ?? null) {
                    $this->info['debug'] .= "* Establish HTTP proxy tunnel to {$proxy}\n";
                    $this->info['request_header'] = $url;
                } else {
                    $this->info['debug'] .= "*   Trying {$this->info['primary_ip']}...\n";
                    $this->info['request_header'] = $this->info['url']['path'].$this->info['url']['query'];
                }

                $this->info['request_header'] = sprintf("> %s %s HTTP/%s \r\n", $context['http']['method'], $this->info['request_header'], $context['http']['protocol_version']);
                $this->info['request_header'] .= implode("\r\n", $context['http']['header'])."\r\n\r\n";

                if (\array_key_exists('peer_name', $context['ssl']) && null === $context['ssl']['peer_name']) {
                    unset($context['ssl']['peer_name']);
                    $this->context = stream_context_create([], ['options' => $context] + stream_context_get_params($this->context));
                }

                // Send request and follow redirects when needed
                $this->handle = $h = fopen($url, 'r', false, $this->context);
                self::addResponseHeaders(stream_get_meta_data($h)['wrapper_data'], $this->info, $this->headers, $this->info['debug']);
                $url = $resolver($this->multi, $this->headers['location'][0] ?? null, $this->context);

                if (null === $url) {
                    break;
                }

                $this->logger && $this->logger->info(sprintf('Redirecting: "%s %s"', $this->info['http_code'], $url ?? $this->url));
            }
        } catch (\Throwable $e) {
            $this->close();
            $this->multi->handlesActivity[$this->id][] = null;
            $this->multi->handlesActivity[$this->id][] = $e;

            return;
        } finally {
            $this->info['pretransfer_time'] = $this->info['total_time'] = microtime(true) - $this->info['start_time'];
            restore_error_handler();
        }

        if (isset($context['ssl']['capture_peer_cert_chain']) && isset(($context = stream_context_get_options($this->context))['ssl']['peer_certificate_chain'])) {
            $this->info['peer_certificate_chain'] = $context['ssl']['peer_certificate_chain'];
        }

        stream_set_blocking($h, false);
        $this->context = $this->resolver = null;

        // Create dechunk buffers
        if (isset($this->headers['content-length'])) {
            $this->remaining = (int) $this->headers['content-length'][0];
        } elseif ('chunked' === ($this->headers['transfer-encoding'][0] ?? null)) {
            stream_filter_append($this->buffer, 'dechunk', \STREAM_FILTER_WRITE);
            $this->remaining = -1;
        } else {
            $this->remaining = -2;
        }

        $this->multi->handlesActivity[$this->id] = [new FirstChunk()];

        if ('HEAD' === $context['http']['method'] || \in_array($this->info['http_code'], [204, 304], true)) {
            $this->multi->handlesActivity[$this->id][] = null;
            $this->multi->handlesActivity[$this->id][] = null;

            return;
        }

<<<<<<< HEAD
        $host = parse_url($this->info['redirect_url'] ?? $this->url, \PHP_URL_HOST);
        $this->multi->openHandles[$this->id] = [&$this->pauseExpiry, $h, $this->buffer, $this->onProgress, &$this->remaining, &$this->info, $host];
        $this->multi->hosts[$host] = 1 + ($this->multi->hosts[$host] ?? 0);
=======
        $this->multi->lastTimeout = null;
        $this->multi->openHandles[$this->id] = [$h, $this->buffer, $this->onProgress, &$this->remaining, &$this->info];
>>>>>>> 843c9d71
    }

    /**
     * {@inheritdoc}
     */
    private function close(): void
    {
        $this->canary->cancel();
        $this->handle = $this->buffer = $this->inflate = $this->onProgress = null;
    }

    /**
     * {@inheritdoc}
     */
    private static function schedule(self $response, array &$runningResponses): void
    {
        if (!isset($runningResponses[$i = $response->multi->id])) {
            $runningResponses[$i] = [$response->multi, []];
        }

        $runningResponses[$i][1][$response->id] = $response;

        if (null === $response->buffer) {
            // Response already completed
            $response->multi->handlesActivity[$response->id][] = null;
            $response->multi->handlesActivity[$response->id][] = null !== $response->info['error'] ? new TransportException($response->info['error']) : null;
        }
    }

    /**
     * {@inheritdoc}
     *
     * @param NativeClientState $multi
     */
    private static function perform(ClientState $multi, array &$responses = null): void
    {
        foreach ($multi->openHandles as $i => [$pauseExpiry, $h, $buffer, $onProgress]) {
            if ($pauseExpiry) {
                if (microtime(true) < $pauseExpiry) {
                    continue;
                }

                $multi->openHandles[$i][0] = 0;
            }

            $hasActivity = false;
            $remaining = &$multi->openHandles[$i][4];
            $info = &$multi->openHandles[$i][5];
            $e = null;

            // Read incoming buffer and write it to the dechunk one
            try {
                if ($remaining && '' !== $data = (string) fread($h, 0 > $remaining ? 16372 : $remaining)) {
                    fwrite($buffer, $data);
                    $hasActivity = true;
                    $multi->sleep = false;

                    if (-1 !== $remaining) {
                        $remaining -= \strlen($data);
                    }
                }
            } catch (\Throwable $e) {
                $hasActivity = $onProgress = false;
            }

            if (!$hasActivity) {
                if ($onProgress) {
                    try {
                        // Notify the progress callback so that it can e.g. cancel
                        // the request if the stream is inactive for too long
                        $info['total_time'] = microtime(true) - $info['start_time'];
                        $onProgress();
                    } catch (\Throwable $e) {
                        // no-op
                    }
                }
            } elseif ('' !== $data = stream_get_contents($buffer, -1, 0)) {
                rewind($buffer);
                ftruncate($buffer, 0);

                if (null === $e) {
                    $multi->handlesActivity[$i][] = $data;
                }
            }

            if (null !== $e || !$remaining || feof($h)) {
                // Stream completed
                $info['total_time'] = microtime(true) - $info['start_time'];
                $info['starttransfer_time'] = $info['starttransfer_time'] ?: $info['total_time'];

                if ($onProgress) {
                    try {
                        $onProgress(-1);
                    } catch (\Throwable $e) {
                        // no-op
                    }
                }

                if (null === $e) {
                    if (0 < $remaining) {
                        $e = new TransportException(sprintf('Transfer closed with %s bytes remaining to read.', $remaining));
                    } elseif (-1 === $remaining && fwrite($buffer, '-') && '' !== stream_get_contents($buffer, -1, 0)) {
                        $e = new TransportException('Transfer closed with outstanding data remaining from chunked response.');
                    }
                }

                $multi->handlesActivity[$i][] = null;
                $multi->handlesActivity[$i][] = $e;
                if (null !== ($host = $multi->openHandles[$i][6] ?? null) && 0 >= --$multi->hosts[$host]) {
                    unset($multi->hosts[$host]);
                }
                unset($multi->openHandles[$i]);
                $multi->sleep = false;
            }
        }

        if (null === $responses) {
            return;
        }

        $maxHosts = $multi->maxHostConnections;

        foreach ($responses as $i => $response) {
            if (null !== $response->remaining || null === $response->buffer) {
                continue;
            }

            if ($response->pauseExpiry && microtime(true) < $response->pauseExpiry) {
                // Create empty open handles to tell we still have pending requests
                $multi->openHandles[$i] = [\INF, null, null, null];
            } elseif ($maxHosts && $maxHosts > ($multi->hosts[parse_url($response->url, \PHP_URL_HOST)] ?? 0)) {
                // Open the next pending request - this is a blocking operation so we do only one of them
                $response->open();
                $multi->sleep = false;
                self::perform($multi);
                $maxHosts = 0;
            }
        }
    }

    /**
     * {@inheritdoc}
     *
     * @param NativeClientState $multi
     */
    private static function select(ClientState $multi, float $timeout): int
    {
        if (!$multi->sleep = !$multi->sleep) {
            return -1;
        }

        $_ = $handles = [];
        $now = null;

        foreach ($multi->openHandles as [$pauseExpiry, $h]) {
            if (null === $h) {
                continue;
            }

            if ($pauseExpiry && ($now ?? $now = microtime(true)) < $pauseExpiry) {
                $timeout = min($timeout, $pauseExpiry - $now);
                continue;
            }

            $handles[] = $h;
        }

        if (!$handles) {
            usleep((int) (1E6 * $timeout));

            return 0;
        }

        return stream_select($handles, $_, $_, (int) $timeout, (int) (1E6 * ($timeout - (int) $timeout)));
    }
}<|MERGE_RESOLUTION|>--- conflicted
+++ resolved
@@ -195,14 +195,10 @@
             return;
         }
 
-<<<<<<< HEAD
         $host = parse_url($this->info['redirect_url'] ?? $this->url, \PHP_URL_HOST);
+        $this->multi->lastTimeout = null;
         $this->multi->openHandles[$this->id] = [&$this->pauseExpiry, $h, $this->buffer, $this->onProgress, &$this->remaining, &$this->info, $host];
         $this->multi->hosts[$host] = 1 + ($this->multi->hosts[$host] ?? 0);
-=======
-        $this->multi->lastTimeout = null;
-        $this->multi->openHandles[$this->id] = [$h, $this->buffer, $this->onProgress, &$this->remaining, &$this->info];
->>>>>>> 843c9d71
     }
 
     /**
