--- conflicted
+++ resolved
@@ -322,12 +322,6 @@
                     if (0 === curl_multi_add_handle($multi->handle, $ch)) {
                         continue;
                     }
-<<<<<<< HEAD
-
-                    $multi->handlesActivity[$id][] = null;
-                    $multi->handlesActivity[$id][] = \in_array($result, [\CURLE_OK, \CURLE_TOO_MANY_REDIRECTS], true) || '_0' === $waitFor || curl_getinfo($ch, \CURLINFO_SIZE_DOWNLOAD) === curl_getinfo($ch, \CURLINFO_CONTENT_LENGTH_DOWNLOAD) ? null : new TransportException(ucfirst(curl_error($ch) ?: curl_strerror($result)).sprintf(' for "%s".', curl_getinfo($ch, \CURLINFO_EFFECTIVE_URL)));
-=======
->>>>>>> 54df0f7b
                 }
 
                 if (\CURLE_RECV_ERROR === $result && 'H' === $waitFor[0] && 400 <= ($responses[(int) $ch]->info['http_code'] ?? 0)) {
@@ -335,7 +329,7 @@
                 }
 
                 $multi->handlesActivity[$id][] = null;
-                $multi->handlesActivity[$id][] = \in_array($result, [\CURLE_OK, \CURLE_TOO_MANY_REDIRECTS], true) || '_0' === $waitFor || curl_getinfo($ch, \CURLINFO_SIZE_DOWNLOAD) === curl_getinfo($ch, \CURLINFO_CONTENT_LENGTH_DOWNLOAD) ? null : new TransportException(sprintf('%s for "%s".', curl_strerror($result), curl_getinfo($ch, \CURLINFO_EFFECTIVE_URL)));
+                $multi->handlesActivity[$id][] = \in_array($result, [\CURLE_OK, \CURLE_TOO_MANY_REDIRECTS], true) || '_0' === $waitFor || curl_getinfo($ch, \CURLINFO_SIZE_DOWNLOAD) === curl_getinfo($ch, \CURLINFO_CONTENT_LENGTH_DOWNLOAD) ? null : new TransportException(ucfirst(curl_error($ch) ?: curl_strerror($result)).sprintf(' for "%s".', curl_getinfo($ch, \CURLINFO_EFFECTIVE_URL)));
             }
         } finally {
             self::$performing = false;
