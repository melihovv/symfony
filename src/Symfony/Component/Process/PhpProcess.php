<?php

/*
 * This file is part of the Symfony package.
 *
 * (c) Fabien Potencier <fabien@symfony.com>
 *
 * For the full copyright and license information, please view the LICENSE
 * file that was distributed with this source code.
 */

namespace Symfony\Component\Process;

use Symfony\Component\Process\Exception\RuntimeException;

/**
 * PhpProcess runs a PHP script in an independent process.
 *
 * $p = new PhpProcess('<?php echo "foo"; ?>');
 * $p->run();
 * print $p->getOutput()."\n";
 *
 * @author Fabien Potencier <fabien@symfony.com>
 */
class PhpProcess extends Process
{
    /**
     * @param string      $script  The PHP script to run (as a string)
     * @param string|null $cwd     The working directory or null to use the working dir of the current PHP process
     * @param array|null  $env     The environment variables or null to use the same environment as the current PHP process
     * @param int         $timeout The timeout in seconds
     * @param array       $options An array of options for proc_open
     */
    public function __construct($script, $cwd = null, array $env = null, $timeout = 60, array $options = null)
    {
        $executableFinder = new PhpExecutableFinder();
        if (false === $php = $executableFinder->find(false)) {
            $php = null;
        } else {
            $php = array_merge(array($php), $executableFinder->findArguments());
        }
        if ('phpdbg' === \PHP_SAPI) {
            $file = tempnam(sys_get_temp_dir(), 'dbg');
            file_put_contents($file, $script);
            register_shutdown_function('unlink', $file);
            $php[] = $file;
            $script = null;
        }
<<<<<<< HEAD
        if (null !== $options) {
            @trigger_error(sprintf('The $options parameter of the %s constructor is deprecated since Symfony 3.3 and will be removed in 4.0.', __CLASS__), E_USER_DEPRECATED);
=======
        if ('\\' !== \DIRECTORY_SEPARATOR && null !== $php) {
            // exec is mandatory to deal with sending a signal to the process
            // see https://github.com/symfony/symfony/issues/5030 about prepending
            // command with exec
            $php = 'exec '.$php;
>>>>>>> 2ba0fa4a
        }

        parent::__construct($php, $cwd, $env, $script, $timeout, $options);
    }

    /**
     * Sets the path to the PHP binary to use.
     */
    public function setPhpBinary($php)
    {
        $this->setCommandLine($php);
    }

    /**
     * {@inheritdoc}
     */
    public function start(callable $callback = null/*, array $env = array()*/)
    {
        if (null === $this->getCommandLine()) {
            throw new RuntimeException('Unable to find the PHP executable.');
        }
        $env = 1 < \func_num_args() ? func_get_arg(1) : null;

        parent::start($callback, $env);
    }
}<|MERGE_RESOLUTION|>--- conflicted
+++ resolved
@@ -46,16 +46,8 @@
             $php[] = $file;
             $script = null;
         }
-<<<<<<< HEAD
         if (null !== $options) {
             @trigger_error(sprintf('The $options parameter of the %s constructor is deprecated since Symfony 3.3 and will be removed in 4.0.', __CLASS__), E_USER_DEPRECATED);
-=======
-        if ('\\' !== \DIRECTORY_SEPARATOR && null !== $php) {
-            // exec is mandatory to deal with sending a signal to the process
-            // see https://github.com/symfony/symfony/issues/5030 about prepending
-            // command with exec
-            $php = 'exec '.$php;
->>>>>>> 2ba0fa4a
         }
 
         parent::__construct($php, $cwd, $env, $script, $timeout, $options);
