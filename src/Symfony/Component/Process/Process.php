--- conflicted
+++ resolved
@@ -620,12 +620,8 @@
      *
      * @return \Generator
      */
-<<<<<<< HEAD
+    #[\ReturnTypeWillChange]
     public function getIterator(int $flags = 0)
-=======
-    #[\ReturnTypeWillChange]
-    public function getIterator($flags = 0)
->>>>>>> 5b1fc108
     {
         $this->readPipesForOutput(__FUNCTION__, false);
 
