<?php

/*
 * This file is part of the Symfony package.
 *
 * (c) Fabien Potencier <fabien@symfony.com>
 *
 * For the full copyright and license information, please view the LICENSE
 * file that was distributed with this source code.
 */

namespace Symfony\Component\Process;

use Symfony\Component\Process\Exception\InvalidArgumentException;
use Symfony\Component\Process\Exception\LogicException;
use Symfony\Component\Process\Exception\ProcessFailedException;
use Symfony\Component\Process\Exception\ProcessSignaledException;
use Symfony\Component\Process\Exception\ProcessTimedOutException;
use Symfony\Component\Process\Exception\RuntimeException;
use Symfony\Component\Process\Pipes\PipesInterface;
use Symfony\Component\Process\Pipes\UnixPipes;
use Symfony\Component\Process\Pipes\WindowsPipes;

/**
 * Process is a thin wrapper around proc_* functions to easily
 * start independent PHP processes.
 *
 * @author Fabien Potencier <fabien@symfony.com>
 * @author Romain Neutron <imprec@gmail.com>
 *
 * @implements \IteratorAggregate<string, string>
 */
class Process implements \IteratorAggregate
{
    public const ERR = 'err';
    public const OUT = 'out';

    public const STATUS_READY = 'ready';
    public const STATUS_STARTED = 'started';
    public const STATUS_TERMINATED = 'terminated';

    public const STDIN = 0;
    public const STDOUT = 1;
    public const STDERR = 2;

    // Timeout Precision in seconds.
    public const TIMEOUT_PRECISION = 0.2;

    public const ITER_NON_BLOCKING = 1; // By default, iterating over outputs is a blocking call, use this flag to make it non-blocking
    public const ITER_KEEP_OUTPUT = 2;  // By default, outputs are cleared while iterating, use this flag to keep them in memory
    public const ITER_SKIP_OUT = 4;     // Use this flag to skip STDOUT while iterating
    public const ITER_SKIP_ERR = 8;     // Use this flag to skip STDERR while iterating

    private $callback;
    private $hasCallback = false;
    private $commandline;
    private $cwd;
    private $env;
    private $input;
    private $starttime;
    private $lastOutputTime;
    private $timeout;
    private $idleTimeout;
    private $exitcode;
    private $fallbackStatus = [];
    private $processInformation;
    private $outputDisabled = false;
    private $stdout;
    private $stderr;
    private $process;
    private $status = self::STATUS_READY;
    private $incrementalOutputOffset = 0;
    private $incrementalErrorOutputOffset = 0;
    private $tty = false;
    private $pty;
    private $options = ['suppress_errors' => true, 'bypass_shell' => true];

    private $useFileHandles = false;
    /** @var PipesInterface */
    private $processPipes;

    private $latestSignal;

    private static $sigchild;

    /**
     * Exit codes translation table.
     *
     * User-defined errors must use exit codes in the 64-113 range.
     */
    public static $exitCodes = [
        0 => 'OK',
        1 => 'General error',
        2 => 'Misuse of shell builtins',

        126 => 'Invoked command cannot execute',
        127 => 'Command not found',
        128 => 'Invalid exit argument',

        // signals
        129 => 'Hangup',
        130 => 'Interrupt',
        131 => 'Quit and dump core',
        132 => 'Illegal instruction',
        133 => 'Trace/breakpoint trap',
        134 => 'Process aborted',
        135 => 'Bus error: "access to undefined portion of memory object"',
        136 => 'Floating point exception: "erroneous arithmetic operation"',
        137 => 'Kill (terminate immediately)',
        138 => 'User-defined 1',
        139 => 'Segmentation violation',
        140 => 'User-defined 2',
        141 => 'Write to pipe with no one reading',
        142 => 'Signal raised by alarm',
        143 => 'Termination (request to terminate)',
        // 144 - not defined
        145 => 'Child process terminated, stopped (or continued*)',
        146 => 'Continue if stopped',
        147 => 'Stop executing temporarily',
        148 => 'Terminal stop signal',
        149 => 'Background process attempting to read from tty ("in")',
        150 => 'Background process attempting to write to tty ("out")',
        151 => 'Urgent data available on socket',
        152 => 'CPU time limit exceeded',
        153 => 'File size limit exceeded',
        154 => 'Signal raised by timer counting virtual time: "virtual timer expired"',
        155 => 'Profiling timer expired',
        // 156 - not defined
        157 => 'Pollable event',
        // 158 - not defined
        159 => 'Bad syscall',
    ];

    /**
     * @param array          $command The command to run and its arguments listed as separate entries
     * @param string|null    $cwd     The working directory or null to use the working dir of the current PHP process
     * @param array|null     $env     The environment variables or null to use the same environment as the current PHP process
     * @param mixed          $input   The input as stream resource, scalar or \Traversable, or null for no input
     * @param int|float|null $timeout The timeout in seconds or null to disable
     *
     * @throws LogicException When proc_open is not installed
     */
    public function __construct(array $command, string $cwd = null, array $env = null, $input = null, ?float $timeout = 60)
    {
        if (!\function_exists('proc_open')) {
            throw new LogicException('The Process class relies on proc_open, which is not available on your PHP installation.');
        }

        $this->commandline = $command;
        $this->cwd = $cwd;

        // on Windows, if the cwd changed via chdir(), proc_open defaults to the dir where PHP was started
        // on Gnu/Linux, PHP builds with --enable-maintainer-zts are also affected
        // @see : https://bugs.php.net/51800
        // @see : https://bugs.php.net/50524
        if (null === $this->cwd && (\defined('ZEND_THREAD_SAFE') || '\\' === \DIRECTORY_SEPARATOR)) {
            $this->cwd = getcwd();
        }
        if (null !== $env) {
            $this->setEnv($env);
        }

        $this->setInput($input);
        $this->setTimeout($timeout);
        $this->useFileHandles = '\\' === \DIRECTORY_SEPARATOR;
        $this->pty = false;
    }

    /**
     * Creates a Process instance as a command-line to be run in a shell wrapper.
     *
     * Command-lines are parsed by the shell of your OS (/bin/sh on Unix-like, cmd.exe on Windows.)
     * This allows using e.g. pipes or conditional execution. In this mode, signals are sent to the
     * shell wrapper and not to your commands.
     *
     * In order to inject dynamic values into command-lines, we strongly recommend using placeholders.
     * This will save escaping values, which is not portable nor secure anyway:
     *
     *   $process = Process::fromShellCommandline('my_command "$MY_VAR"');
     *   $process->run(null, ['MY_VAR' => $theValue]);
     *
     * @param string         $command The command line to pass to the shell of the OS
     * @param string|null    $cwd     The working directory or null to use the working dir of the current PHP process
     * @param array|null     $env     The environment variables or null to use the same environment as the current PHP process
     * @param mixed          $input   The input as stream resource, scalar or \Traversable, or null for no input
     * @param int|float|null $timeout The timeout in seconds or null to disable
     *
     * @return static
     *
     * @throws LogicException When proc_open is not installed
     */
    public static function fromShellCommandline(string $command, string $cwd = null, array $env = null, $input = null, ?float $timeout = 60)
    {
        $process = new static([], $cwd, $env, $input, $timeout);
        $process->commandline = $command;

        return $process;
    }

    /**
     * @return array
     */
    public function __sleep()
    {
        throw new \BadMethodCallException('Cannot serialize '.__CLASS__);
    }

    public function __wakeup()
    {
        throw new \BadMethodCallException('Cannot unserialize '.__CLASS__);
    }

    public function __destruct()
    {
        if ($this->options['create_new_console'] ?? false) {
            $this->processPipes->close();
        } else {
            $this->stop(0);
        }
    }

    public function __clone()
    {
        $this->resetProcessData();
    }

    /**
     * Runs the process.
     *
     * The callback receives the type of output (out or err) and
     * some bytes from the output in real-time. It allows to have feedback
     * from the independent process during execution.
     *
     * The STDOUT and STDERR are also available after the process is finished
     * via the getOutput() and getErrorOutput() methods.
     *
     * @param callable|null $callback A PHP callback to run whenever there is some
     *                                output available on STDOUT or STDERR
     *
     * @return int The exit status code
     *
     * @throws RuntimeException         When process can't be launched
     * @throws RuntimeException         When process is already running
     * @throws ProcessTimedOutException When process timed out
     * @throws ProcessSignaledException When process stopped after receiving signal
     * @throws LogicException           In case a callback is provided and output has been disabled
     *
     * @final
     */
    public function run(callable $callback = null, array $env = []): int
    {
        $this->start($callback, $env);

        return $this->wait();
    }

    /**
     * Runs the process.
     *
     * This is identical to run() except that an exception is thrown if the process
     * exits with a non-zero exit code.
     *
     * @return $this
     *
     * @throws ProcessFailedException if the process didn't terminate successfully
     *
     * @final
     */
    public function mustRun(callable $callback = null, array $env = []): self
    {
        if (0 !== $this->run($callback, $env)) {
            throw new ProcessFailedException($this);
        }

        return $this;
    }

    /**
     * Starts the process and returns after writing the input to STDIN.
     *
     * This method blocks until all STDIN data is sent to the process then it
     * returns while the process runs in the background.
     *
     * The termination of the process can be awaited with wait().
     *
     * The callback receives the type of output (out or err) and some bytes from
     * the output in real-time while writing the standard input to the process.
     * It allows to have feedback from the independent process during execution.
     *
     * @param callable|null $callback A PHP callback to run whenever there is some
     *                                output available on STDOUT or STDERR
     *
     * @throws RuntimeException When process can't be launched
     * @throws RuntimeException When process is already running
     * @throws LogicException   In case a callback is provided and output has been disabled
     */
    public function start(callable $callback = null, array $env = [])
    {
        if ($this->isRunning()) {
            throw new RuntimeException('Process is already running.');
        }

        $this->resetProcessData();
        $this->starttime = $this->lastOutputTime = microtime(true);
        $this->callback = $this->buildCallback($callback);
        $this->hasCallback = null !== $callback;
        $descriptors = $this->getDescriptors();

        if ($this->env) {
            $env += '\\' === \DIRECTORY_SEPARATOR ? array_diff_ukey($this->env, $env, 'strcasecmp') : $this->env;
        }

        $env += '\\' === \DIRECTORY_SEPARATOR ? array_diff_ukey($this->getDefaultEnv(), $env, 'strcasecmp') : $this->getDefaultEnv();

        if (\is_array($commandline = $this->commandline)) {
            $commandline = implode(' ', array_map([$this, 'escapeArgument'], $commandline));

            if ('\\' !== \DIRECTORY_SEPARATOR) {
                // exec is mandatory to deal with sending a signal to the process
                $commandline = 'exec '.$commandline;
            }
        } else {
            $commandline = $this->replacePlaceholders($commandline, $env);
        }

        if ('\\' === \DIRECTORY_SEPARATOR) {
            $commandline = $this->prepareWindowsCommandLine($commandline, $env);
        } elseif (!$this->useFileHandles && $this->isSigchildEnabled()) {
            // last exit code is output on the fourth pipe and caught to work around --enable-sigchild
            $descriptors[3] = ['pipe', 'w'];

            // See https://unix.stackexchange.com/questions/71205/background-process-pipe-input
            $commandline = '{ ('.$commandline.') <&3 3<&- 3>/dev/null & } 3<&0;';
            $commandline .= 'pid=$!; echo $pid >&3; wait $pid; code=$?; echo $code >&3; exit $code';

            // Workaround for the bug, when PTS functionality is enabled.
            // @see : https://bugs.php.net/69442
            $ptsWorkaround = fopen(__FILE__, 'r');
        }

        $envPairs = [];
        foreach ($env as $k => $v) {
            if (false !== $v && false === \in_array($k, ['argc', 'argv', 'ARGC', 'ARGV'], true)) {
                $envPairs[] = $k.'='.$v;
            }
        }

        if (!is_dir($this->cwd)) {
            throw new RuntimeException(sprintf('The provided cwd "%s" does not exist.', $this->cwd));
        }

        $this->process = @proc_open($commandline, $descriptors, $this->processPipes->pipes, $this->cwd, $envPairs, $this->options);

        if (!\is_resource($this->process)) {
            throw new RuntimeException('Unable to launch a new process.');
        }
        $this->status = self::STATUS_STARTED;

        if (isset($descriptors[3])) {
            $this->fallbackStatus['pid'] = (int) fgets($this->processPipes->pipes[3]);
        }

        if ($this->tty) {
            return;
        }

        $this->updateStatus(false);
        $this->checkTimeout();
    }

    /**
     * Restarts the process.
     *
     * Be warned that the process is cloned before being started.
     *
     * @param callable|null $callback A PHP callback to run whenever there is some
     *                                output available on STDOUT or STDERR
     *
     * @return static
     *
     * @throws RuntimeException When process can't be launched
     * @throws RuntimeException When process is already running
     *
     * @see start()
     *
     * @final
     */
    public function restart(callable $callback = null, array $env = []): self
    {
        if ($this->isRunning()) {
            throw new RuntimeException('Process is already running.');
        }

        $process = clone $this;
        $process->start($callback, $env);

        return $process;
    }

    /**
     * Waits for the process to terminate.
     *
     * The callback receives the type of output (out or err) and some bytes
     * from the output in real-time while writing the standard input to the process.
     * It allows to have feedback from the independent process during execution.
     *
     * @param callable|null $callback A valid PHP callback
     *
     * @return int The exitcode of the process
     *
     * @throws ProcessTimedOutException When process timed out
     * @throws ProcessSignaledException When process stopped after receiving signal
     * @throws LogicException           When process is not yet started
     */
    public function wait(callable $callback = null)
    {
        $this->requireProcessIsStarted(__FUNCTION__);

        $this->updateStatus(false);

        if (null !== $callback) {
            if (!$this->processPipes->haveReadSupport()) {
                $this->stop(0);
                throw new LogicException('Pass the callback to the "Process::start" method or call enableOutput to use a callback with "Process::wait".');
            }
            $this->callback = $this->buildCallback($callback);
        }

        do {
            $this->checkTimeout();
            $running = '\\' === \DIRECTORY_SEPARATOR ? $this->isRunning() : $this->processPipes->areOpen();
            $this->readPipes($running, '\\' !== \DIRECTORY_SEPARATOR || !$running);
        } while ($running);

        while ($this->isRunning()) {
            $this->checkTimeout();
            usleep(1000);
        }

        if ($this->processInformation['signaled'] && $this->processInformation['termsig'] !== $this->latestSignal) {
            throw new ProcessSignaledException($this);
        }

        return $this->exitcode;
    }

    /**
     * Waits until the callback returns true.
     *
     * The callback receives the type of output (out or err) and some bytes
     * from the output in real-time while writing the standard input to the process.
     * It allows to have feedback from the independent process during execution.
     *
     * @throws RuntimeException         When process timed out
     * @throws LogicException           When process is not yet started
     * @throws ProcessTimedOutException In case the timeout was reached
     */
    public function waitUntil(callable $callback): bool
    {
        $this->requireProcessIsStarted(__FUNCTION__);
        $this->updateStatus(false);

        if (!$this->processPipes->haveReadSupport()) {
            $this->stop(0);
            throw new LogicException('Pass the callback to the "Process::start" method or call enableOutput to use a callback with "Process::waitUntil".');
        }
        $callback = $this->buildCallback($callback);

        $ready = false;
        while (true) {
            $this->checkTimeout();
            $running = '\\' === \DIRECTORY_SEPARATOR ? $this->isRunning() : $this->processPipes->areOpen();
            $output = $this->processPipes->readAndWrite($running, '\\' !== \DIRECTORY_SEPARATOR || !$running);

            foreach ($output as $type => $data) {
                if (3 !== $type) {
                    $ready = $callback(self::STDOUT === $type ? self::OUT : self::ERR, $data) || $ready;
                } elseif (!isset($this->fallbackStatus['signaled'])) {
                    $this->fallbackStatus['exitcode'] = (int) $data;
                }
            }
            if ($ready) {
                return true;
            }
            if (!$running) {
                return false;
            }

            usleep(1000);
        }
    }

    /**
     * Returns the Pid (process identifier), if applicable.
     *
     * @return int|null The process id if running, null otherwise
     */
    public function getPid()
    {
        return $this->isRunning() ? $this->processInformation['pid'] : null;
    }

    /**
     * Sends a POSIX signal to the process.
     *
     * @param int $signal A valid POSIX signal (see https://php.net/pcntl.constants)
     *
     * @return $this
     *
     * @throws LogicException   In case the process is not running
     * @throws RuntimeException In case --enable-sigchild is activated and the process can't be killed
     * @throws RuntimeException In case of failure
     */
    public function signal(int $signal)
    {
        $this->doSignal($signal, true);

        return $this;
    }

    /**
     * Disables fetching output and error output from the underlying process.
     *
     * @return $this
     *
     * @throws RuntimeException In case the process is already running
     * @throws LogicException   if an idle timeout is set
     */
    public function disableOutput()
    {
        if ($this->isRunning()) {
            throw new RuntimeException('Disabling output while the process is running is not possible.');
        }
        if (null !== $this->idleTimeout) {
            throw new LogicException('Output cannot be disabled while an idle timeout is set.');
        }

        $this->outputDisabled = true;

        return $this;
    }

    /**
     * Enables fetching output and error output from the underlying process.
     *
     * @return $this
     *
     * @throws RuntimeException In case the process is already running
     */
    public function enableOutput()
    {
        if ($this->isRunning()) {
            throw new RuntimeException('Enabling output while the process is running is not possible.');
        }

        $this->outputDisabled = false;

        return $this;
    }

    /**
     * Returns true in case the output is disabled, false otherwise.
     *
     * @return bool
     */
    public function isOutputDisabled()
    {
        return $this->outputDisabled;
    }

    /**
     * Returns the current output of the process (STDOUT).
     *
     * @return string
     *
     * @throws LogicException in case the output has been disabled
     * @throws LogicException In case the process is not started
     */
    public function getOutput()
    {
        $this->readPipesForOutput(__FUNCTION__);

        if (false === $ret = stream_get_contents($this->stdout, -1, 0)) {
            return '';
        }

        return $ret;
    }

    /**
     * Returns the output incrementally.
     *
     * In comparison with the getOutput method which always return the whole
     * output, this one returns the new output since the last call.
     *
     * @return string
     *
     * @throws LogicException in case the output has been disabled
     * @throws LogicException In case the process is not started
     */
    public function getIncrementalOutput()
    {
        $this->readPipesForOutput(__FUNCTION__);

        $latest = stream_get_contents($this->stdout, -1, $this->incrementalOutputOffset);
        $this->incrementalOutputOffset = ftell($this->stdout);

        if (false === $latest) {
            return '';
        }

        return $latest;
    }

    /**
     * Returns an iterator to the output of the process, with the output type as keys (Process::OUT/ERR).
     *
     * @param int $flags A bit field of Process::ITER_* flags
     *
     * @throws LogicException in case the output has been disabled
     * @throws LogicException In case the process is not started
     *
     * @return \Generator<string, string>
     */
    #[\ReturnTypeWillChange]
    public function getIterator(int $flags = 0)
    {
        $this->readPipesForOutput(__FUNCTION__, false);

        $clearOutput = !(self::ITER_KEEP_OUTPUT & $flags);
        $blocking = !(self::ITER_NON_BLOCKING & $flags);
        $yieldOut = !(self::ITER_SKIP_OUT & $flags);
        $yieldErr = !(self::ITER_SKIP_ERR & $flags);

        while (null !== $this->callback || ($yieldOut && !feof($this->stdout)) || ($yieldErr && !feof($this->stderr))) {
            if ($yieldOut) {
                $out = stream_get_contents($this->stdout, -1, $this->incrementalOutputOffset);

                if (isset($out[0])) {
                    if ($clearOutput) {
                        $this->clearOutput();
                    } else {
                        $this->incrementalOutputOffset = ftell($this->stdout);
                    }

                    yield self::OUT => $out;
                }
            }

            if ($yieldErr) {
                $err = stream_get_contents($this->stderr, -1, $this->incrementalErrorOutputOffset);

                if (isset($err[0])) {
                    if ($clearOutput) {
                        $this->clearErrorOutput();
                    } else {
                        $this->incrementalErrorOutputOffset = ftell($this->stderr);
                    }

                    yield self::ERR => $err;
                }
            }

            if (!$blocking && !isset($out[0]) && !isset($err[0])) {
                yield self::OUT => '';
            }

            $this->checkTimeout();
            $this->readPipesForOutput(__FUNCTION__, $blocking);
        }
    }

    /**
     * Clears the process output.
     *
     * @return $this
     */
    public function clearOutput()
    {
        ftruncate($this->stdout, 0);
        fseek($this->stdout, 0);
        $this->incrementalOutputOffset = 0;

        return $this;
    }

    /**
     * Returns the current error output of the process (STDERR).
     *
     * @return string
     *
     * @throws LogicException in case the output has been disabled
     * @throws LogicException In case the process is not started
     */
    public function getErrorOutput()
    {
        $this->readPipesForOutput(__FUNCTION__);

        if (false === $ret = stream_get_contents($this->stderr, -1, 0)) {
            return '';
        }

        return $ret;
    }

    /**
     * Returns the errorOutput incrementally.
     *
     * In comparison with the getErrorOutput method which always return the
     * whole error output, this one returns the new error output since the last
     * call.
     *
     * @return string
     *
     * @throws LogicException in case the output has been disabled
     * @throws LogicException In case the process is not started
     */
    public function getIncrementalErrorOutput()
    {
        $this->readPipesForOutput(__FUNCTION__);

        $latest = stream_get_contents($this->stderr, -1, $this->incrementalErrorOutputOffset);
        $this->incrementalErrorOutputOffset = ftell($this->stderr);

        if (false === $latest) {
            return '';
        }

        return $latest;
    }

    /**
     * Clears the process output.
     *
     * @return $this
     */
    public function clearErrorOutput()
    {
        ftruncate($this->stderr, 0);
        fseek($this->stderr, 0);
        $this->incrementalErrorOutputOffset = 0;

        return $this;
    }

    /**
     * Returns the exit code returned by the process.
     *
     * @return int|null The exit status code, null if the Process is not terminated
     */
    public function getExitCode()
    {
        $this->updateStatus(false);

        return $this->exitcode;
    }

    /**
     * Returns a string representation for the exit code returned by the process.
     *
     * This method relies on the Unix exit code status standardization
     * and might not be relevant for other operating systems.
     *
     * @return string|null A string representation for the exit status code, null if the Process is not terminated
     *
     * @see http://tldp.org/LDP/abs/html/exitcodes.html
     * @see http://en.wikipedia.org/wiki/Unix_signal
     */
    public function getExitCodeText()
    {
        if (null === $exitcode = $this->getExitCode()) {
            return null;
        }

        return self::$exitCodes[$exitcode] ?? 'Unknown error';
    }

    /**
     * Checks if the process ended successfully.
     *
     * @return bool
     */
    public function isSuccessful()
    {
        return 0 === $this->getExitCode();
    }

    /**
     * Returns true if the child process has been terminated by an uncaught signal.
     *
     * It always returns false on Windows.
     *
     * @return bool
     *
     * @throws LogicException In case the process is not terminated
     */
    public function hasBeenSignaled()
    {
        $this->requireProcessIsTerminated(__FUNCTION__);

        return $this->processInformation['signaled'];
    }

    /**
     * Returns the number of the signal that caused the child process to terminate its execution.
     *
     * It is only meaningful if hasBeenSignaled() returns true.
     *
     * @return int
     *
     * @throws RuntimeException In case --enable-sigchild is activated
     * @throws LogicException   In case the process is not terminated
     */
    public function getTermSignal()
    {
        $this->requireProcessIsTerminated(__FUNCTION__);

        if ($this->isSigchildEnabled() && -1 === $this->processInformation['termsig']) {
            throw new RuntimeException('This PHP has been compiled with --enable-sigchild. Term signal cannot be retrieved.');
        }

        return $this->processInformation['termsig'];
    }

    /**
     * Returns true if the child process has been stopped by a signal.
     *
     * It always returns false on Windows.
     *
     * @return bool
     *
     * @throws LogicException In case the process is not terminated
     */
    public function hasBeenStopped()
    {
        $this->requireProcessIsTerminated(__FUNCTION__);

        return $this->processInformation['stopped'];
    }

    /**
     * Returns the number of the signal that caused the child process to stop its execution.
     *
     * It is only meaningful if hasBeenStopped() returns true.
     *
     * @return int
     *
     * @throws LogicException In case the process is not terminated
     */
    public function getStopSignal()
    {
        $this->requireProcessIsTerminated(__FUNCTION__);

        return $this->processInformation['stopsig'];
    }

    /**
     * Checks if the process is currently running.
     *
     * @return bool
     */
    public function isRunning()
    {
        if (self::STATUS_STARTED !== $this->status) {
            return false;
        }

        $this->updateStatus(false);

        return $this->processInformation['running'];
    }

    /**
     * Checks if the process has been started with no regard to the current state.
     *
     * @return bool
     */
    public function isStarted()
    {
        return self::STATUS_READY != $this->status;
    }

    /**
     * Checks if the process is terminated.
     *
     * @return bool
     */
    public function isTerminated()
    {
        $this->updateStatus(false);

        return self::STATUS_TERMINATED == $this->status;
    }

    /**
     * Gets the process status.
     *
     * The status is one of: ready, started, terminated.
     *
     * @return string
     */
    public function getStatus()
    {
        $this->updateStatus(false);

        return $this->status;
    }

    /**
     * Stops the process.
     *
     * @param int|float $timeout The timeout in seconds
     * @param int       $signal  A POSIX signal to send in case the process has not stop at timeout, default is SIGKILL (9)
     *
     * @return int|null The exit-code of the process or null if it's not running
     */
    public function stop(float $timeout = 10, int $signal = null)
    {
        $timeoutMicro = microtime(true) + $timeout;
        if ($this->isRunning()) {
            // given SIGTERM may not be defined and that "proc_terminate" uses the constant value and not the constant itself, we use the same here
            $this->doSignal(15, false);
            do {
                usleep(1000);
            } while ($this->isRunning() && microtime(true) < $timeoutMicro);

            if ($this->isRunning()) {
                // Avoid exception here: process is supposed to be running, but it might have stopped just
                // after this line. In any case, let's silently discard the error, we cannot do anything.
                $this->doSignal($signal ?: 9, false);
            }
        }

        if ($this->isRunning()) {
            if (isset($this->fallbackStatus['pid'])) {
                unset($this->fallbackStatus['pid']);

                return $this->stop(0, $signal);
            }
            $this->close();
        }

        return $this->exitcode;
    }

    /**
     * Adds a line to the STDOUT stream.
     *
     * @internal
     */
    public function addOutput(string $line)
    {
        $this->lastOutputTime = microtime(true);

        fseek($this->stdout, 0, \SEEK_END);
        fwrite($this->stdout, $line);
        fseek($this->stdout, $this->incrementalOutputOffset);
    }

    /**
     * Adds a line to the STDERR stream.
     *
     * @internal
     */
    public function addErrorOutput(string $line)
    {
        $this->lastOutputTime = microtime(true);

        fseek($this->stderr, 0, \SEEK_END);
        fwrite($this->stderr, $line);
        fseek($this->stderr, $this->incrementalErrorOutputOffset);
    }

    /**
     * Gets the last output time in seconds.
<<<<<<< HEAD
     *
     * @return float|null
=======
>>>>>>> b33bd44d
     */
    public function getLastOutputTime(): ?float
    {
        return $this->lastOutputTime;
    }

    /**
     * Gets the command line to be executed.
     *
     * @return string
     */
    public function getCommandLine()
    {
        return \is_array($this->commandline) ? implode(' ', array_map([$this, 'escapeArgument'], $this->commandline)) : $this->commandline;
    }

    /**
     * Gets the process timeout in seconds (max. runtime).
     *
     * @return float|null
     */
    public function getTimeout()
    {
        return $this->timeout;
    }

    /**
     * Gets the process idle timeout in seconds (max. time since last output).
     *
     * @return float|null
     */
    public function getIdleTimeout()
    {
        return $this->idleTimeout;
    }

    /**
     * Sets the process timeout (max. runtime) in seconds.
     *
     * To disable the timeout, set this value to null.
     *
     * @return $this
     *
     * @throws InvalidArgumentException if the timeout is negative
     */
    public function setTimeout(?float $timeout)
    {
        $this->timeout = $this->validateTimeout($timeout);

        return $this;
    }

    /**
     * Sets the process idle timeout (max. time since last output) in seconds.
     *
     * To disable the timeout, set this value to null.
     *
     * @return $this
     *
     * @throws LogicException           if the output is disabled
     * @throws InvalidArgumentException if the timeout is negative
     */
    public function setIdleTimeout(?float $timeout)
    {
        if (null !== $timeout && $this->outputDisabled) {
            throw new LogicException('Idle timeout cannot be set while the output is disabled.');
        }

        $this->idleTimeout = $this->validateTimeout($timeout);

        return $this;
    }

    /**
     * Enables or disables the TTY mode.
     *
     * @return $this
     *
     * @throws RuntimeException In case the TTY mode is not supported
     */
    public function setTty(bool $tty)
    {
        if ('\\' === \DIRECTORY_SEPARATOR && $tty) {
            throw new RuntimeException('TTY mode is not supported on Windows platform.');
        }

        if ($tty && !self::isTtySupported()) {
            throw new RuntimeException('TTY mode requires /dev/tty to be read/writable.');
        }

        $this->tty = $tty;

        return $this;
    }

    /**
     * Checks if the TTY mode is enabled.
     *
     * @return bool
     */
    public function isTty()
    {
        return $this->tty;
    }

    /**
     * Sets PTY mode.
     *
     * @return $this
     */
    public function setPty(bool $bool)
    {
        $this->pty = $bool;

        return $this;
    }

    /**
     * Returns PTY state.
     *
     * @return bool
     */
    public function isPty()
    {
        return $this->pty;
    }

    /**
     * Gets the working directory.
     *
     * @return string|null
     */
    public function getWorkingDirectory()
    {
        if (null === $this->cwd) {
            // getcwd() will return false if any one of the parent directories does not have
            // the readable or search mode set, even if the current directory does
            return getcwd() ?: null;
        }

        return $this->cwd;
    }

    /**
     * Sets the current working directory.
     *
     * @return $this
     */
    public function setWorkingDirectory(string $cwd)
    {
        $this->cwd = $cwd;

        return $this;
    }

    /**
     * Gets the environment variables.
     *
     * @return array
     */
    public function getEnv()
    {
        return $this->env;
    }

    /**
     * Sets the environment variables.
     *
     * @param array<string|\Stringable> $env The new environment variables
     *
     * @return $this
     */
    public function setEnv(array $env)
    {
        $this->env = $env;

        return $this;
    }

    /**
     * Gets the Process input.
     *
     * @return resource|string|\Iterator|null
     */
    public function getInput()
    {
        return $this->input;
    }

    /**
     * Sets the input.
     *
     * This content will be passed to the underlying process standard input.
     *
     * @param string|int|float|bool|resource|\Traversable|null $input The content
     *
     * @return $this
     *
     * @throws LogicException In case the process is running
     */
    public function setInput($input)
    {
        if ($this->isRunning()) {
            throw new LogicException('Input cannot be set while the process is running.');
        }

        $this->input = ProcessUtils::validateInput(__METHOD__, $input);

        return $this;
    }

    /**
     * Performs a check between the timeout definition and the time the process started.
     *
     * In case you run a background process (with the start method), you should
     * trigger this method regularly to ensure the process timeout
     *
     * @throws ProcessTimedOutException In case the timeout was reached
     */
    public function checkTimeout()
    {
        if (self::STATUS_STARTED !== $this->status) {
            return;
        }

        if (null !== $this->timeout && $this->timeout < microtime(true) - $this->starttime) {
            $this->stop(0);

            throw new ProcessTimedOutException($this, ProcessTimedOutException::TYPE_GENERAL);
        }

        if (null !== $this->idleTimeout && $this->idleTimeout < microtime(true) - $this->lastOutputTime) {
            $this->stop(0);

            throw new ProcessTimedOutException($this, ProcessTimedOutException::TYPE_IDLE);
        }
    }

    /**
     * @throws LogicException in case process is not started
     */
    public function getStartTime(): float
    {
        if (!$this->isStarted()) {
            throw new LogicException('Start time is only available after process start.');
        }

        return $this->starttime;
    }

    /**
     * Defines options to pass to the underlying proc_open().
     *
     * @see https://php.net/proc_open for the options supported by PHP.
     *
     * Enabling the "create_new_console" option allows a subprocess to continue
     * to run after the main process exited, on both Windows and *nix
     */
    public function setOptions(array $options)
    {
        if ($this->isRunning()) {
            throw new RuntimeException('Setting options while the process is running is not possible.');
        }

        $defaultOptions = $this->options;
        $existingOptions = ['blocking_pipes', 'create_process_group', 'create_new_console'];

        foreach ($options as $key => $value) {
            if (!\in_array($key, $existingOptions)) {
                $this->options = $defaultOptions;
                throw new LogicException(sprintf('Invalid option "%s" passed to "%s()". Supported options are "%s".', $key, __METHOD__, implode('", "', $existingOptions)));
            }
            $this->options[$key] = $value;
        }
    }

    /**
     * Returns whether TTY is supported on the current operating system.
     */
    public static function isTtySupported(): bool
    {
        static $isTtySupported;

        if (null === $isTtySupported) {
            $isTtySupported = (bool) @proc_open('echo 1 >/dev/null', [['file', '/dev/tty', 'r'], ['file', '/dev/tty', 'w'], ['file', '/dev/tty', 'w']], $pipes);
        }

        return $isTtySupported;
    }

    /**
     * Returns whether PTY is supported on the current operating system.
     *
     * @return bool
     */
    public static function isPtySupported()
    {
        static $result;

        if (null !== $result) {
            return $result;
        }

        if ('\\' === \DIRECTORY_SEPARATOR) {
            return $result = false;
        }

        return $result = (bool) @proc_open('echo 1 >/dev/null', [['pty'], ['pty'], ['pty']], $pipes);
    }

    /**
     * Creates the descriptors needed by the proc_open.
     */
    private function getDescriptors(): array
    {
        if ($this->input instanceof \Iterator) {
            $this->input->rewind();
        }
        if ('\\' === \DIRECTORY_SEPARATOR) {
            $this->processPipes = new WindowsPipes($this->input, !$this->outputDisabled || $this->hasCallback);
        } else {
            $this->processPipes = new UnixPipes($this->isTty(), $this->isPty(), $this->input, !$this->outputDisabled || $this->hasCallback);
        }

        return $this->processPipes->getDescriptors();
    }

    /**
     * Builds up the callback used by wait().
     *
     * The callbacks adds all occurred output to the specific buffer and calls
     * the user callback (if present) with the received output.
     *
     * @param callable|null $callback The user defined PHP callback
     *
     * @return \Closure
     */
    protected function buildCallback(callable $callback = null)
    {
        if ($this->outputDisabled) {
            return function ($type, $data) use ($callback): bool {
                return null !== $callback && $callback($type, $data);
            };
        }

        $out = self::OUT;

        return function ($type, $data) use ($callback, $out): bool {
            if ($out == $type) {
                $this->addOutput($data);
            } else {
                $this->addErrorOutput($data);
            }

            return null !== $callback && $callback($type, $data);
        };
    }

    /**
     * Updates the status of the process, reads pipes.
     *
     * @param bool $blocking Whether to use a blocking read call
     */
    protected function updateStatus(bool $blocking)
    {
        if (self::STATUS_STARTED !== $this->status) {
            return;
        }

        $this->processInformation = proc_get_status($this->process);
        $running = $this->processInformation['running'];

        $this->readPipes($running && $blocking, '\\' !== \DIRECTORY_SEPARATOR || !$running);

        if ($this->fallbackStatus && $this->isSigchildEnabled()) {
            $this->processInformation = $this->fallbackStatus + $this->processInformation;
        }

        if (!$running) {
            $this->close();
        }
    }

    /**
     * Returns whether PHP has been compiled with the '--enable-sigchild' option or not.
     *
     * @return bool
     */
    protected function isSigchildEnabled()
    {
        if (null !== self::$sigchild) {
            return self::$sigchild;
        }

        if (!\function_exists('phpinfo')) {
            return self::$sigchild = false;
        }

        ob_start();
        phpinfo(\INFO_GENERAL);

        return self::$sigchild = str_contains(ob_get_clean(), '--enable-sigchild');
    }

    /**
     * Reads pipes for the freshest output.
     *
     * @param string $caller   The name of the method that needs fresh outputs
     * @param bool   $blocking Whether to use blocking calls or not
     *
     * @throws LogicException in case output has been disabled or process is not started
     */
    private function readPipesForOutput(string $caller, bool $blocking = false)
    {
        if ($this->outputDisabled) {
            throw new LogicException('Output has been disabled.');
        }

        $this->requireProcessIsStarted($caller);

        $this->updateStatus($blocking);
    }

    /**
     * Validates and returns the filtered timeout.
     *
     * @throws InvalidArgumentException if the given timeout is a negative number
     */
    private function validateTimeout(?float $timeout): ?float
    {
        $timeout = (float) $timeout;

        if (0.0 === $timeout) {
            $timeout = null;
        } elseif ($timeout < 0) {
            throw new InvalidArgumentException('The timeout value must be a valid positive integer or float number.');
        }

        return $timeout;
    }

    /**
     * Reads pipes, executes callback.
     *
     * @param bool $blocking Whether to use blocking calls or not
     * @param bool $close    Whether to close file handles or not
     */
    private function readPipes(bool $blocking, bool $close)
    {
        $result = $this->processPipes->readAndWrite($blocking, $close);

        $callback = $this->callback;
        foreach ($result as $type => $data) {
            if (3 !== $type) {
                $callback(self::STDOUT === $type ? self::OUT : self::ERR, $data);
            } elseif (!isset($this->fallbackStatus['signaled'])) {
                $this->fallbackStatus['exitcode'] = (int) $data;
            }
        }
    }

    /**
     * Closes process resource, closes file handles, sets the exitcode.
     *
     * @return int The exitcode
     */
    private function close(): int
    {
        $this->processPipes->close();
        if (\is_resource($this->process)) {
            proc_close($this->process);
        }
        $this->exitcode = $this->processInformation['exitcode'];
        $this->status = self::STATUS_TERMINATED;

        if (-1 === $this->exitcode) {
            if ($this->processInformation['signaled'] && 0 < $this->processInformation['termsig']) {
                // if process has been signaled, no exitcode but a valid termsig, apply Unix convention
                $this->exitcode = 128 + $this->processInformation['termsig'];
            } elseif ($this->isSigchildEnabled()) {
                $this->processInformation['signaled'] = true;
                $this->processInformation['termsig'] = -1;
            }
        }

        // Free memory from self-reference callback created by buildCallback
        // Doing so in other contexts like __destruct or by garbage collector is ineffective
        // Now pipes are closed, so the callback is no longer necessary
        $this->callback = null;

        return $this->exitcode;
    }

    /**
     * Resets data related to the latest run of the process.
     */
    private function resetProcessData()
    {
        $this->starttime = null;
        $this->callback = null;
        $this->exitcode = null;
        $this->fallbackStatus = [];
        $this->processInformation = null;
        $this->stdout = fopen('php://temp/maxmemory:'.(1024 * 1024), 'w+');
        $this->stderr = fopen('php://temp/maxmemory:'.(1024 * 1024), 'w+');
        $this->process = null;
        $this->latestSignal = null;
        $this->status = self::STATUS_READY;
        $this->incrementalOutputOffset = 0;
        $this->incrementalErrorOutputOffset = 0;
    }

    /**
     * Sends a POSIX signal to the process.
     *
     * @param int  $signal         A valid POSIX signal (see https://php.net/pcntl.constants)
     * @param bool $throwException Whether to throw exception in case signal failed
     *
<<<<<<< HEAD
     * @return bool
     *
=======
>>>>>>> b33bd44d
     * @throws LogicException   In case the process is not running
     * @throws RuntimeException In case --enable-sigchild is activated and the process can't be killed
     * @throws RuntimeException In case of failure
     */
    private function doSignal(int $signal, bool $throwException): bool
    {
        if (null === $pid = $this->getPid()) {
            if ($throwException) {
                throw new LogicException('Cannot send signal on a non running process.');
            }

            return false;
        }

        if ('\\' === \DIRECTORY_SEPARATOR) {
            exec(sprintf('taskkill /F /T /PID %d 2>&1', $pid), $output, $exitCode);
            if ($exitCode && $this->isRunning()) {
                if ($throwException) {
                    throw new RuntimeException(sprintf('Unable to kill the process (%s).', implode(' ', $output)));
                }

                return false;
            }
        } else {
            if (!$this->isSigchildEnabled()) {
                $ok = @proc_terminate($this->process, $signal);
            } elseif (\function_exists('posix_kill')) {
                $ok = @posix_kill($pid, $signal);
            } elseif ($ok = proc_open(sprintf('kill -%d %d', $signal, $pid), [2 => ['pipe', 'w']], $pipes)) {
                $ok = false === fgets($pipes[2]);
            }
            if (!$ok) {
                if ($throwException) {
                    throw new RuntimeException(sprintf('Error while sending signal "%s".', $signal));
                }

                return false;
            }
        }

        $this->latestSignal = $signal;
        $this->fallbackStatus['signaled'] = true;
        $this->fallbackStatus['exitcode'] = -1;
        $this->fallbackStatus['termsig'] = $this->latestSignal;

        return true;
    }

    private function prepareWindowsCommandLine(string $cmd, array &$env): string
    {
        $uid = uniqid('', true);
        $varCount = 0;
        $varCache = [];
        $cmd = preg_replace_callback(
            '/"(?:(
                [^"%!^]*+
                (?:
                    (?: !LF! | "(?:\^[%!^])?+" )
                    [^"%!^]*+
                )++
            ) | [^"]*+ )"/x',
            function ($m) use (&$env, &$varCache, &$varCount, $uid) {
                if (!isset($m[1])) {
                    return $m[0];
                }
                if (isset($varCache[$m[0]])) {
                    return $varCache[$m[0]];
                }
                if (str_contains($value = $m[1], "\0")) {
                    $value = str_replace("\0", '?', $value);
                }
                if (false === strpbrk($value, "\"%!\n")) {
                    return '"'.$value.'"';
                }

                $value = str_replace(['!LF!', '"^!"', '"^%"', '"^^"', '""'], ["\n", '!', '%', '^', '"'], $value);
                $value = '"'.preg_replace('/(\\\\*)"/', '$1$1\\"', $value).'"';
                $var = $uid.++$varCount;

                $env[$var] = $value;

                return $varCache[$m[0]] = '!'.$var.'!';
            },
            $cmd
        );

        $cmd = 'cmd /V:ON /E:ON /D /C ('.str_replace("\n", ' ', $cmd).')';
        foreach ($this->processPipes->getFiles() as $offset => $filename) {
            $cmd .= ' '.$offset.'>"'.$filename.'"';
        }

        return $cmd;
    }

    /**
     * Ensures the process is running or terminated, throws a LogicException if the process has a not started.
     *
     * @throws LogicException if the process has not run
     */
    private function requireProcessIsStarted(string $functionName)
    {
        if (!$this->isStarted()) {
            throw new LogicException(sprintf('Process must be started before calling "%s()".', $functionName));
        }
    }

    /**
     * Ensures the process is terminated, throws a LogicException if the process has a status different than "terminated".
     *
     * @throws LogicException if the process is not yet terminated
     */
    private function requireProcessIsTerminated(string $functionName)
    {
        if (!$this->isTerminated()) {
            throw new LogicException(sprintf('Process must be terminated before calling "%s()".', $functionName));
        }
    }

    /**
     * Escapes a string to be used as a shell argument.
     */
    private function escapeArgument(?string $argument): string
    {
        if ('' === $argument || null === $argument) {
            return '""';
        }
        if ('\\' !== \DIRECTORY_SEPARATOR) {
            return "'".str_replace("'", "'\\''", $argument)."'";
        }
        if (str_contains($argument, "\0")) {
            $argument = str_replace("\0", '?', $argument);
        }
        if (!preg_match('/[\/()%!^"<>&|\s]/', $argument)) {
            return $argument;
        }
        $argument = preg_replace('/(\\\\+)$/', '$1$1', $argument);

        return '"'.str_replace(['"', '^', '%', '!', "\n"], ['""', '"^^"', '"^%"', '"^!"', '!LF!'], $argument).'"';
    }

    private function replacePlaceholders(string $commandline, array $env)
    {
        return preg_replace_callback('/"\$\{:([_a-zA-Z]++[_a-zA-Z0-9]*+)\}"/', function ($matches) use ($commandline, $env) {
            if (!isset($env[$matches[1]]) || false === $env[$matches[1]]) {
                throw new InvalidArgumentException(sprintf('Command line is missing a value for parameter "%s": ', $matches[1]).$commandline);
            }

            return $this->escapeArgument($env[$matches[1]]);
        }, $commandline);
    }

    private function getDefaultEnv(): array
    {
        $env = getenv();
        $env = ('\\' === \DIRECTORY_SEPARATOR ? array_intersect_ukey($env, $_SERVER, 'strcasecmp') : array_intersect_key($env, $_SERVER)) ?: $env;

        return $_ENV + ('\\' === \DIRECTORY_SEPARATOR ? array_diff_ukey($env, $_ENV, 'strcasecmp') : $env);
    }
}<|MERGE_RESOLUTION|>--- conflicted
+++ resolved
@@ -973,11 +973,6 @@
 
     /**
      * Gets the last output time in seconds.
-<<<<<<< HEAD
-     *
-     * @return float|null
-=======
->>>>>>> b33bd44d
      */
     public function getLastOutputTime(): ?float
     {
@@ -1496,11 +1491,6 @@
      * @param int  $signal         A valid POSIX signal (see https://php.net/pcntl.constants)
      * @param bool $throwException Whether to throw exception in case signal failed
      *
-<<<<<<< HEAD
-     * @return bool
-     *
-=======
->>>>>>> b33bd44d
      * @throws LogicException   In case the process is not running
      * @throws RuntimeException In case --enable-sigchild is activated and the process can't be killed
      * @throws RuntimeException In case of failure
