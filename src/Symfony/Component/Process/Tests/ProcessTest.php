--- conflicted
+++ resolved
@@ -1510,9 +1510,6 @@
         $this->assertSame($env, $p->getEnv());
     }
 
-<<<<<<< HEAD
-    private function getProcess($commandline, string $cwd = null, array $env = null, $input = null, ?int $timeout = 60): Process
-=======
     public function testWaitStoppedDeadProcess()
     {
         $process = $this->getProcess(self::$phpBin.' '.__DIR__.'/ErrorProcessInitiator.php -e '.self::$phpBin);
@@ -1532,8 +1529,7 @@
      *
      * @return Process
      */
-    private function getProcess($commandline, $cwd = null, array $env = null, $input = null, $timeout = 60)
->>>>>>> b647f749
+    private function getProcess($commandline, string $cwd = null, array $env = null, $input = null, ?int $timeout = 60): Process
     {
         if (\is_string($commandline)) {
             $process = Process::fromShellCommandline($commandline, $cwd, $env, $input, $timeout);
