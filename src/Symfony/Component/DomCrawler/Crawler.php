<?php

/*
 * This file is part of the Symfony package.
 *
 * (c) Fabien Potencier <fabien@symfony.com>
 *
 * For the full copyright and license information, please view the LICENSE
 * file that was distributed with this source code.
 */

namespace Symfony\Component\DomCrawler;

use Symfony\Component\CssSelector\CssSelector;

/**
 * Crawler eases navigation of a list of \DOMNode objects.
 *
 * @author Fabien Potencier <fabien@symfony.com>
 *
 * @api
 */
class Crawler extends \SplObjectStorage
{
    /**
     * @var string The current URI or the base href value
     */
    private $uri;

    /**
     * Constructor.
     *
     * @param mixed  $node A Node to use as the base for the crawling
     * @param string $uri  The current URI or the base href value
     *
     * @api
     */
    public function __construct($node = null, $uri = null)
    {
        $this->uri = $uri;

        $this->add($node);
    }

    /**
     * Removes all the nodes.
     *
     * @api
     */
    public function clear()
    {
        $this->removeAll($this);
    }

    /**
     * Adds a node to the current list of nodes.
     *
     * This method uses the appropriate specialized add*() method based
     * on the type of the argument.
     *
     * @param null|\DOMNodeList|array|\DOMNode $node A node
     *
     * @api
     */
    public function add($node)
    {
        if ($node instanceof \DOMNodeList) {
            $this->addNodeList($node);
        } elseif (is_array($node)) {
            $this->addNodes($node);
        } elseif (is_string($node)) {
            $this->addContent($node);
        } elseif (is_object($node)) {
            $this->addNode($node);
        }
    }

    /**
     * Adds HTML/XML content.
     *
     * @param string      $content A string to parse as HTML/XML
     * @param null|string $type    The content type of the string
     *
     * @return null|void
     */
    public function addContent($content, $type = null)
    {
        if (empty($type)) {
            $type = 'text/html';
        }

        // DOM only for HTML/XML content
        if (!preg_match('/(x|ht)ml/i', $type, $matches)) {
            return null;
        }

        $charset = 'ISO-8859-1';
        if (false !== $pos = strpos($type, 'charset=')) {
            $charset = substr($type, $pos + 8);
            if (false !== $pos = strpos($charset, ';')) {
                $charset = substr($charset, 0, $pos);
            }
        }

        if ('x' === $matches[1]) {
            $this->addXmlContent($content, $charset);
        } else {
            $this->addHtmlContent($content, $charset);
        }
    }

    /**
     * Adds an HTML content to the list of nodes.
     *
     * The libxml errors are disabled when the content is parsed.
     *
     * If you want to get parsing errors, be sure to enable
     * internal errors via libxml_use_internal_errors(true)
     * and then, get the errors via libxml_get_errors(). Be
     * sure to clear errors with libxml_clear_errors() afterward.
     *
     * @param string $content The HTML content
     * @param string $charset The charset
     *
     * @api
     */
    public function addHtmlContent($content, $charset = 'UTF-8')
    {
        $disableEntities = libxml_disable_entity_loader(true);

        $dom = new \DOMDocument('1.0', $charset);
        $dom->validateOnParse = true;

        if (function_exists('mb_convert_encoding')) {
            $content = mb_convert_encoding($content, 'HTML-ENTITIES', $charset);
        }

        $current = libxml_use_internal_errors(true);
        @$dom->loadHTML($content);
<<<<<<< HEAD
        libxml_use_internal_errors($current);
=======

        libxml_disable_entity_loader($disableEntities);
>>>>>>> 348babcc

        $this->addDocument($dom);

        $base = $this->filterXPath('descendant-or-self::base')->extract(array('href'));

        if (count($base)) {
            $this->uri = current($base);
        }
    }

    /**
     * Adds an XML content to the list of nodes.
     *
     * The libxml errors are disabled when the content is parsed.
     *
     * If you want to get parsing errors, be sure to enable
     * internal errors via libxml_use_internal_errors(true)
     * and then, get the errors via libxml_get_errors(). Be
     * sure to clear errors with libxml_clear_errors() afterward.
     *
     * @param string $content The XML content
     * @param string $charset The charset
     *
     * @api
     */
    public function addXmlContent($content, $charset = 'UTF-8')
    {
        $disableEntities = libxml_disable_entity_loader(true);

        $dom = new \DOMDocument('1.0', $charset);
        $dom->validateOnParse = true;

        // remove the default namespace to make XPath expressions simpler
<<<<<<< HEAD
        $current = libxml_use_internal_errors(true);
        @$dom->loadXML(str_replace('xmlns', 'ns', $content));
        libxml_use_internal_errors($current);
=======
        @$dom->loadXML(str_replace('xmlns', 'ns', $content), LIBXML_NONET);

        libxml_disable_entity_loader($disableEntities);
>>>>>>> 348babcc

        $this->addDocument($dom);
    }

    /**
     * Adds a \DOMDocument to the list of nodes.
     *
     * @param \DOMDocument $dom A \DOMDocument instance
     *
     * @api
     */
    public function addDocument(\DOMDocument $dom)
    {
        if ($dom->documentElement) {
            $this->addNode($dom->documentElement);
        }
    }

    /**
     * Adds a \DOMNodeList to the list of nodes.
     *
     * @param \DOMNodeList $nodes A \DOMNodeList instance
     *
     * @api
     */
    public function addNodeList(\DOMNodeList $nodes)
    {
        foreach ($nodes as $node) {
            $this->addNode($node);
        }
    }

    /**
     * Adds an array of \DOMNode instances to the list of nodes.
     *
     * @param array $nodes An array of \DOMNode instances
     *
     * @api
     */
    public function addNodes(array $nodes)
    {
        foreach ($nodes as $node) {
            $this->add($node);
        }
    }

    /**
     * Adds a \DOMNode instance to the list of nodes.
     *
     * @param \DOMNode $node A \DOMNode instance
     *
     * @api
     */
    public function addNode(\DOMNode $node)
    {
        if ($node instanceof \DOMDocument) {
            $this->attach($node->documentElement);
        } else {
            $this->attach($node);
        }
    }

    /**
     * Returns a node given its position in the node list.
     *
     * @param integer $position The position
     *
     * @return Crawler A new instance of the Crawler with the selected node, or an empty Crawler if it does not exist.
     *
     * @api
     */
    public function eq($position)
    {
        foreach ($this as $i => $node) {
            if ($i == $position) {
                return new static($node, $this->uri);
            }
        }

        return new static(null, $this->uri);
    }

    /**
     * Calls an anonymous function on each node of the list.
     *
     * The anonymous function receives the position and the node as arguments.
     *
     * Example:
     *
     *     $crawler->filter('h1')->each(function ($node, $i)
     *     {
     *       return $node->nodeValue;
     *     });
     *
     * @param \Closure $closure An anonymous function
     *
     * @return array An array of values returned by the anonymous function
     *
     * @api
     */
    public function each(\Closure $closure)
    {
        $data = array();
        foreach ($this as $i => $node) {
            $data[] = $closure($node, $i);
        }

        return $data;
    }

    /**
     * Reduces the list of nodes by calling an anonymous function.
     *
     * To remove a node from the list, the anonymous function must return false.
     *
     * @param \Closure $closure An anonymous function
     *
     * @return Crawler A Crawler instance with the selected nodes.
     *
     * @api
     */
    public function reduce(\Closure $closure)
    {
        $nodes = array();
        foreach ($this as $i => $node) {
            if (false !== $closure($node, $i)) {
                $nodes[] = $node;
            }
        }

        return new static($nodes, $this->uri);
    }

    /**
     * Returns the first node of the current selection
     *
     * @return Crawler A Crawler instance with the first selected node
     *
     * @api
     */
    public function first()
    {
        return $this->eq(0);
    }

    /**
     * Returns the last node of the current selection
     *
     * @return Crawler A Crawler instance with the last selected node
     *
     * @api
     */
    public function last()
    {
        return $this->eq(count($this) - 1);
    }

    /**
     * Returns the siblings nodes of the current selection
     *
     * @return Crawler A Crawler instance with the sibling nodes
     *
     * @throws \InvalidArgumentException When current node is empty
     *
     * @api
     */
    public function siblings()
    {
        if (!count($this)) {
            throw new \InvalidArgumentException('The current node list is empty.');
        }

        return new static($this->sibling($this->getNode(0)->parentNode->firstChild), $this->uri);
    }

    /**
     * Returns the next siblings nodes of the current selection
     *
     * @return Crawler A Crawler instance with the next sibling nodes
     *
     * @throws \InvalidArgumentException When current node is empty
     *
     * @api
     */
    public function nextAll()
    {
        if (!count($this)) {
            throw new \InvalidArgumentException('The current node list is empty.');
        }

        return new static($this->sibling($this->getNode(0)), $this->uri);
    }

    /**
     * Returns the previous sibling nodes of the current selection
     *
     * @return Crawler A Crawler instance with the previous sibling nodes
     *
     * @api
     */
    public function previousAll()
    {
        if (!count($this)) {
            throw new \InvalidArgumentException('The current node list is empty.');
        }

        return new static($this->sibling($this->getNode(0), 'previousSibling'), $this->uri);
    }

    /**
     * Returns the parents nodes of the current selection
     *
     * @return Crawler A Crawler instance with the parents nodes of the current selection
     *
     * @throws \InvalidArgumentException When current node is empty
     *
     * @api
     */
    public function parents()
    {
        if (!count($this)) {
            throw new \InvalidArgumentException('The current node list is empty.');
        }

        $node = $this->getNode(0);
        $nodes = array();

        while ($node = $node->parentNode) {
            if (1 === $node->nodeType && '_root' !== $node->nodeName) {
                $nodes[] = $node;
            }
        }

        return new static($nodes, $this->uri);
    }

    /**
     * Returns the children nodes of the current selection
     *
     * @return Crawler A Crawler instance with the children nodes
     *
     * @throws \InvalidArgumentException When current node is empty
     *
     * @api
     */
    public function children()
    {
        if (!count($this)) {
            throw new \InvalidArgumentException('The current node list is empty.');
        }

        return new static($this->sibling($this->getNode(0)->firstChild), $this->uri);
    }

    /**
     * Returns the attribute value of the first node of the list.
     *
     * @param string $attribute The attribute name
     *
     * @return string The attribute value
     *
     * @throws \InvalidArgumentException When current node is empty
     *
     * @api
     */
    public function attr($attribute)
    {
        if (!count($this)) {
            throw new \InvalidArgumentException('The current node list is empty.');
        }

        return $this->getNode(0)->getAttribute($attribute);
    }

    /**
     * Returns the node value of the first node of the list.
     *
     * @return string The node value
     *
     * @throws \InvalidArgumentException When current node is empty
     *
     * @api
     */
    public function text()
    {
        if (!count($this)) {
            throw new \InvalidArgumentException('The current node list is empty.');
        }

        return $this->getNode(0)->nodeValue;
    }

    /**
     * Extracts information from the list of nodes.
     *
     * You can extract attributes or/and the node value (_text).
     *
     * Example:
     *
     * $crawler->filter('h1 a')->extract(array('_text', 'href'));
     *
     * @param array $attributes An array of attributes
     *
     * @return array An array of extracted values
     *
     * @api
     */
    public function extract($attributes)
    {
        $attributes = (array) $attributes;

        $data = array();
        foreach ($this as $node) {
            $elements = array();
            foreach ($attributes as $attribute) {
                if ('_text' === $attribute) {
                    $elements[] = $node->nodeValue;
                } else {
                    $elements[] = $node->getAttribute($attribute);
                }
            }

            $data[] = count($attributes) > 1 ? $elements : $elements[0];
        }

        return $data;
    }

    /**
     * Filters the list of nodes with an XPath expression.
     *
     * @param string $xpath An XPath expression
     *
     * @return Crawler A new instance of Crawler with the filtered list of nodes
     *
     * @api
     */
    public function filterXPath($xpath)
    {
        $document = new \DOMDocument('1.0', 'UTF-8');
        $root = $document->appendChild($document->createElement('_root'));
        foreach ($this as $node) {
            $root->appendChild($document->importNode($node, true));
        }

        $domxpath = new \DOMXPath($document);

        return new static($domxpath->query($xpath), $this->uri);
    }

    /**
     * Filters the list of nodes with a CSS selector.
     *
     * This method only works if you have installed the CssSelector Symfony Component.
     *
     * @param string $selector A CSS selector
     *
     * @return Crawler A new instance of Crawler with the filtered list of nodes
     *
     * @throws \RuntimeException if the CssSelector Component is not available
     *
     * @api
     */
    public function filter($selector)
    {
        if (!class_exists('Symfony\\Component\\CssSelector\\CssSelector')) {
            // @codeCoverageIgnoreStart
            throw new \RuntimeException('Unable to filter with a CSS selector as the Symfony CssSelector is not installed (you can use filterXPath instead).');
            // @codeCoverageIgnoreEnd
        }

        return $this->filterXPath(CssSelector::toXPath($selector));
    }

    /**
     * Selects links by name or alt value for clickable images.
     *
     * @param string $value The link text
     *
     * @return Crawler A new instance of Crawler with the filtered list of nodes
     *
     * @api
     */
    public function selectLink($value)
    {
        $xpath  = sprintf('//a[contains(concat(\' \', normalize-space(string(.)), \' \'), %s)] ', static::xpathLiteral(' '.$value.' ')).
                            sprintf('| //a/img[contains(concat(\' \', normalize-space(string(@alt)), \' \'), %s)]/ancestor::a', static::xpathLiteral(' '.$value.' '));

        return $this->filterXPath($xpath);
    }

    /**
     * Selects a button by name or alt value for images.
     *
     * @param string $value The button text
     *
     * @return Crawler A new instance of Crawler with the filtered list of nodes
     *
     * @api
     */
    public function selectButton($value)
    {
        $xpath = sprintf('//input[((@type="submit" or @type="button") and contains(concat(\' \', normalize-space(string(@value)), \' \'), %s)) ', static::xpathLiteral(' '.$value.' ')).
                         sprintf('or (@type="image" and contains(concat(\' \', normalize-space(string(@alt)), \' \'), %s)) or @id="%s" or @name="%s"] ', static::xpathLiteral(' '.$value.' '), $value, $value).
                         sprintf('| //button[contains(concat(\' \', normalize-space(string(.)), \' \'), %s) or @id="%s" or @name="%s"]', static::xpathLiteral(' '.$value.' '), $value, $value);

        return $this->filterXPath($xpath);
    }

    /**
     * Returns a Link object for the first node in the list.
     *
     * @param string $method The method for the link (get by default)
     *
     * @return Link   A Link instance
     *
     * @throws \InvalidArgumentException If the current node list is empty
     *
     * @api
     */
    public function link($method = 'get')
    {
        if (!count($this)) {
            throw new \InvalidArgumentException('The current node list is empty.');
        }

        $node = $this->getNode(0);

        return new Link($node, $this->uri, $method);
    }

    /**
     * Returns an array of Link objects for the nodes in the list.
     *
     * @return array An array of Link instances
     *
     * @api
     */
    public function links()
    {
        $links = array();
        foreach ($this as $node) {
            $links[] = new Link($node, $this->uri, 'get');
        }

        return $links;
    }

    /**
     * Returns a Form object for the first node in the list.
     *
     * @param array  $values An array of values for the form fields
     * @param string $method The method for the form
     *
     * @return Form   A Form instance
     *
     * @throws \InvalidArgumentException If the current node list is empty
     *
     * @api
     */
    public function form(array $values = null, $method = null)
    {
        if (!count($this)) {
            throw new \InvalidArgumentException('The current node list is empty.');
        }

        $form = new Form($this->getNode(0), $this->uri, $method);

        if (null !== $values) {
            $form->setValues($values);
        }

        return $form;
    }

    /**
     * Converts string for XPath expressions.
     *
     * Escaped characters are: quotes (") and apostrophe (').
     *
     *  Examples:
     *  <code>
     *     echo Crawler::xpathLiteral('foo " bar');
     *     //prints 'foo " bar'
     *
     *     echo Crawler::xpathLiteral("foo ' bar");
     *     //prints "foo ' bar"
     *
     *     echo Crawler::xpathLiteral('a\'b"c');
     *     //prints concat('a', "'", 'b"c')
     *  </code>
     *
     * @param string $s String to be escaped
     *
     * @return string Converted string
     *
     */
    public static function xpathLiteral($s)
    {
        if (false === strpos($s, "'")) {
            return sprintf("'%s'", $s);
        }

        if (false === strpos($s, '"')) {
            return sprintf('"%s"', $s);
        }

        $string = $s;
        $parts = array();
        while (true) {
            if (false !== $pos = strpos($string, "'")) {
                $parts[] = sprintf("'%s'", substr($string, 0, $pos));
                $parts[] = "\"'\"";
                $string = substr($string, $pos + 1);
            } else {
                $parts[] = "'$string'";
                break;
            }
        }

        return sprintf("concat(%s)", implode($parts, ', '));
    }

    private function getNode($position)
    {
        foreach ($this as $i => $node) {
            if ($i == $position) {
                return $node;
            }
        // @codeCoverageIgnoreStart
        }

        return null;
        // @codeCoverageIgnoreEnd
    }

    private function sibling($node, $siblingDir = 'nextSibling')
    {
        $nodes = array();

        do {
            if ($node !== $this->getNode(0) && $node->nodeType === 1) {
                $nodes[] = $node;
            }
        } while ($node = $node->$siblingDir);

        return $nodes;
    }
}<|MERGE_RESOLUTION|>--- conflicted
+++ resolved
@@ -126,6 +126,7 @@
      */
     public function addHtmlContent($content, $charset = 'UTF-8')
     {
+        $current = libxml_use_internal_errors(true);
         $disableEntities = libxml_disable_entity_loader(true);
 
         $dom = new \DOMDocument('1.0', $charset);
@@ -135,14 +136,10 @@
             $content = mb_convert_encoding($content, 'HTML-ENTITIES', $charset);
         }
 
-        $current = libxml_use_internal_errors(true);
         @$dom->loadHTML($content);
-<<<<<<< HEAD
+
         libxml_use_internal_errors($current);
-=======
-
         libxml_disable_entity_loader($disableEntities);
->>>>>>> 348babcc
 
         $this->addDocument($dom);
 
@@ -170,21 +167,17 @@
      */
     public function addXmlContent($content, $charset = 'UTF-8')
     {
+        $current = libxml_use_internal_errors(true);
         $disableEntities = libxml_disable_entity_loader(true);
 
         $dom = new \DOMDocument('1.0', $charset);
         $dom->validateOnParse = true;
 
         // remove the default namespace to make XPath expressions simpler
-<<<<<<< HEAD
-        $current = libxml_use_internal_errors(true);
-        @$dom->loadXML(str_replace('xmlns', 'ns', $content));
+        @$dom->loadXML(str_replace('xmlns', 'ns', $content), LIBXML_NONET);
+
         libxml_use_internal_errors($current);
-=======
-        @$dom->loadXML(str_replace('xmlns', 'ns', $content), LIBXML_NONET);
-
         libxml_disable_entity_loader($disableEntities);
->>>>>>> 348babcc
 
         $this->addDocument($dom);
     }
