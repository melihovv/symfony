<?php

/*
 * This file is part of the Symfony package.
 *
 * (c) Fabien Potencier <fabien@symfony.com>
 *
 * For the full copyright and license information, please view the LICENSE
 * file that was distributed with this source code.
 */

namespace Symfony\Component\DomCrawler;

/**
 * Any HTML element that can link to an URI.
 *
 * @author Fabien Potencier <fabien@symfony.com>
 */
abstract class AbstractUriElement
{
    /**
     * @var \DOMElement
     */
    protected $node;

    /**
     * @var string|null The method to use for the element
     */
    protected $method;

    /**
     * @var string The URI of the page where the element is embedded (or the base href)
     */
    protected $currentUri;

    /**
     * @param \DOMElement $node       A \DOMElement instance
     * @param string      $currentUri The URI of the page where the link is embedded (or the base href)
     * @param string|null $method     The method to use for the link (GET by default)
     *
     * @throws \InvalidArgumentException if the node is not a link
     */
    public function __construct(\DOMElement $node, string $currentUri = null, ?string $method = 'GET')
    {
        $this->setNode($node);
        $this->method = $method ? strtoupper($method) : null;
        $this->currentUri = $currentUri;

        $elementUriIsRelative = null === parse_url(trim($this->getRawUri()), \PHP_URL_SCHEME);
        $baseUriIsAbsolute = \in_array(strtolower(substr($this->currentUri, 0, 4)), ['http', 'file']);
        if ($elementUriIsRelative && !$baseUriIsAbsolute) {
            throw new \InvalidArgumentException(sprintf('The URL of the element is relative, so you must define its base URI passing an absolute URL to the constructor of the "%s" class ("%s" was passed).', __CLASS__, $this->currentUri));
        }
    }

    /**
     * Gets the node associated with this link.
     *
     * @return \DOMElement A \DOMElement instance
     */
    public function getNode()
    {
        return $this->node;
    }

    /**
     * Gets the method associated with this link.
     *
     * @return string The method
     */
    public function getMethod()
    {
        return $this->method ?? 'GET';
    }

    /**
     * Gets the URI associated with this link.
     *
     * @return string The URI
     */
    public function getUri()
    {
<<<<<<< HEAD
        return UriResolver::resolve($this->getRawUri(), $this->currentUri);
=======
        $uri = trim($this->getRawUri());

        // absolute URL?
        if (null !== parse_url($uri, \PHP_URL_SCHEME)) {
            return $uri;
        }

        // empty URI
        if (!$uri) {
            return $this->currentUri;
        }

        // an anchor
        if ('#' === $uri[0]) {
            return $this->cleanupAnchor($this->currentUri).$uri;
        }

        $baseUri = $this->cleanupUri($this->currentUri);

        if ('?' === $uri[0]) {
            return $baseUri.$uri;
        }

        // absolute URL with relative schema
        if (0 === strpos($uri, '//')) {
            return preg_replace('#^([^/]*)//.*$#', '$1', $baseUri).$uri;
        }

        $baseUri = preg_replace('#^(.*?//[^/]*)(?:\/.*)?$#', '$1', $baseUri);

        // absolute path
        if ('/' === $uri[0]) {
            return $baseUri.$uri;
        }

        // relative path
        $path = parse_url(substr($this->currentUri, \strlen($baseUri)), \PHP_URL_PATH);
        $path = $this->canonicalizePath(substr($path, 0, strrpos($path, '/')).'/'.$uri);

        return $baseUri.('' === $path || '/' !== $path[0] ? '/' : '').$path;
>>>>>>> 6c2a1c9a
    }

    /**
     * Returns raw URI data.
     *
     * @return string
     */
    abstract protected function getRawUri();

    /**
     * Returns the canonicalized URI path (see RFC 3986, section 5.2.4).
     *
     * @param string $path URI path
     *
     * @return string
     */
    protected function canonicalizePath(string $path)
    {
        if ('' === $path || '/' === $path) {
            return $path;
        }

        if ('.' === substr($path, -1)) {
            $path .= '/';
        }

        $output = [];

        foreach (explode('/', $path) as $segment) {
            if ('..' === $segment) {
                array_pop($output);
            } elseif ('.' !== $segment) {
                $output[] = $segment;
            }
        }

        return implode('/', $output);
    }

    /**
     * Sets current \DOMElement instance.
     *
     * @param \DOMElement $node A \DOMElement instance
     *
     * @throws \LogicException If given node is not an anchor
     */
    abstract protected function setNode(\DOMElement $node);
}<|MERGE_RESOLUTION|>--- conflicted
+++ resolved
@@ -80,50 +80,7 @@
      */
     public function getUri()
     {
-<<<<<<< HEAD
         return UriResolver::resolve($this->getRawUri(), $this->currentUri);
-=======
-        $uri = trim($this->getRawUri());
-
-        // absolute URL?
-        if (null !== parse_url($uri, \PHP_URL_SCHEME)) {
-            return $uri;
-        }
-
-        // empty URI
-        if (!$uri) {
-            return $this->currentUri;
-        }
-
-        // an anchor
-        if ('#' === $uri[0]) {
-            return $this->cleanupAnchor($this->currentUri).$uri;
-        }
-
-        $baseUri = $this->cleanupUri($this->currentUri);
-
-        if ('?' === $uri[0]) {
-            return $baseUri.$uri;
-        }
-
-        // absolute URL with relative schema
-        if (0 === strpos($uri, '//')) {
-            return preg_replace('#^([^/]*)//.*$#', '$1', $baseUri).$uri;
-        }
-
-        $baseUri = preg_replace('#^(.*?//[^/]*)(?:\/.*)?$#', '$1', $baseUri);
-
-        // absolute path
-        if ('/' === $uri[0]) {
-            return $baseUri.$uri;
-        }
-
-        // relative path
-        $path = parse_url(substr($this->currentUri, \strlen($baseUri)), \PHP_URL_PATH);
-        $path = $this->canonicalizePath(substr($path, 0, strrpos($path, '/')).'/'.$uri);
-
-        return $baseUri.('' === $path || '/' !== $path[0] ? '/' : '').$path;
->>>>>>> 6c2a1c9a
     }
 
     /**
