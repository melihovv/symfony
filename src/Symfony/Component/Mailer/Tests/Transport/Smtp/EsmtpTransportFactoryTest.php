--- conflicted
+++ resolved
@@ -82,7 +82,21 @@
             $transport,
         ];
 
-<<<<<<< HEAD
+        yield [
+            new Dsn('smtps', 'example.com', '', '', 465, ['verify_peer' => 'false']),
+            $transport,
+        ];
+
+        yield [
+            Dsn::fromString('smtps://:@example.com?verify_peer=0'),
+            $transport,
+        ];
+
+        yield [
+            Dsn::fromString('smtps://:@example.com?verify_peer='),
+            $transport,
+        ];
+
         $transport = new EsmtpTransport('example.com', 465, true, $eventDispatcher, $logger);
         $transport->setLocalDomain('example.com');
 
@@ -96,29 +110,14 @@
 
         yield [
             new Dsn('smtps', 'example.com', '', '', 465, ['restart_threshold' => '10', 'restart_threshold_sleep' => '1']),
-=======
-        yield [
-            new Dsn('smtps', 'example.com', '', '', 465, ['verify_peer' => 'false']),
-            $transport,
-        ];
-
-        yield [
-            Dsn::fromString('smtps://:@example.com?verify_peer=0'),
->>>>>>> 509247b8
             $transport,
         ];
 
         $transport = new EsmtpTransport('example.com', 465, true, $eventDispatcher, $logger);
-<<<<<<< HEAD
         $transport->setPingThreshold(10);
 
         yield [
             new Dsn('smtps', 'example.com', '', '', 465, ['ping_threshold' => '10']),
-=======
-
-        yield [
-            Dsn::fromString('smtps://:@example.com?verify_peer='),
->>>>>>> 509247b8
             $transport,
         ];
     }
