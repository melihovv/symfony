--- conflicted
+++ resolved
@@ -19,15 +19,9 @@
         "php": ">=8.0.2",
         "egulias/email-validator": "^2.1.10|^3",
         "psr/log": "~1.0",
-<<<<<<< HEAD
+        "symfony/deprecation-contracts": "^2.1",
         "symfony/event-dispatcher": "^5.4|^6.0",
         "symfony/mime": "^5.4|^6.0",
-=======
-        "symfony/deprecation-contracts": "^2.1",
-        "symfony/event-dispatcher": "^4.4|^5.0|^6.0",
-        "symfony/mime": "^5.2.6|^6.0",
-        "symfony/polyfill-php80": "^1.15",
->>>>>>> 5eab165a
         "symfony/service-contracts": "^1.1|^2"
     },
     "require-dev": {
