--- conflicted
+++ resolved
@@ -125,7 +125,6 @@
                 continue;
             }
 
-<<<<<<< HEAD
             if ($header instanceof TagHeader) {
                 if (10 === \count($categories)) {
                     throw new TransportException(sprintf('Too many "%s" instances present in the email headers. Sendgrid does not accept more than 10 categories on an email.', TagHeader::class));
@@ -134,15 +133,12 @@
             } elseif ($header instanceof MetadataHeader) {
                 $customArguments[$header->getKey()] = $header->getValue();
             } else {
-                $payload['headers'][$name] = $header->getBodyAsString();
+                $payload['headers'][$header->getName()] = $header->getBodyAsString();
             }
         }
 
         if (\count($categories) > 0) {
             $payload['categories'] = $categories;
-=======
-            $payload['headers'][$header->getName()] = $header->getBodyAsString();
->>>>>>> 62344fd6
         }
 
         if (\count($customArguments) > 0) {
