--- conflicted
+++ resolved
@@ -92,19 +92,11 @@
         $dump = "<?php\n\nreturn ".$marshalledValue.";\n";
         $dump = str_replace(var_export(__FILE__, true), "\\dirname(__DIR__).\\DIRECTORY_SEPARATOR.'VarExporterTest.php'", $dump);
 
-<<<<<<< HEAD
         $fixtureFile = __DIR__.'/Fixtures/'.$testName.'.php';
-=======
+
         if (\PHP_VERSION_ID < 80200 && 'datetime' === $testName) {
             $fixtureFile = __DIR__.'/Fixtures/'.$testName.'-legacy.php';
-        } elseif (\PHP_VERSION_ID >= 70406 || !\in_array($testName, ['array-object', 'array-iterator', 'array-object-custom', 'spl-object-storage', 'final-array-iterator', 'final-error'], true)) {
-            $fixtureFile = __DIR__.'/Fixtures/'.$testName.'.php';
-        } elseif (\PHP_VERSION_ID < 70400) {
-            $fixtureFile = __DIR__.'/Fixtures/'.$testName.'-legacy.php';
-        } else {
-            $this->markTestSkipped('PHP >= 7.4.6 required.');
-        }
->>>>>>> 83d32b10
+        }
         $this->assertStringEqualsFile($fixtureFile, $dump);
 
         if ('incomplete-class' === $testName || 'external-references' === $testName) {
