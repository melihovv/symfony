--- conflicted
+++ resolved
@@ -42,14 +42,9 @@
     protected $redirect;
     protected $followRedirects;
 
-<<<<<<< HEAD
     private $maxRedirects;
     private $redirectCount;
     private $isMainRequest;
-=======
-    private $internalRequest;
-    private $internalResponse;
->>>>>>> dc1a539c
 
     /**
      * Constructor.
@@ -315,11 +310,7 @@
         $server['HTTP_HOST'] = parse_url($uri, PHP_URL_HOST);
         $server['HTTPS'] = 'https' == parse_url($uri, PHP_URL_SCHEME);
 
-<<<<<<< HEAD
         $this->internalRequest = new Request($uri, $method, $parameters, $files, $this->cookieJar->allValues($uri), $server, $content);
-=======
-        $this->internalRequest = $request = new Request($uri, $method, $parameters, $files, $this->cookieJar->allValues($uri), $server, $content);
->>>>>>> dc1a539c
 
         $this->request = $this->filterRequest($this->internalRequest);
 
@@ -333,11 +324,7 @@
             $this->response = $this->doRequest($this->request);
         }
 
-<<<<<<< HEAD
         $this->internalResponse = $this->filterResponse($this->response);
-=======
-        $this->internalResponse = $response = $this->filterResponse($this->response);
->>>>>>> dc1a539c
 
         $this->cookieJar->updateFromResponse($this->internalResponse, $uri);
 
@@ -499,21 +486,12 @@
             throw new \LogicException('The request was not redirected.');
         }
 
-<<<<<<< HEAD
         if (-1 !== $this->maxRedirects) {
             if ($this->redirectCount > $this->maxRedirects) {
                 throw new \LogicException(sprintf('The maximum number (%d) of redirections was reached.', $this->maxRedirects));
             }
         }
 
-        $this->isMainRequest = false;
-
-        $response = $this->request('get', $this->redirect);
-
-        $this->isMainRequest = true;
-
-        return $response;
-=======
         $request = $this->internalRequest;
 
         if (in_array($this->internalResponse->getStatus(), array(302, 303))) {
@@ -529,8 +507,13 @@
         $server = $request->getServer();
         unset($server['HTTP_IF_NONE_MATCH'], $server['HTTP_IF_MODIFIED_SINCE']);
 
-        return $this->request($method, $this->redirect, $request->getParameters(), $files, $server, $content);
->>>>>>> dc1a539c
+        $this->isMainRequest = false;
+
+        $response = $this->request($method, $this->redirect, $request->getParameters(), $files, $server, $content);
+
+        $this->isMainRequest = true;
+
+        return $response;
     }
 
     /**
