<?php

/*
 * This file is part of the Symfony package.
 *
 * (c) Fabien Potencier <fabien@symfony.com>
 *
 * For the full copyright and license information, please view the LICENSE
 * file that was distributed with this source code.
 */

namespace Symfony\Component\Filesystem;

use Symfony\Component\Filesystem\Exception\IOException;
use Symfony\Component\Filesystem\Exception\FileNotFoundException;

/**
 * Provides basic utility to manipulate the file system.
 *
 * @author Fabien Potencier <fabien@symfony.com>
 */
class Filesystem
{
    /**
     * Copies a file.
     *
     * If the target file is older than the origin file, it's always overwritten.
     * If the target file is newer, it is overwritten only when the
     * $overwriteNewerFiles option is set to true.
     *
     * @param string $originFile          The original filename
     * @param string $targetFile          The target filename
     * @param bool   $overwriteNewerFiles If true, target files newer than origin files are overwritten
     *
     * @throws FileNotFoundException When originFile doesn't exist
     * @throws IOException           When copy fails
     */
    public function copy($originFile, $targetFile, $overwriteNewerFiles = false)
    {
        $originIsLocal = stream_is_local($originFile) || 0 === stripos($originFile, 'file://');
        if ($originIsLocal && !is_file($originFile)) {
            throw new FileNotFoundException(sprintf('Failed to copy "%s" because file does not exist.', $originFile), 0, null, $originFile);
        }

        $this->mkdir(dirname($targetFile));

        $doCopy = true;
        if (!$overwriteNewerFiles && null === parse_url($originFile, PHP_URL_HOST) && is_file($targetFile)) {
            $doCopy = filemtime($originFile) > filemtime($targetFile);
        }

        if ($doCopy) {
            // https://bugs.php.net/bug.php?id=64634
            if (false === $source = @fopen($originFile, 'r')) {
                throw new IOException(sprintf('Failed to copy "%s" to "%s" because source file could not be opened for reading.', $originFile, $targetFile), 0, null, $originFile);
            }

            // Stream context created to allow files overwrite when using FTP stream wrapper - disabled by default
            if (false === $target = @fopen($targetFile, 'w', null, stream_context_create(array('ftp' => array('overwrite' => true))))) {
                throw new IOException(sprintf('Failed to copy "%s" to "%s" because target file could not be opened for writing.', $originFile, $targetFile), 0, null, $originFile);
            }

            $bytesCopied = stream_copy_to_stream($source, $target);
            fclose($source);
            fclose($target);
            unset($source, $target);

            if (!is_file($targetFile)) {
                throw new IOException(sprintf('Failed to copy "%s" to "%s".', $originFile, $targetFile), 0, null, $originFile);
            }

            if ($originIsLocal) {
                // Like `cp`, preserve executable permission bits
                @chmod($targetFile, fileperms($targetFile) | (fileperms($originFile) & 0111));

                if ($bytesCopied !== $bytesOrigin = filesize($originFile)) {
                    throw new IOException(sprintf('Failed to copy the whole content of "%s" to "%s" (%g of %g bytes copied).', $originFile, $targetFile, $bytesCopied, $bytesOrigin), 0, null, $originFile);
                }
            }
        }
    }

    /**
     * Creates a directory recursively.
     *
     * @param string|array|\Traversable $dirs The directory path
     * @param int                       $mode The directory mode
     *
     * @throws IOException On any directory creation failure
     */
    public function mkdir($dirs, $mode = 0777)
    {
        foreach ($this->toIterator($dirs) as $dir) {
            if (is_dir($dir)) {
                continue;
            }

            if (true !== @mkdir($dir, $mode, true)) {
                $error = error_get_last();
                if (!is_dir($dir)) {
                    // The directory was not created by a concurrent process. Let's throw an exception with a developer friendly error message if we have one
                    if ($error) {
                        throw new IOException(sprintf('Failed to create "%s": %s.', $dir, $error['message']), 0, null, $dir);
                    }
                    throw new IOException(sprintf('Failed to create "%s"', $dir), 0, null, $dir);
                }
            }
        }
    }

    /**
     * Checks the existence of files or directories.
     *
     * @param string|array|\Traversable $files A filename, an array of files, or a \Traversable instance to check
     *
     * @return bool true if the file exists, false otherwise
     */
    public function exists($files)
    {
        foreach ($this->toIterator($files) as $file) {
            if ('\\' === DIRECTORY_SEPARATOR && strlen($file) > 258) {
                throw new IOException('Could not check if file exist because path length exceeds 258 characters.', 0, null, $file);
            }

            if (!file_exists($file)) {
                return false;
            }
        }

        return true;
    }

    /**
     * Sets access and modification time of file.
     *
     * @param string|array|\Traversable $files A filename, an array of files, or a \Traversable instance to create
     * @param int                       $time  The touch time as a Unix timestamp
     * @param int                       $atime The access time as a Unix timestamp
     *
     * @throws IOException When touch fails
     */
    public function touch($files, $time = null, $atime = null)
    {
        foreach ($this->toIterator($files) as $file) {
            $touch = $time ? @touch($file, $time, $atime) : @touch($file);
            if (true !== $touch) {
                throw new IOException(sprintf('Failed to touch "%s".', $file), 0, null, $file);
            }
        }
    }

    /**
     * Removes files or directories.
     *
     * @param string|array|\Traversable $files A filename, an array of files, or a \Traversable instance to remove
     *
     * @throws IOException When removal fails
     */
    public function remove($files)
    {
        if ($files instanceof \Traversable) {
            $files = iterator_to_array($files, false);
        } elseif (!is_array($files)) {
            $files = array($files);
        }
        $files = array_reverse($files);
        foreach ($files as $file) {
            if (is_link($file)) {
                // See https://bugs.php.net/52176
                if (!@(unlink($file) || '\\' !== DIRECTORY_SEPARATOR || rmdir($file)) && file_exists($file)) {
                    $error = error_get_last();
                    throw new IOException(sprintf('Failed to remove symlink "%s": %s.', $file, $error['message']));
                }
            } elseif (is_dir($file)) {
                $this->remove(new \FilesystemIterator($file, \FilesystemIterator::CURRENT_AS_PATHNAME | \FilesystemIterator::SKIP_DOTS));

                if (!@rmdir($file) && file_exists($file)) {
                    $error = error_get_last();
                    throw new IOException(sprintf('Failed to remove directory "%s": %s.', $file, $error['message']));
                }
            } elseif (!@unlink($file) && file_exists($file)) {
                $error = error_get_last();
                throw new IOException(sprintf('Failed to remove file "%s": %s.', $file, $error['message']));
            }
        }
    }

    /**
     * Change mode for an array of files or directories.
     *
     * @param string|array|\Traversable $files     A filename, an array of files, or a \Traversable instance to change mode
     * @param int                       $mode      The new mode (octal)
     * @param int                       $umask     The mode mask (octal)
     * @param bool                      $recursive Whether change the mod recursively or not
     *
     * @throws IOException When the change fail
     */
    public function chmod($files, $mode, $umask = 0000, $recursive = false)
    {
        foreach ($this->toIterator($files) as $file) {
            if (true !== @chmod($file, $mode & ~$umask)) {
                throw new IOException(sprintf('Failed to chmod file "%s".', $file), 0, null, $file);
            }
            if ($recursive && is_dir($file) && !is_link($file)) {
                $this->chmod(new \FilesystemIterator($file), $mode, $umask, true);
            }
        }
    }

    /**
     * Change the owner of an array of files or directories.
     *
     * @param string|array|\Traversable $files     A filename, an array of files, or a \Traversable instance to change owner
     * @param string                    $user      The new owner user name
     * @param bool                      $recursive Whether change the owner recursively or not
     *
     * @throws IOException When the change fail
     */
    public function chown($files, $user, $recursive = false)
    {
        foreach ($this->toIterator($files) as $file) {
            if ($recursive && is_dir($file) && !is_link($file)) {
                $this->chown(new \FilesystemIterator($file), $user, true);
            }
            if (is_link($file) && function_exists('lchown')) {
                if (true !== @lchown($file, $user)) {
                    throw new IOException(sprintf('Failed to chown file "%s".', $file), 0, null, $file);
                }
            } else {
                if (true !== @chown($file, $user)) {
                    throw new IOException(sprintf('Failed to chown file "%s".', $file), 0, null, $file);
                }
            }
        }
    }

    /**
     * Change the group of an array of files or directories.
     *
     * @param string|array|\Traversable $files     A filename, an array of files, or a \Traversable instance to change group
     * @param string                    $group     The group name
     * @param bool                      $recursive Whether change the group recursively or not
     *
     * @throws IOException When the change fail
     */
    public function chgrp($files, $group, $recursive = false)
    {
        foreach ($this->toIterator($files) as $file) {
            if ($recursive && is_dir($file) && !is_link($file)) {
                $this->chgrp(new \FilesystemIterator($file), $group, true);
            }
            if (is_link($file) && function_exists('lchgrp')) {
                if (true !== @lchgrp($file, $group) || (defined('HHVM_VERSION') && !posix_getgrnam($group))) {
                    throw new IOException(sprintf('Failed to chgrp file "%s".', $file), 0, null, $file);
                }
            } else {
                if (true !== @chgrp($file, $group)) {
                    throw new IOException(sprintf('Failed to chgrp file "%s".', $file), 0, null, $file);
                }
            }
        }
    }

    /**
     * Renames a file or a directory.
     *
     * @param string $origin    The origin filename or directory
     * @param string $target    The new filename or directory
     * @param bool   $overwrite Whether to overwrite the target if it already exists
     *
     * @throws IOException When target file or directory already exists
     * @throws IOException When origin cannot be renamed
     */
    public function rename($origin, $target, $overwrite = false)
    {
        // we check that target does not exist
        if (!$overwrite && $this->isReadable($target)) {
            throw new IOException(sprintf('Cannot rename because the target "%s" already exists.', $target), 0, null, $target);
        }

        if (true !== @rename($origin, $target)) {
            if (is_dir($origin)) {
                // See https://bugs.php.net/bug.php?id=54097 & http://php.net/manual/en/function.rename.php#113943
                $this->mirror($origin, $target, null, array('override' => $overwrite, 'delete' => $overwrite));
                $this->remove($origin);

                return;
            }
            throw new IOException(sprintf('Cannot rename "%s" to "%s".', $origin, $target), 0, null, $target);
        }
    }

    /**
     * Tells whether a file exists and is readable.
     *
     * @param string $filename Path to the file
     *
     * @return bool
     *
     * @throws IOException When windows path is longer than 258 characters
     */
    private function isReadable($filename)
    {
        if ('\\' === DIRECTORY_SEPARATOR && strlen($filename) > 258) {
            throw new IOException('Could not check if file is readable because path length exceeds 258 characters.', 0, null, $filename);
        }

        return is_readable($filename);
    }

    /**
     * Creates a symbolic link or copy a directory.
     *
     * @param string $originDir     The origin directory path
     * @param string $targetDir     The symbolic link name
     * @param bool   $copyOnWindows Whether to copy files if on Windows
     *
     * @throws IOException When symlink fails
     */
    public function symlink($originDir, $targetDir, $copyOnWindows = false)
    {
        if ('\\' === DIRECTORY_SEPARATOR) {
            $originDir = strtr($originDir, '/', '\\');
            $targetDir = strtr($targetDir, '/', '\\');

            if ($copyOnWindows) {
                $this->mirror($originDir, $targetDir);

                return;
            }
        }

        $this->mkdir(dirname($targetDir));

        $ok = false;
        if (is_link($targetDir)) {
            if (readlink($targetDir) != $originDir) {
                $this->remove($targetDir);
            } else {
                $ok = true;
            }
        }

        if (!$ok && true !== @symlink($originDir, $targetDir)) {
            $this->linkException($originDir, $targetDir, 'symbolic');
        }
    }

    /**
     * Creates a hard link, or several hard links to a file.
     *
     * @param string          $originFile  The original file
     * @param string|string[] $targetFiles The target file(s)
     *
     * @throws FileNotFoundException When original file is missing or not a file
     * @throws IOException           When link fails, including if link already exists
     */
    public function hardlink($originFile, $targetFiles)
    {
        if (!$this->exists($originFile)) {
            throw new FileNotFoundException(null, 0, null, $originFile);
        }

        if (!is_file($originFile)) {
            throw new FileNotFoundException(sprintf('Origin file "%s" is not a file', $originFile));
        }

        foreach ($this->toIterator($targetFiles) as $targetFile) {
            if (is_file($targetFile)) {
                if (fileinode($originFile) === fileinode($targetFile)) {
                    continue;
                }
                $this->remove($targetFile);
            }

            if (true !== @link($originFile, $targetFile)) {
                $this->linkException($originFile, $targetFile, 'hard');
            }
        }
    }

    /**
     * @param string $origin
     * @param string $target
     * @param string $linkType Name of the link type, typically 'symbolic' or 'hard'
     */
    private function linkException($origin, $target, $linkType)
    {
        $report = error_get_last();
        if (is_array($report)) {
            if ('\\' === DIRECTORY_SEPARATOR && false !== strpos($report['message'], 'error code(1314)')) {
                throw new IOException(sprintf('Unable to create %s link due to error code 1314: \'A required privilege is not held by the client\'. Do you have the required Administrator-rights?', $linkType), 0, null, $target);
            }
        }
        throw new IOException(sprintf('Failed to create %s link from "%s" to "%s".', $linkType, $origin, $target), 0, null, $target);
    }

    /**
     * Resolves links in paths.
     *
     * With $canonicalize = false (default)
     *      - if $path does not exist or is not a link, returns null
     *      - if $path is a link, returns the next direct target of the link without considering the existence of the target
     *
     * With $canonicalize = true
     *      - if $path does not exist, returns null
     *      - if $path exists, returns its absolute fully resolved final version
     *
     * @param string $path         A filesystem path
     * @param bool   $canonicalize Whether or not to return a canonicalized path
     *
     * @return string|null
     */
    public function readlink($path, $canonicalize = false)
    {
        if (!$canonicalize && !is_link($path)) {
            return;
        }

        if ($canonicalize) {
            if (!$this->exists($path)) {
                return;
            }

            if ('\\' === DIRECTORY_SEPARATOR) {
                $path = readlink($path);
            }

            return realpath($path);
        }

        if ('\\' === DIRECTORY_SEPARATOR) {
            return realpath($path);
        }

        return readlink($path);
    }

    /**
     * Given an existing path, convert it to a path relative to a given starting path.
     *
     * @param string $endPath   Absolute path of target
     * @param string $startPath Absolute path where traversal begins
     *
     * @return string Path of target relative to starting path
     */
    public function makePathRelative($endPath, $startPath)
    {
        // Normalize separators on Windows
        if ('\\' === DIRECTORY_SEPARATOR) {
            $endPath = str_replace('\\', '/', $endPath);
            $startPath = str_replace('\\', '/', $startPath);
        }

        // Split the paths into arrays
        $startPathArr = explode('/', trim($startPath, '/'));
        $endPathArr = explode('/', trim($endPath, '/'));

        if ('/' !== $startPath[0]) {
            array_shift($startPathArr);
        }

        if ('/' !== $endPath[0]) {
            array_shift($endPathArr);
        }

        $normalizePathArray = function ($pathSegments) {
            $result = array();

            foreach ($pathSegments as $segment) {
                if ('..' === $segment) {
                    array_pop($result);
                } else {
                    $result[] = $segment;
                }
            }

            return $result;
        };

        $startPathArr = $normalizePathArray($startPathArr);
        $endPathArr = $normalizePathArray($endPathArr);

        // Find for which directory the common path stops
        $index = 0;
        while (isset($startPathArr[$index]) && isset($endPathArr[$index]) && $startPathArr[$index] === $endPathArr[$index]) {
            ++$index;
        }

        // Determine how deep the start path is relative to the common path (ie, "web/bundles" = 2 levels)
        if (count($startPathArr) === 1 && $startPathArr[0] === '') {
            $depth = 0;
        } else {
            $depth = count($startPathArr) - $index;
        }

        // When we need to traverse from the start, and we are starting from a root path, don't add '../'
        if ('/' === $startPath[0] && 0 === $index && 0 === $depth) {
            $traverser = '';
        } else {
            // Repeated "../" for each level need to reach the common path
            $traverser = str_repeat('../', $depth);
        }

        $endPathRemainder = implode('/', array_slice($endPathArr, $index));

        // Construct $endPath from traversing to the common path, then to the remaining $endPath
        $relativePath = $traverser.('' !== $endPathRemainder ? $endPathRemainder.'/' : '');

        return '' === $relativePath ? './' : $relativePath;
    }

    /**
     * Mirrors a directory to another.
     *
     * @param string       $originDir The origin directory
     * @param string       $targetDir The target directory
     * @param \Traversable $iterator  A Traversable instance
     * @param array        $options   An array of boolean options
     *                                Valid options are:
     *                                - $options['override'] Whether to override an existing file on copy or not (see copy())
     *                                - $options['copy_on_windows'] Whether to copy files instead of links on Windows (see symlink())
     *                                - $options['delete'] Whether to delete files that are not in the source directory (defaults to false)
     *
     * @throws IOException When file type is unknown
     */
    public function mirror($originDir, $targetDir, \Traversable $iterator = null, $options = array())
    {
        $targetDir = rtrim($targetDir, '/\\');
        $originDir = rtrim($originDir, '/\\');

        // Iterate in destination folder to remove obsolete entries
        if ($this->exists($targetDir) && isset($options['delete']) && $options['delete']) {
            $deleteIterator = $iterator;
            if (null === $deleteIterator) {
                $flags = \FilesystemIterator::SKIP_DOTS;
                $deleteIterator = new \RecursiveIteratorIterator(new \RecursiveDirectoryIterator($targetDir, $flags), \RecursiveIteratorIterator::CHILD_FIRST);
            }
            foreach ($deleteIterator as $file) {
                $origin = str_replace($targetDir, $originDir, $file->getPathname());
                if (!$this->exists($origin)) {
                    $this->remove($file);
                }
            }
        }

        $copyOnWindows = false;
        if (isset($options['copy_on_windows'])) {
            $copyOnWindows = $options['copy_on_windows'];
        }

        if (null === $iterator) {
            $flags = $copyOnWindows ? \FilesystemIterator::SKIP_DOTS | \FilesystemIterator::FOLLOW_SYMLINKS : \FilesystemIterator::SKIP_DOTS;
            $iterator = new \RecursiveIteratorIterator(new \RecursiveDirectoryIterator($originDir, $flags), \RecursiveIteratorIterator::SELF_FIRST);
        }

        if ($this->exists($originDir)) {
            $this->mkdir($targetDir);
        }

        foreach ($iterator as $file) {
            $target = str_replace($originDir, $targetDir, $file->getPathname());

            if ($copyOnWindows) {
                if (is_file($file)) {
                    $this->copy($file, $target, isset($options['override']) ? $options['override'] : false);
                } elseif (is_dir($file)) {
                    $this->mkdir($target);
                } else {
                    throw new IOException(sprintf('Unable to guess "%s" file type.', $file), 0, null, $file);
                }
            } else {
                if (is_link($file)) {
                    $this->symlink($file->getLinkTarget(), $target);
                } elseif (is_dir($file)) {
                    $this->mkdir($target);
                } elseif (is_file($file)) {
                    $this->copy($file, $target, isset($options['override']) ? $options['override'] : false);
                } else {
                    throw new IOException(sprintf('Unable to guess "%s" file type.', $file), 0, null, $file);
                }
            }
        }
    }

    /**
     * Returns whether the file path is an absolute path.
     *
     * @param string $file A file path
     *
     * @return bool
     */
    public function isAbsolutePath($file)
    {
        return strspn($file, '/\\', 0, 1)
            || (strlen($file) > 3 && ctype_alpha($file[0])
                && substr($file, 1, 1) === ':'
                && strspn($file, '/\\', 2, 1)
            )
            || null !== parse_url($file, PHP_URL_SCHEME)
        ;
    }

    /**
     * Creates a temporary file with support for custom stream wrappers.
     *
     * @param string $dir    The directory where the temporary filename will be created
     * @param string $prefix The prefix of the generated temporary filename
     *                       Note: Windows uses only the first three characters of prefix
     *
     * @return string The new temporary filename (with path), or throw an exception on failure
     */
    public function tempnam($dir, $prefix)
    {
        list($scheme, $hierarchy) = $this->getSchemeAndHierarchy($dir);

        // If no scheme or scheme is "file" or "gs" (Google Cloud) create temp file in local filesystem
        if (null === $scheme || 'file' === $scheme || 'gs' === $scheme) {
            $tmpFile = @tempnam($hierarchy, $prefix);

            // If tempnam failed or no scheme return the filename otherwise prepend the scheme
            if (false !== $tmpFile) {
                if (null !== $scheme && 'gs' !== $scheme) {
                    return $scheme.'://'.$tmpFile;
                }

                return $tmpFile;
            }

            throw new IOException('A temporary file could not be created.');
        }

        // Loop until we create a valid temp file or have reached 10 attempts
        for ($i = 0; $i < 10; ++$i) {
            // Create a unique filename
            $tmpFile = $dir.'/'.$prefix.uniqid(mt_rand(), true);

            // Use fopen instead of file_exists as some streams do not support stat
            // Use mode 'x+' to atomically check existence and create to avoid a TOCTOU vulnerability
            $handle = @fopen($tmpFile, 'x+');

            // If unsuccessful restart the loop
            if (false === $handle) {
                continue;
            }

            // Close the file if it was successfully opened
            @fclose($handle);

            return $tmpFile;
        }

        throw new IOException('A temporary file could not be created.');
    }

    /**
     * Atomically dumps content into a file.
     *
     * @param string $filename The file to be written to
     * @param string $content  The data to write into the file
     *
<<<<<<< HEAD
     * @throws IOException If the file cannot be written to
=======
     * @throws IOException if the file cannot be written to
>>>>>>> 4e1c65c6
     */
    public function dumpFile($filename, $content)
    {
        $dir = dirname($filename);

        if (!is_dir($dir)) {
            $this->mkdir($dir);
        }

        if (!is_writable($dir)) {
            throw new IOException(sprintf('Unable to write to the "%s" directory.', $dir), 0, null, $dir);
        }

        // Will create a temp file with 0600 access rights
        // when the filesystem supports chmod.
        $tmpFile = $this->tempnam($dir, basename($filename));

        if (false === @file_put_contents($tmpFile, $content)) {
            throw new IOException(sprintf('Failed to write file "%s".', $filename), 0, null, $filename);
        }

        @chmod($tmpFile, file_exists($filename) ? fileperms($filename) : 0666 & ~umask());

        $this->rename($tmpFile, $filename, true);
    }

    /**
     * Appends content to an existing file.
     *
     * @param string $filename The file to which to append content
     * @param string $content  The content to append
     *
     * @throws IOException If the file is not writable
     */
    public function appendToFile($filename, $content)
    {
        $dir = dirname($filename);

        if (!is_dir($dir)) {
            $this->mkdir($dir);
        }

        if (!is_writable($dir)) {
            throw new IOException(sprintf('Unable to write to the "%s" directory.', $dir), 0, null, $dir);
        }

        if (false === @file_put_contents($filename, $content, FILE_APPEND)) {
            throw new IOException(sprintf('Failed to write file "%s".', $filename), 0, null, $filename);
        }
    }

    /**
     * @param mixed $files
     *
     * @return \Traversable
     */
    private function toIterator($files)
    {
        if (!$files instanceof \Traversable) {
            $files = new \ArrayObject(is_array($files) ? $files : array($files));
        }

        return $files;
    }

    /**
     * Gets a 2-tuple of scheme (may be null) and hierarchical part of a filename (e.g. file:///tmp -> array(file, tmp)).
     *
     * @param string $filename The filename to be parsed
     *
     * @return array The filename scheme and hierarchical part
     */
    private function getSchemeAndHierarchy($filename)
    {
        $components = explode('://', $filename, 2);

        return 2 === count($components) ? array($components[0], $components[1]) : array(null, $components[0]);
    }
}<|MERGE_RESOLUTION|>--- conflicted
+++ resolved
@@ -659,11 +659,7 @@
      * @param string $filename The file to be written to
      * @param string $content  The data to write into the file
      *
-<<<<<<< HEAD
-     * @throws IOException If the file cannot be written to
-=======
      * @throws IOException if the file cannot be written to
->>>>>>> 4e1c65c6
      */
     public function dumpFile($filename, $content)
     {
