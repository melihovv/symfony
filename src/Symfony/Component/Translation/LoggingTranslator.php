--- conflicted
+++ resolved
@@ -33,11 +33,7 @@
     public function __construct(TranslatorInterface $translator, LoggerInterface $logger)
     {
         if (!$translator instanceof TranslatorBagInterface) {
-<<<<<<< HEAD
-            throw new InvalidArgumentException(sprintf('The Translator "%s" must implement TranslatorInterface and TranslatorBagInterface.', get_class($translator)));
-=======
-            throw new \InvalidArgumentException(sprintf('The Translator "%s" must implement TranslatorInterface and TranslatorBagInterface.', \get_class($translator)));
->>>>>>> 82d13dae
+            throw new InvalidArgumentException(sprintf('The Translator "%s" must implement TranslatorInterface and TranslatorBagInterface.', \get_class($translator)));
         }
 
         $this->translator = $translator;
