<?php

/*
 * This file is part of the Symfony package.
 *
 * (c) Fabien Potencier <fabien@symfony.com>
 *
 * For the full copyright and license information, please view the LICENSE
 * file that was distributed with this source code.
 */

namespace Symfony\Component\Translation;

use Symfony\Component\Config\ConfigCacheFactory;
use Symfony\Component\Config\ConfigCacheFactoryInterface;
use Symfony\Component\Config\ConfigCacheInterface;
use Symfony\Component\Translation\Exception\InvalidArgumentException;
use Symfony\Component\Translation\Exception\NotFoundResourceException;
use Symfony\Component\Translation\Exception\RuntimeException;
use Symfony\Component\Translation\Formatter\IntlFormatterInterface;
use Symfony\Component\Translation\Formatter\MessageFormatter;
use Symfony\Component\Translation\Formatter\MessageFormatterInterface;
use Symfony\Component\Translation\Loader\LoaderInterface;
use Symfony\Contracts\Translation\LocaleAwareInterface;
use Symfony\Contracts\Translation\TranslatorInterface;

/**
 * @author Fabien Potencier <fabien@symfony.com>
 */
class Translator implements TranslatorInterface, TranslatorBagInterface, LocaleAwareInterface
{
    /**
     * @var MessageCatalogueInterface[]
     */
    protected $catalogues = [];

    /**
     * @var string
     */
    private $locale;

    /**
     * @var array
     */
    private $fallbackLocales = [];

    /**
     * @var LoaderInterface[]
     */
    private $loaders = [];

    /**
     * @var array
     */
    private $resources = [];

    /**
     * @var MessageFormatterInterface
     */
    private $formatter;

    /**
     * @var string
     */
    private $cacheDir;

    /**
     * @var bool
     */
    private $debug;

    /**
     * @var ConfigCacheFactoryInterface|null
     */
    private $configCacheFactory;

    /**
     * @var array|null
     */
    private $parentLocales;

    private $hasIntlFormatter;

    /**
     * @throws InvalidArgumentException If a locale contains invalid characters
     */
    public function __construct(string $locale, MessageFormatterInterface $formatter = null, string $cacheDir = null, bool $debug = false)
    {
        $this->setLocale($locale);

        if (null === $formatter) {
            $formatter = new MessageFormatter();
        }

        $this->formatter = $formatter;
        $this->cacheDir = $cacheDir;
        $this->debug = $debug;
        $this->hasIntlFormatter = $formatter instanceof IntlFormatterInterface;
    }

    public function setConfigCacheFactory(ConfigCacheFactoryInterface $configCacheFactory)
    {
        $this->configCacheFactory = $configCacheFactory;
    }

    /**
     * Adds a Loader.
     *
     * @param string $format The name of the loader (@see addResource())
     */
    public function addLoader(string $format, LoaderInterface $loader)
    {
        $this->loaders[$format] = $loader;
    }

    /**
     * Adds a Resource.
     *
     * @param string $format   The name of the loader (@see addLoader())
     * @param mixed  $resource The resource name
     *
     * @throws InvalidArgumentException If the locale contains invalid characters
     */
    public function addResource(string $format, $resource, string $locale, string $domain = null)
    {
        if (null === $domain) {
            $domain = 'messages';
        }

        $this->assertValidLocale($locale);

        $this->resources[$locale][] = [$format, $resource, $domain];

        if (\in_array($locale, $this->fallbackLocales)) {
            $this->catalogues = [];
        } else {
            unset($this->catalogues[$locale]);
        }
    }

    /**
     * {@inheritdoc}
     */
    public function setLocale($locale)
    {
        $this->assertValidLocale($locale);
        $this->locale = $locale;
    }

    /**
     * {@inheritdoc}
     */
    public function getLocale()
    {
        return $this->locale;
    }

    /**
     * Sets the fallback locales.
     *
     * @param array $locales The fallback locales
     *
     * @throws InvalidArgumentException If a locale contains invalid characters
     */
    public function setFallbackLocales(array $locales)
    {
        // needed as the fallback locales are linked to the already loaded catalogues
        $this->catalogues = [];

        foreach ($locales as $locale) {
            $this->assertValidLocale($locale);
        }

        $this->fallbackLocales = $locales;
    }

    /**
     * Gets the fallback locales.
     *
     * @internal
     */
    public function getFallbackLocales(): array
    {
        return $this->fallbackLocales;
    }

    /**
     * {@inheritdoc}
     */
    public function trans($id, array $parameters = [], $domain = null, $locale = null)
    {
        if ('' === $id = (string) $id) {
            return '';
        }

        if (null === $domain) {
            $domain = 'messages';
        }

        $catalogue = $this->getCatalogue($locale);
        $locale = $catalogue->getLocale();
        while (!$catalogue->defines($id, $domain)) {
            if ($cat = $catalogue->getFallbackCatalogue()) {
                $catalogue = $cat;
                $locale = $catalogue->getLocale();
            } else {
                break;
            }
        }

        if ($this->hasIntlFormatter && $catalogue->defines($id, $domain.MessageCatalogue::INTL_DOMAIN_SUFFIX)) {
            return $this->formatter->formatIntl($catalogue->get($id, $domain), $locale, $parameters);
        }

        return $this->formatter->format($catalogue->get($id, $domain), $locale, $parameters);
    }

    /**
     * {@inheritdoc}
     */
<<<<<<< HEAD
    public function getCatalogue(string $locale = null)
=======
    public function transChoice($id, $number, array $parameters = [], $domain = null, $locale = null)
    {
        @trigger_error(sprintf('The "%s()" method is deprecated since Symfony 4.2, use the trans() one instead with a "%%count%%" parameter.', __METHOD__), E_USER_DEPRECATED);

        if ('' === $id = (string) $id) {
            return '';
        }

        if (!$this->formatter instanceof ChoiceMessageFormatterInterface) {
            throw new LogicException(sprintf('The formatter "%s" does not support plural translations.', \get_class($this->formatter)));
        }

        if (null === $domain) {
            $domain = 'messages';
        }

        $catalogue = $this->getCatalogue($locale);
        $locale = $catalogue->getLocale();
        while (!$catalogue->defines($id, $domain)) {
            if ($cat = $catalogue->getFallbackCatalogue()) {
                $catalogue = $cat;
                $locale = $catalogue->getLocale();
            } else {
                break;
            }
        }

        if ($this->hasIntlFormatter && $catalogue->defines($id, $domain.MessageCatalogue::INTL_DOMAIN_SUFFIX)) {
            return $this->formatter->formatIntl($catalogue->get($id, $domain), $locale, ['%count%' => $number] + $parameters);
        }

        return $this->formatter->choiceFormat($catalogue->get($id, $domain), $number, $locale, $parameters);
    }

    /**
     * {@inheritdoc}
     */
    public function getCatalogue($locale = null)
>>>>>>> b0abc106
    {
        if (null === $locale) {
            $locale = $this->getLocale();
        } else {
            $this->assertValidLocale($locale);
        }

        if (!isset($this->catalogues[$locale])) {
            $this->loadCatalogue($locale);
        }

        return $this->catalogues[$locale];
    }

    /**
     * Gets the loaders.
     *
     * @return array LoaderInterface[]
     */
    protected function getLoaders()
    {
        return $this->loaders;
    }

    protected function loadCatalogue(string $locale)
    {
        if (null === $this->cacheDir) {
            $this->initializeCatalogue($locale);
        } else {
            $this->initializeCacheCatalogue($locale);
        }
    }

    protected function initializeCatalogue(string $locale)
    {
        $this->assertValidLocale($locale);

        try {
            $this->doLoadCatalogue($locale);
        } catch (NotFoundResourceException $e) {
            if (!$this->computeFallbackLocales($locale)) {
                throw $e;
            }
        }
        $this->loadFallbackCatalogues($locale);
    }

    private function initializeCacheCatalogue(string $locale): void
    {
        if (isset($this->catalogues[$locale])) {
            /* Catalogue already initialized. */
            return;
        }

        $this->assertValidLocale($locale);
        $cache = $this->getConfigCacheFactory()->cache($this->getCatalogueCachePath($locale),
            function (ConfigCacheInterface $cache) use ($locale) {
                $this->dumpCatalogue($locale, $cache);
            }
        );

        if (isset($this->catalogues[$locale])) {
            /* Catalogue has been initialized as it was written out to cache. */
            return;
        }

        /* Read catalogue from cache. */
        $this->catalogues[$locale] = include $cache->getPath();
    }

    private function dumpCatalogue(string $locale, ConfigCacheInterface $cache): void
    {
        $this->initializeCatalogue($locale);
        $fallbackContent = $this->getFallbackContent($this->catalogues[$locale]);

        $content = sprintf(<<<EOF
<?php

use Symfony\Component\Translation\MessageCatalogue;

\$catalogue = new MessageCatalogue('%s', %s);

%s
return \$catalogue;

EOF
            ,
            $locale,
            var_export($this->getAllMessages($this->catalogues[$locale]), true),
            $fallbackContent
        );

        $cache->write($content, $this->catalogues[$locale]->getResources());
    }

    private function getFallbackContent(MessageCatalogue $catalogue): string
    {
        $fallbackContent = '';
        $current = '';
        $replacementPattern = '/[^a-z0-9_]/i';
        $fallbackCatalogue = $catalogue->getFallbackCatalogue();
        while ($fallbackCatalogue) {
            $fallback = $fallbackCatalogue->getLocale();
            $fallbackSuffix = ucfirst(preg_replace($replacementPattern, '_', $fallback));
            $currentSuffix = ucfirst(preg_replace($replacementPattern, '_', $current));

            $fallbackContent .= sprintf(<<<'EOF'
$catalogue%s = new MessageCatalogue('%s', %s);
$catalogue%s->addFallbackCatalogue($catalogue%s);

EOF
                ,
                $fallbackSuffix,
                $fallback,
                var_export($this->getAllMessages($fallbackCatalogue), true),
                $currentSuffix,
                $fallbackSuffix
            );
            $current = $fallbackCatalogue->getLocale();
            $fallbackCatalogue = $fallbackCatalogue->getFallbackCatalogue();
        }

        return $fallbackContent;
    }

    private function getCatalogueCachePath(string $locale)
    {
        return $this->cacheDir.'/catalogue.'.$locale.'.'.strtr(substr(base64_encode(hash('sha256', serialize($this->fallbackLocales), true)), 0, 7), '/', '_').'.php';
    }

    /**
     * @internal
     */
    protected function doLoadCatalogue(string $locale): void
    {
        $this->catalogues[$locale] = new MessageCatalogue($locale);

        if (isset($this->resources[$locale])) {
            foreach ($this->resources[$locale] as $resource) {
                if (!isset($this->loaders[$resource[0]])) {
                    throw new RuntimeException(sprintf('The "%s" translation loader is not registered.', $resource[0]));
                }
                $this->catalogues[$locale]->addCatalogue($this->loaders[$resource[0]]->load($resource[1], $locale, $resource[2]));
            }
        }
    }

    private function loadFallbackCatalogues(string $locale): void
    {
        $current = $this->catalogues[$locale];

        foreach ($this->computeFallbackLocales($locale) as $fallback) {
            if (!isset($this->catalogues[$fallback])) {
                $this->initializeCatalogue($fallback);
            }

            $fallbackCatalogue = new MessageCatalogue($fallback, $this->getAllMessages($this->catalogues[$fallback]));
            foreach ($this->catalogues[$fallback]->getResources() as $resource) {
                $fallbackCatalogue->addResource($resource);
            }
            $current->addFallbackCatalogue($fallbackCatalogue);
            $current = $fallbackCatalogue;
        }
    }

    protected function computeFallbackLocales(string $locale)
    {
        if (null === $this->parentLocales) {
            $parentLocales = json_decode(file_get_contents(__DIR__.'/Resources/data/parents.json'), true);
        }

        $locales = [];
        foreach ($this->fallbackLocales as $fallback) {
            if ($fallback === $locale) {
                continue;
            }

            $locales[] = $fallback;
        }

        while ($locale) {
            $parent = $parentLocales[$locale] ?? null;

            if (!$parent && false !== strrchr($locale, '_')) {
                $locale = substr($locale, 0, -\strlen(strrchr($locale, '_')));
            } elseif ('root' !== $parent) {
                $locale = $parent;
            } else {
                $locale = null;
            }

            if (null !== $locale) {
                array_unshift($locales, $locale);
            }
        }

        return array_unique($locales);
    }

    /**
     * Asserts that the locale is valid, throws an Exception if not.
     *
     * @throws InvalidArgumentException If the locale contains invalid characters
     */
    protected function assertValidLocale(string $locale)
    {
        if (1 !== preg_match('/^[a-z0-9@_\\.\\-]*$/i', $locale)) {
            throw new InvalidArgumentException(sprintf('Invalid "%s" locale.', $locale));
        }
    }

    /**
     * Provides the ConfigCache factory implementation, falling back to a
     * default implementation if necessary.
     */
    private function getConfigCacheFactory(): ConfigCacheFactoryInterface
    {
        if (!$this->configCacheFactory) {
            $this->configCacheFactory = new ConfigCacheFactory($this->debug);
        }

        return $this->configCacheFactory;
    }

    private function getAllMessages(MessageCatalogueInterface $catalogue): array
    {
        $allMessages = [];

        foreach ($catalogue->all() as $domain => $messages) {
            if ($intlMessages = $catalogue->all($domain.MessageCatalogue::INTL_DOMAIN_SUFFIX)) {
                $allMessages[$domain.MessageCatalogue::INTL_DOMAIN_SUFFIX] = $intlMessages;
                $messages = array_diff_key($messages, $intlMessages);
            }
            if ($messages) {
                $allMessages[$domain] = $messages;
            }
        }

        return $allMessages;
    }
}<|MERGE_RESOLUTION|>--- conflicted
+++ resolved
@@ -218,48 +218,7 @@
     /**
      * {@inheritdoc}
      */
-<<<<<<< HEAD
     public function getCatalogue(string $locale = null)
-=======
-    public function transChoice($id, $number, array $parameters = [], $domain = null, $locale = null)
-    {
-        @trigger_error(sprintf('The "%s()" method is deprecated since Symfony 4.2, use the trans() one instead with a "%%count%%" parameter.', __METHOD__), E_USER_DEPRECATED);
-
-        if ('' === $id = (string) $id) {
-            return '';
-        }
-
-        if (!$this->formatter instanceof ChoiceMessageFormatterInterface) {
-            throw new LogicException(sprintf('The formatter "%s" does not support plural translations.', \get_class($this->formatter)));
-        }
-
-        if (null === $domain) {
-            $domain = 'messages';
-        }
-
-        $catalogue = $this->getCatalogue($locale);
-        $locale = $catalogue->getLocale();
-        while (!$catalogue->defines($id, $domain)) {
-            if ($cat = $catalogue->getFallbackCatalogue()) {
-                $catalogue = $cat;
-                $locale = $catalogue->getLocale();
-            } else {
-                break;
-            }
-        }
-
-        if ($this->hasIntlFormatter && $catalogue->defines($id, $domain.MessageCatalogue::INTL_DOMAIN_SUFFIX)) {
-            return $this->formatter->formatIntl($catalogue->get($id, $domain), $locale, ['%count%' => $number] + $parameters);
-        }
-
-        return $this->formatter->choiceFormat($catalogue->get($id, $domain), $number, $locale, $parameters);
-    }
-
-    /**
-     * {@inheritdoc}
-     */
-    public function getCatalogue($locale = null)
->>>>>>> b0abc106
     {
         if (null === $locale) {
             $locale = $this->getLocale();
