--- conflicted
+++ resolved
@@ -24,13 +24,7 @@
     /**
      * Constructor.
      *
-<<<<<<< HEAD
      * @param MessageSelector|null $selector The message selector for pluralization
-     *
-     * @api
-=======
-     * @param MessageSelector $selector The message selector for pluralization
->>>>>>> e1ede46b
      */
     public function __construct(MessageSelector $selector = null)
     {
