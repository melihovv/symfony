--- conflicted
+++ resolved
@@ -28,17 +28,10 @@
         "symfony/http-kernel": "^5.4|^6.0",
         "symfony/intl": "^5.4|^6.0",
         "symfony/polyfill-intl-icu": "^1.21",
-<<<<<<< HEAD
         "symfony/service-contracts": "^1.1.2|^2.0|^3.0",
         "symfony/yaml": "^5.4|^6.0",
         "symfony/finder": "^5.4|^6.0",
-        "psr/log": "~1.0"
-=======
-        "symfony/service-contracts": "^1.1.2|^2",
-        "symfony/yaml": "^4.4|^5.0|^6.0",
-        "symfony/finder": "^4.4|^5.0|^6.0",
         "psr/log": "^1|^2|^3"
->>>>>>> c8f37996
     },
     "conflict": {
         "symfony/config": "<5.4",
