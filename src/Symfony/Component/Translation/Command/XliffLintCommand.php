<?php

/*
 * This file is part of the Symfony package.
 *
 * (c) Fabien Potencier <fabien@symfony.com>
 *
 * For the full copyright and license information, please view the LICENSE
 * file that was distributed with this source code.
 */

namespace Symfony\Component\Translation\Command;

use Symfony\Component\Console\Command\Command;
use Symfony\Component\Console\Exception\RuntimeException;
use Symfony\Component\Console\Input\InputArgument;
use Symfony\Component\Console\Input\InputInterface;
use Symfony\Component\Console\Input\InputOption;
use Symfony\Component\Console\Output\OutputInterface;
use Symfony\Component\Console\Style\SymfonyStyle;
use Symfony\Component\Translation\Exception\InvalidArgumentException;
use Symfony\Component\Translation\Util\XliffUtils;

/**
 * Validates XLIFF files syntax and outputs encountered errors.
 *
 * @author Grégoire Pineau <lyrixx@lyrixx.info>
 * @author Robin Chalas <robin.chalas@gmail.com>
 * @author Javier Eguiluz <javier.eguiluz@gmail.com>
 */
class XliffLintCommand extends Command
{
    protected static $defaultName = 'lint:xliff';
    protected static $defaultDescription = 'Lints an XLIFF file and outputs encountered errors';

    private $format;
    private $displayCorrectFiles;
    private $directoryIteratorProvider;
    private $isReadableProvider;
    private $requireStrictFileNames;

    public function __construct(string $name = null, callable $directoryIteratorProvider = null, callable $isReadableProvider = null, bool $requireStrictFileNames = true)
    {
        parent::__construct($name);

        $this->directoryIteratorProvider = $directoryIteratorProvider;
        $this->isReadableProvider = $isReadableProvider;
        $this->requireStrictFileNames = $requireStrictFileNames;
    }

    /**
     * {@inheritdoc}
     */
    protected function configure()
    {
        $this
<<<<<<< HEAD
            ->setDescription(self::$defaultDescription)
=======
            ->setDescription('Lints an XLIFF file and outputs encountered errors')
>>>>>>> 4365af6c
            ->addArgument('filename', InputArgument::IS_ARRAY, 'A file, a directory or "-" for reading from STDIN')
            ->addOption('format', null, InputOption::VALUE_REQUIRED, 'The output format', 'txt')
            ->setHelp(<<<EOF
The <info>%command.name%</info> command lints an XLIFF file and outputs to STDOUT
the first encountered syntax error.

You can validates XLIFF contents passed from STDIN:

  <info>cat filename | php %command.full_name% -</info>

You can also validate the syntax of a file:

  <info>php %command.full_name% filename</info>

Or of a whole directory:

  <info>php %command.full_name% dirname</info>
  <info>php %command.full_name% dirname --format=json</info>

EOF
            )
        ;
    }

    protected function execute(InputInterface $input, OutputInterface $output)
    {
        $io = new SymfonyStyle($input, $output);
        $filenames = (array) $input->getArgument('filename');
        $this->format = $input->getOption('format');
        $this->displayCorrectFiles = $output->isVerbose();

        if (['-'] === $filenames) {
            return $this->display($io, [$this->validate(file_get_contents('php://stdin'))]);
        }

        if (!$filenames) {
            throw new RuntimeException('Please provide a filename or pipe file content to STDIN.');
        }

        $filesInfo = [];
        foreach ($filenames as $filename) {
            if (!$this->isReadable($filename)) {
                throw new RuntimeException(sprintf('File or directory "%s" is not readable.', $filename));
            }

            foreach ($this->getFiles($filename) as $file) {
                $filesInfo[] = $this->validate(file_get_contents($file), $file);
            }
        }

        return $this->display($io, $filesInfo);
    }

    private function validate(string $content, string $file = null): array
    {
        $errors = [];

        // Avoid: Warning DOMDocument::loadXML(): Empty string supplied as input
        if ('' === trim($content)) {
            return ['file' => $file, 'valid' => true];
        }

        $internal = libxml_use_internal_errors(true);

        $document = new \DOMDocument();
        $document->loadXML($content);

        if (null !== $targetLanguage = $this->getTargetLanguageFromFile($document)) {
            $normalizedLocale = preg_quote(str_replace('-', '_', $targetLanguage), '/');
            // strict file names require translation files to be named '____.locale.xlf'
            // otherwise, both '____.locale.xlf' and 'locale.____.xlf' are allowed
            // also, the regexp matching must be case-insensitive, as defined for 'target-language' values
            // http://docs.oasis-open.org/xliff/v1.2/os/xliff-core.html#target-language
            $expectedFilenamePattern = $this->requireStrictFileNames ? sprintf('/^.*\.(?i:%s)\.(?:xlf|xliff)/', $normalizedLocale) : sprintf('/^(?:.*\.(?i:%s)|(?i:%s)\..*)\.(?:xlf|xliff)/', $normalizedLocale, $normalizedLocale);

            if (0 === preg_match($expectedFilenamePattern, basename($file))) {
                $errors[] = [
                    'line' => -1,
                    'column' => -1,
                    'message' => sprintf('There is a mismatch between the language included in the file name ("%s") and the "%s" value used in the "target-language" attribute of the file.', basename($file), $targetLanguage),
                ];
            }
        }

        foreach (XliffUtils::validateSchema($document) as $xmlError) {
            $errors[] = [
                'line' => $xmlError['line'],
                'column' => $xmlError['column'],
                'message' => $xmlError['message'],
            ];
        }

        libxml_clear_errors();
        libxml_use_internal_errors($internal);

        return ['file' => $file, 'valid' => 0 === \count($errors), 'messages' => $errors];
    }

    private function display(SymfonyStyle $io, array $files)
    {
        switch ($this->format) {
            case 'txt':
                return $this->displayTxt($io, $files);
            case 'json':
                return $this->displayJson($io, $files);
            default:
                throw new InvalidArgumentException(sprintf('The format "%s" is not supported.', $this->format));
        }
    }

    private function displayTxt(SymfonyStyle $io, array $filesInfo)
    {
        $countFiles = \count($filesInfo);
        $erroredFiles = 0;

        foreach ($filesInfo as $info) {
            if ($info['valid'] && $this->displayCorrectFiles) {
                $io->comment('<info>OK</info>'.($info['file'] ? sprintf(' in %s', $info['file']) : ''));
            } elseif (!$info['valid']) {
                ++$erroredFiles;
                $io->text('<error> ERROR </error>'.($info['file'] ? sprintf(' in %s', $info['file']) : ''));
                $io->listing(array_map(function ($error) {
                    // general document errors have a '-1' line number
                    return -1 === $error['line'] ? $error['message'] : sprintf('Line %d, Column %d: %s', $error['line'], $error['column'], $error['message']);
                }, $info['messages']));
            }
        }

        if (0 === $erroredFiles) {
            $io->success(sprintf('All %d XLIFF files contain valid syntax.', $countFiles));
        } else {
            $io->warning(sprintf('%d XLIFF files have valid syntax and %d contain errors.', $countFiles - $erroredFiles, $erroredFiles));
        }

        return min($erroredFiles, 1);
    }

    private function displayJson(SymfonyStyle $io, array $filesInfo)
    {
        $errors = 0;

        array_walk($filesInfo, function (&$v) use (&$errors) {
            $v['file'] = (string) $v['file'];
            if (!$v['valid']) {
                ++$errors;
            }
        });

        $io->writeln(json_encode($filesInfo, \JSON_PRETTY_PRINT | \JSON_UNESCAPED_SLASHES));

        return min($errors, 1);
    }

    private function getFiles(string $fileOrDirectory)
    {
        if (is_file($fileOrDirectory)) {
            yield new \SplFileInfo($fileOrDirectory);

            return;
        }

        foreach ($this->getDirectoryIterator($fileOrDirectory) as $file) {
            if (!\in_array($file->getExtension(), ['xlf', 'xliff'])) {
                continue;
            }

            yield $file;
        }
    }

    private function getDirectoryIterator(string $directory)
    {
        $default = function ($directory) {
            return new \RecursiveIteratorIterator(
                new \RecursiveDirectoryIterator($directory, \FilesystemIterator::SKIP_DOTS | \FilesystemIterator::FOLLOW_SYMLINKS),
                \RecursiveIteratorIterator::LEAVES_ONLY
            );
        };

        if (null !== $this->directoryIteratorProvider) {
            return ($this->directoryIteratorProvider)($directory, $default);
        }

        return $default($directory);
    }

    private function isReadable(string $fileOrDirectory)
    {
        $default = function ($fileOrDirectory) {
            return is_readable($fileOrDirectory);
        };

        if (null !== $this->isReadableProvider) {
            return ($this->isReadableProvider)($fileOrDirectory, $default);
        }

        return $default($fileOrDirectory);
    }

    private function getTargetLanguageFromFile(\DOMDocument $xliffContents): ?string
    {
        foreach ($xliffContents->getElementsByTagName('file')[0]->attributes ?? [] as $attribute) {
            if ('target-language' === $attribute->nodeName) {
                return $attribute->nodeValue;
            }
        }

        return null;
    }
}<|MERGE_RESOLUTION|>--- conflicted
+++ resolved
@@ -54,11 +54,7 @@
     protected function configure()
     {
         $this
-<<<<<<< HEAD
             ->setDescription(self::$defaultDescription)
-=======
-            ->setDescription('Lints an XLIFF file and outputs encountered errors')
->>>>>>> 4365af6c
             ->addArgument('filename', InputArgument::IS_ARRAY, 'A file, a directory or "-" for reading from STDIN')
             ->addOption('format', null, InputOption::VALUE_REQUIRED, 'The output format', 'txt')
             ->setHelp(<<<EOF
