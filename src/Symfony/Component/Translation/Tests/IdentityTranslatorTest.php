--- conflicted
+++ resolved
@@ -34,11 +34,7 @@
         \Locale::setDefault($this->defaultLocale);
     }
 
-<<<<<<< HEAD
-    public function getTranslator(): IdentityTranslator
-=======
     public function getTranslator(): TranslatorInterface
->>>>>>> 682b76f0
     {
         return new IdentityTranslator();
     }
