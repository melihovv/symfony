<?php

/*
 * This file is part of the Symfony package.
 *
 * (c) Fabien Potencier <fabien@symfony.com>
 *
 * For the full copyright and license information, please view the LICENSE
 * file that was distributed with this source code.
 */

namespace Symfony\Component\Lock\Tests;

use PHPUnit\Framework\TestCase;
use Psr\Log\LoggerInterface;
use Symfony\Component\Lock\BlockingStoreInterface;
use Symfony\Component\Lock\Exception\LockConflictedException;
use Symfony\Component\Lock\Key;
use Symfony\Component\Lock\Lock;
use Symfony\Component\Lock\PersistingStoreInterface;

/**
 * @author Jérémy Derussé <jeremy@derusse.com>
 */
class LockTest extends TestCase
{
    public function testAcquireNoBlocking()
    {
        $key = new Key(uniqid(__METHOD__, true));
        $store = $this->getMockBuilder(PersistingStoreInterface::class)->getMock();
        $lock = new Lock($key, $store);

        $store
            ->expects($this->once())
            ->method('save');
        $store
            ->method('exists')
            ->willReturnOnConsecutiveCalls(true, false);

        $this->assertTrue($lock->acquire(false));
    }

    public function testAcquireNoBlockingStoreInterface()
    {
        $key = new Key(uniqid(__METHOD__, true));
        $store = $this->getMockBuilder(PersistingStoreInterface::class)->getMock();
        $lock = new Lock($key, $store);

        $store
            ->expects($this->once())
            ->method('save');
        $store
            ->method('exists')
            ->willReturnOnConsecutiveCalls(true, false);

        $this->assertTrue($lock->acquire(false));
    }

<<<<<<< HEAD
=======
    /**
     * @group legacy
     */
    public function testPassingOldStoreInterface()
    {
        $key = new Key(uniqid(__METHOD__, true));
        $store = $this->getMockBuilder(StoreInterface::class)->getMock();
        $lock = new Lock($key, $store);

        $store
            ->expects($this->once())
            ->method('save');
        $store
            ->method('exists')
            ->willReturnOnConsecutiveCalls(true, false);

        $this->assertTrue($lock->acquire(false));
    }

>>>>>>> 55cd8d6f
    public function testAcquireReturnsFalse()
    {
        $key = new Key(uniqid(__METHOD__, true));
        $store = $this->getMockBuilder(PersistingStoreInterface::class)->getMock();
        $lock = new Lock($key, $store);

        $store
            ->expects($this->once())
            ->method('save')
            ->willThrowException(new LockConflictedException());
        $store
            ->method('exists')
            ->willReturnOnConsecutiveCalls(true, false);

        $this->assertFalse($lock->acquire(false));
    }

    public function testAcquireReturnsFalseStoreInterface()
    {
        $key = new Key(uniqid(__METHOD__, true));
        $store = $this->getMockBuilder(PersistingStoreInterface::class)->getMock();
        $lock = new Lock($key, $store);

        $store
            ->expects($this->once())
            ->method('save')
            ->willThrowException(new LockConflictedException());
        $store
            ->method('exists')
            ->willReturnOnConsecutiveCalls(true, false);

        $this->assertFalse($lock->acquire(false));
    }

    public function testAcquireBlocking()
    {
        $key = new Key(uniqid(__METHOD__, true));
        $store = $this->createMock(BlockingStoreInterface::class);
        $lock = new Lock($key, $store);

        $store
            ->expects($this->never())
            ->method('save');
        $store
            ->expects($this->once())
            ->method('waitAndSave');
        $store
            ->method('exists')
            ->willReturnOnConsecutiveCalls(true, false);

        $this->assertTrue($lock->acquire(true));
    }

    public function testAcquireSetsTtl()
    {
        $key = new Key(uniqid(__METHOD__, true));
        $store = $this->getMockBuilder(PersistingStoreInterface::class)->getMock();
        $lock = new Lock($key, $store, 10);

        $store
            ->expects($this->once())
            ->method('save');
        $store
            ->expects($this->once())
            ->method('putOffExpiration')
            ->with($key, 10);
        $store
            ->method('exists')
            ->willReturnOnConsecutiveCalls(true, false);

        $lock->acquire();
    }

    public function testRefresh()
    {
        $key = new Key(uniqid(__METHOD__, true));
        $store = $this->getMockBuilder(PersistingStoreInterface::class)->getMock();
        $lock = new Lock($key, $store, 10);

        $store
            ->expects($this->once())
            ->method('putOffExpiration')
            ->with($key, 10);
        $store
            ->method('exists')
            ->willReturnOnConsecutiveCalls(true, false);

        $lock->refresh();
    }

    public function testRefreshCustom()
    {
        $key = new Key(uniqid(__METHOD__, true));
        $store = $this->getMockBuilder(PersistingStoreInterface::class)->getMock();
        $lock = new Lock($key, $store, 10);

        $store
            ->expects($this->once())
            ->method('putOffExpiration')
            ->with($key, 20);
        $store
            ->method('exists')
            ->willReturnOnConsecutiveCalls(true, false);

        $lock->refresh(20);
    }

    public function testIsAquired()
    {
        $key = new Key(uniqid(__METHOD__, true));
        $store = $this->getMockBuilder(PersistingStoreInterface::class)->getMock();
        $lock = new Lock($key, $store, 10);

        $store
            ->method('exists')
            ->with($key)
            ->willReturnOnConsecutiveCalls(true, false);

        $this->assertTrue($lock->isAcquired());
    }

    public function testRelease()
    {
        $key = new Key(uniqid(__METHOD__, true));
        $store = $this->getMockBuilder(PersistingStoreInterface::class)->getMock();
        $lock = new Lock($key, $store, 10);

        $store
            ->expects($this->once())
            ->method('delete')
            ->with($key);

        $store
            ->expects($this->once())
            ->method('exists')
            ->with($key)
            ->willReturn(false);

        $lock->release();
    }

    public function testReleaseStoreInterface()
    {
        $key = new Key(uniqid(__METHOD__, true));
        $store = $this->getMockBuilder(PersistingStoreInterface::class)->getMock();
        $lock = new Lock($key, $store, 10);

        $store
            ->expects($this->once())
            ->method('delete')
            ->with($key);

        $store
            ->expects($this->once())
            ->method('exists')
            ->with($key)
            ->willReturn(false);

        $lock->release();
    }

    public function testReleaseOnDestruction()
    {
        $key = new Key(uniqid(__METHOD__, true));
        $store = $this->createMock(BlockingStoreInterface::class);
        $lock = new Lock($key, $store, 10);

        $store
            ->method('exists')
            ->willReturnOnConsecutiveCalls(true, false)
        ;
        $store
            ->expects($this->once())
            ->method('delete')
        ;

        $lock->acquire(false);
        unset($lock);
    }

    public function testNoAutoReleaseWhenNotConfigured()
    {
        $key = new Key(uniqid(__METHOD__, true));
        $store = $this->createMock(BlockingStoreInterface::class);
        $lock = new Lock($key, $store, 10, false);

        $store
            ->method('exists')
            ->willReturnOnConsecutiveCalls(true, false)
        ;
        $store
            ->expects($this->never())
            ->method('delete')
        ;

        $lock->acquire(false);
        unset($lock);
    }

    public function testReleaseThrowsExceptionWhenDeletionFail()
    {
        $this->expectException('Symfony\Component\Lock\Exception\LockReleasingException');
        $key = new Key(uniqid(__METHOD__, true));
        $store = $this->getMockBuilder(PersistingStoreInterface::class)->getMock();
        $lock = new Lock($key, $store, 10);

        $store
            ->expects($this->once())
            ->method('delete')
            ->with($key)
            ->willThrowException(new \RuntimeException('Boom'));

        $store
            ->expects($this->never())
            ->method('exists')
            ->with($key);

        $lock->release();
    }

    public function testReleaseThrowsExceptionIfNotWellDeleted()
    {
        $this->expectException('Symfony\Component\Lock\Exception\LockReleasingException');
        $key = new Key(uniqid(__METHOD__, true));
        $store = $this->getMockBuilder(PersistingStoreInterface::class)->getMock();
        $lock = new Lock($key, $store, 10);

        $store
            ->expects($this->once())
            ->method('delete')
            ->with($key);

        $store
            ->expects($this->once())
            ->method('exists')
            ->with($key)
            ->willReturn(true);

        $lock->release();
    }

    public function testReleaseThrowsAndLog()
    {
        $this->expectException('Symfony\Component\Lock\Exception\LockReleasingException');
        $key = new Key(uniqid(__METHOD__, true));
        $store = $this->getMockBuilder(PersistingStoreInterface::class)->getMock();
        $logger = $this->getMockBuilder(LoggerInterface::class)->getMock();
        $lock = new Lock($key, $store, 10, true);
        $lock->setLogger($logger);

        $logger->expects($this->atLeastOnce())
            ->method('notice')
            ->with('Failed to release the "{resource}" lock.', ['resource' => $key]);

        $store
            ->expects($this->once())
            ->method('delete')
            ->with($key);

        $store
            ->expects($this->once())
            ->method('exists')
            ->with($key)
            ->willReturn(true);

        $lock->release();
    }

    /**
     * @dataProvider provideExpiredDates
     */
    public function testExpiration($ttls, $expected)
    {
        $key = new Key(uniqid(__METHOD__, true));
        $store = $this->getMockBuilder(PersistingStoreInterface::class)->getMock();
        $lock = new Lock($key, $store, 10);

        foreach ($ttls as $ttl) {
            if (null === $ttl) {
                $key->resetLifetime();
            } else {
                $key->reduceLifetime($ttl);
            }
        }
        $this->assertSame($expected, $lock->isExpired());
    }

    /**
     * @dataProvider provideExpiredDates
     */
    public function testExpirationStoreInterface($ttls, $expected)
    {
        $key = new Key(uniqid(__METHOD__, true));
        $store = $this->getMockBuilder(PersistingStoreInterface::class)->getMock();
        $lock = new Lock($key, $store, 10);

        foreach ($ttls as $ttl) {
            if (null === $ttl) {
                $key->resetLifetime();
            } else {
                $key->reduceLifetime($ttl);
            }
        }
        $this->assertSame($expected, $lock->isExpired());
    }

    public function provideExpiredDates()
    {
        yield [[-0.1], true];
        yield [[0.1, -0.1], true];
        yield [[-0.1, 0.1], true];

        yield [[], false];
        yield [[0.1], false];
        yield [[-0.1, null], false];
    }
}<|MERGE_RESOLUTION|>--- conflicted
+++ resolved
@@ -56,28 +56,6 @@
         $this->assertTrue($lock->acquire(false));
     }
 
-<<<<<<< HEAD
-=======
-    /**
-     * @group legacy
-     */
-    public function testPassingOldStoreInterface()
-    {
-        $key = new Key(uniqid(__METHOD__, true));
-        $store = $this->getMockBuilder(StoreInterface::class)->getMock();
-        $lock = new Lock($key, $store);
-
-        $store
-            ->expects($this->once())
-            ->method('save');
-        $store
-            ->method('exists')
-            ->willReturnOnConsecutiveCalls(true, false);
-
-        $this->assertTrue($lock->acquire(false));
-    }
-
->>>>>>> 55cd8d6f
     public function testAcquireReturnsFalse()
     {
         $key = new Key(uniqid(__METHOD__, true));
