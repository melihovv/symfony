<?php

/*
 * This file is part of the Symfony package.
 *
 * (c) Fabien Potencier <fabien@symfony.com>
 *
 * For the full copyright and license information, please view the LICENSE
 * file that was distributed with this source code.
 */

namespace Symfony\Component\DependencyInjection\Dumper;

use Symfony\Component\DependencyInjection\Argument\ArgumentInterface;
use Symfony\Component\DependencyInjection\Argument\IteratorArgument;
use Symfony\Component\DependencyInjection\Argument\ServiceClosureArgument;
use Symfony\Component\DependencyInjection\Compiler\AnalyzeServiceReferencesPass;
use Symfony\Component\DependencyInjection\Container;
use Symfony\Component\DependencyInjection\ContainerBuilder;
use Symfony\Component\DependencyInjection\ContainerInterface;
use Symfony\Component\DependencyInjection\Definition;
use Symfony\Component\DependencyInjection\Exception\EnvParameterException;
use Symfony\Component\DependencyInjection\Exception\InvalidArgumentException;
use Symfony\Component\DependencyInjection\Exception\LogicException;
use Symfony\Component\DependencyInjection\Exception\RuntimeException;
use Symfony\Component\DependencyInjection\Exception\ServiceCircularReferenceException;
use Symfony\Component\DependencyInjection\ExpressionLanguage;
use Symfony\Component\DependencyInjection\LazyProxy\PhpDumper\DumperInterface as ProxyDumper;
use Symfony\Component\DependencyInjection\LazyProxy\PhpDumper\NullDumper;
use Symfony\Component\DependencyInjection\Parameter;
use Symfony\Component\DependencyInjection\Reference;
use Symfony\Component\DependencyInjection\TypedReference;
use Symfony\Component\DependencyInjection\Variable;
use Symfony\Component\ExpressionLanguage\Expression;
use Symfony\Component\HttpKernel\Kernel;

/**
 * PhpDumper dumps a service container as a PHP class.
 *
 * @author Fabien Potencier <fabien@symfony.com>
 * @author Johannes M. Schmitt <schmittjoh@gmail.com>
 */
class PhpDumper extends Dumper
{
    /**
     * Characters that might appear in the generated variable name as first character.
     */
    const FIRST_CHARS = 'abcdefghijklmnopqrstuvwxyz';

    /**
     * Characters that might appear in the generated variable name as any but the first character.
     */
    const NON_FIRST_CHARS = 'abcdefghijklmnopqrstuvwxyz0123456789_';

    private $definitionVariables;
    private $referenceVariables;
    private $variableCount;
    private $reservedVariables = array('instance', 'class');
    private $expressionLanguage;
    private $targetDirRegex;
    private $targetDirMaxMatches;
    private $docStar;
    private $serviceIdToMethodNameMap;
    private $usedMethodNames;
    private $namespace;
    private $asFiles;
    private $hotPathTag;
    private $inlineRequires;
    private $inlinedRequires = array();
    private $circularReferences = array();

    /**
     * @var ProxyDumper
     */
    private $proxyDumper;

    /**
     * {@inheritdoc}
     */
    public function __construct(ContainerBuilder $container)
    {
        if (!$container->isCompiled()) {
            throw new LogicException('Cannot dump an uncompiled container.');
        }

        parent::__construct($container);
    }

    /**
     * Sets the dumper to be used when dumping proxies in the generated container.
     */
    public function setProxyDumper(ProxyDumper $proxyDumper)
    {
        $this->proxyDumper = $proxyDumper;
    }

    /**
     * Dumps the service container as a PHP class.
     *
     * Available options:
     *
     *  * class:      The class name
     *  * base_class: The base class name
     *  * namespace:  The class namespace
     *  * as_files:   To split the container in several files
     *
     * @return string|array A PHP class representing the service container or an array of PHP files if the "as_files" option is set
     *
     * @throws EnvParameterException When an env var exists but has not been dumped
     */
    public function dump(array $options = array())
    {
        $this->targetDirRegex = null;
        $this->inlinedRequires = array();
        $options = array_merge(array(
            'class' => 'ProjectServiceContainer',
            'base_class' => 'Container',
            'namespace' => '',
            'as_files' => false,
            'debug' => true,
            'hot_path_tag' => 'container.hot_path',
            'inline_class_loader_parameter' => 'container.dumper.inline_class_loader',
            'build_time' => time(),
        ), $options);

        $this->namespace = $options['namespace'];
        $this->asFiles = $options['as_files'];
        $this->hotPathTag = $options['hot_path_tag'];
        $this->inlineRequires = $options['inline_class_loader_parameter'] && $this->container->hasParameter($options['inline_class_loader_parameter']) && $this->container->getParameter($options['inline_class_loader_parameter']);

        if (0 !== strpos($baseClass = $options['base_class'], '\\') && 'Container' !== $baseClass) {
            $baseClass = sprintf('%s\%s', $options['namespace'] ? '\\'.$options['namespace'] : '', $baseClass);
            $baseClassWithNamespace = $baseClass;
        } elseif ('Container' === $baseClass) {
            $baseClassWithNamespace = Container::class;
        } else {
            $baseClassWithNamespace = $baseClass;
        }

        $this->initializeMethodNamesMap('Container' === $baseClass ? Container::class : $baseClass);

        if ($this->getProxyDumper() instanceof NullDumper) {
            (new AnalyzeServiceReferencesPass(true))->process($this->container);
            $this->circularReferences = array();
            $checkedNodes = array();
            foreach ($this->container->getCompiler()->getServiceReferenceGraph()->getNodes() as $id => $node) {
                $currentPath = array($id => $id);
                $this->analyzeCircularReferences($node->getOutEdges(), $checkedNodes, $currentPath);
            }
            foreach ($this->circularReferences as $parent => $ids) {
                $path = array($parent);
                while (!isset($ids[$parent])) {
                    foreach ($ids as $id) {
                        $path[] = $id;
                        $ids = $this->circularReferences[$id];
                        break;
                    }
                }
                $path[] = $parent.'". Try running "composer require symfony/proxy-manager-bridge';

                throw new ServiceCircularReferenceException($parent, $path);
            }
        }

        (new AnalyzeServiceReferencesPass())->process($this->container);
        $this->circularReferences = array();
        $checkedNodes = array();
        foreach ($this->container->getCompiler()->getServiceReferenceGraph()->getNodes() as $id => $node) {
            $currentPath = array($id => $id);
            $this->analyzeCircularReferences($node->getOutEdges(), $checkedNodes, $currentPath);
        }
        $this->container->getCompiler()->getServiceReferenceGraph()->clear();

        $this->docStar = $options['debug'] ? '*' : '';

        if (!empty($options['file']) && is_dir($dir = \dirname($options['file']))) {
            // Build a regexp where the first root dirs are mandatory,
            // but every other sub-dir is optional up to the full path in $dir
            // Mandate at least 2 root dirs and not more that 5 optional dirs.

            $dir = explode(\DIRECTORY_SEPARATOR, realpath($dir));
            $i = \count($dir);

            if (3 <= $i) {
                $regex = '';
                $lastOptionalDir = $i > 8 ? $i - 5 : 3;
                $this->targetDirMaxMatches = $i - $lastOptionalDir;

                while (--$i >= $lastOptionalDir) {
                    $regex = sprintf('(%s%s)?', preg_quote(\DIRECTORY_SEPARATOR.$dir[$i], '#'), $regex);
                }

                do {
                    $regex = preg_quote(\DIRECTORY_SEPARATOR.$dir[$i], '#').$regex;
                } while (0 < --$i);

                $this->targetDirRegex = '#'.preg_quote($dir[0], '#').$regex.'#';
            }
        }

        $code =
            $this->startClass($options['class'], $baseClass, $baseClassWithNamespace).
            $this->addServices().
            $this->addDefaultParametersMethod().
            $this->endClass()
        ;

        if ($this->asFiles) {
            $fileStart = <<<EOF
<?php

use Symfony\Component\DependencyInjection\Argument\RewindableGenerator;
use Symfony\Component\DependencyInjection\Exception\RuntimeException;

// This file has been auto-generated by the Symfony Dependency Injection Component for internal use.

EOF;
            $files = array();

            $ids = $this->container->getRemovedIds();
            foreach ($this->container->getDefinitions() as $id => $definition) {
                if (!$definition->isPublic()) {
                    $ids[$id] = true;
                }
            }
            if ($ids = array_keys($ids)) {
                sort($ids);
                $c = "<?php\n\nreturn array(\n";
                foreach ($ids as $id) {
                    $c .= '    '.$this->doExport($id)." => true,\n";
                }
                $files['removed-ids.php'] = $c .= ");\n";
            }

            foreach ($this->generateServiceFiles() as $file => $c) {
                $files[$file] = $fileStart.$c;
            }
            foreach ($this->generateProxyClasses() as $file => $c) {
                $files[$file] = "<?php\n".$c;
            }
            $files[$options['class'].'.php'] = $code;
            $hash = ucfirst(strtr(ContainerBuilder::hash($files), '._', 'xx'));
            $code = array();

            foreach ($files as $file => $c) {
                $code["Container{$hash}/{$file}"] = $c;
            }
            array_pop($code);
            $code["Container{$hash}/{$options['class']}.php"] = substr_replace($files[$options['class'].'.php'], "<?php\n\nnamespace Container{$hash};\n", 0, 6);
            $namespaceLine = $this->namespace ? "\nnamespace {$this->namespace};\n" : '';
            $time = $options['build_time'];
            $id = hash('crc32', $hash.$time);

            $code[$options['class'].'.php'] = <<<EOF
<?php
{$namespaceLine}
// This file has been auto-generated by the Symfony Dependency Injection Component for internal use.

if (\\class_exists(\\Container{$hash}\\{$options['class']}::class, false)) {
    // no-op
} elseif (!include __DIR__.'/Container{$hash}/{$options['class']}.php') {
    touch(__DIR__.'/Container{$hash}.legacy');

    return;
}

if (!\\class_exists({$options['class']}::class, false)) {
    \\class_alias(\\Container{$hash}\\{$options['class']}::class, {$options['class']}::class, false);
}

return new \\Container{$hash}\\{$options['class']}(array(
    'container.build_hash' => '$hash',
    'container.build_id' => '$id',
    'container.build_time' => $time,
), __DIR__.\\DIRECTORY_SEPARATOR.'Container{$hash}');

EOF;
        } else {
            foreach ($this->generateProxyClasses() as $c) {
                $code .= $c;
            }
        }

        $this->targetDirRegex = null;
        $this->inlinedRequires = array();
        $this->circularReferences = array();

        $unusedEnvs = array();
        foreach ($this->container->getEnvCounters() as $env => $use) {
            if (!$use) {
                $unusedEnvs[] = $env;
            }
        }
        if ($unusedEnvs) {
            throw new EnvParameterException($unusedEnvs, null, 'Environment variables "%s" are never used. Please, check your container\'s configuration.');
        }

        return $code;
    }

    /**
     * Retrieves the currently set proxy dumper or instantiates one.
     */
    private function getProxyDumper(): ProxyDumper
    {
        if (!$this->proxyDumper) {
            $this->proxyDumper = new NullDumper();
        }

        return $this->proxyDumper;
    }

<<<<<<< HEAD
    private function addServiceLocalTempVariables(string $cId, Definition $definition, \SplObjectStorage $inlinedDefinitions, \SplObjectStorage $allInlinedDefinitions): string
=======
    /**
     * Generates Service local temp variables.
     *
     * @return string
     */
    private function addServiceLocalTempVariables($cId, Definition $definition, \SplObjectStorage $inlinedDefinitions, array $serviceCalls, $preInstance = false)
>>>>>>> ba31bab4
    {
        $calls = array();

        foreach ($inlinedDefinitions as $def) {
            if ($preInstance && !$inlinedDefinitions[$def][1]) {
                continue;
            }
            $this->getServiceCallsFromArguments(array($def->getArguments(), $def->getFactory()), $calls, $preInstance, $cId);
            if ($def !== $definition) {
                $arguments = array($def->getProperties(), $def->getMethodCalls(), $def->getConfigurator());
                $this->getServiceCallsFromArguments($arguments, $calls, $preInstance && !$this->hasReference($cId, $arguments, true), $cId);
            }
        }
        if (!isset($inlinedDefinitions[$definition])) {
            $arguments = array($definition->getProperties(), $definition->getMethodCalls(), $definition->getConfigurator());
            $this->getServiceCallsFromArguments($arguments, $calls, false, $cId);
        }

        $code = '';
        foreach ($calls as $id => list($callCount)) {
            if ('service_container' === $id || $id === $cId || isset($this->referenceVariables[$id])) {
                continue;
            }
            if ($callCount <= 1 && $serviceCalls[$id][0] <= 1) {
                continue;
            }

            $name = $this->getNextVariableName();
            $this->referenceVariables[$id] = new Variable($name);

<<<<<<< HEAD
            $reference = ContainerInterface::EXCEPTION_ON_INVALID_REFERENCE >= $behavior[$id] ? new Reference($id, $behavior[$id]) : null;
=======
            $reference = ContainerInterface::EXCEPTION_ON_INVALID_REFERENCE === $serviceCalls[$id][1] ? new Reference($id, $serviceCalls[$id][1]) : null;
>>>>>>> ba31bab4
            $code .= sprintf("        \$%s = %s;\n", $name, $this->getServiceCall($id, $reference));
        }

        if ('' !== $code) {
<<<<<<< HEAD
            if ($isPreInstance) {
                $code .= sprintf(<<<'EOTXT'
=======
            if ($preInstance) {
                $code .= <<<EOTXT
>>>>>>> ba31bab4

        if (isset($this->%s['%s'])) {
            return $this->%1$s['%2$s'];
        }

EOTXT
                , $definition->isPublic() ? 'services' : 'privates', $cId);
            }

            $code .= "\n";
        }

        return $code;
    }

    private function analyzeCircularReferences(array $edges, &$checkedNodes, &$currentPath)
    {
        foreach ($edges as $edge) {
            $node = $edge->getDestNode();
            $id = $node->getId();

            if ($node->getValue() && (($edge->isLazy() && !$this->getProxyDumper() instanceof NullDumper) || $edge->isWeak())) {
                // no-op
            } elseif (isset($currentPath[$id])) {
                foreach (array_reverse($currentPath) as $parentId) {
                    $this->circularReferences[$parentId][$id] = $id;
                    $id = $parentId;
                }
            } elseif (!isset($checkedNodes[$id])) {
                $checkedNodes[$id] = true;
                $currentPath[$id] = $id;
                $this->analyzeCircularReferences($node->getOutEdges(), $checkedNodes, $currentPath);
                unset($currentPath[$id]);
            }
        }
    }

    private function collectLineage($class, array &$lineage)
    {
        if (isset($lineage[$class])) {
            return;
        }
        if (!$r = $this->container->getReflectionClass($class, false)) {
            return;
        }
        if ($this->container instanceof $class) {
            return;
        }
        $file = $r->getFileName();
        if (!$file || $this->doExport($file) === $exportedFile = $this->export($file)) {
            return;
        }

        if ($parent = $r->getParentClass()) {
            $this->collectLineage($parent->name, $lineage);
        }

        foreach ($r->getInterfaces() as $parent) {
            $this->collectLineage($parent->name, $lineage);
        }

        foreach ($r->getTraits() as $parent) {
            $this->collectLineage($parent->name, $lineage);
        }

        $lineage[$class] = substr($exportedFile, 1, -1);
    }

    private function generateProxyClasses()
    {
        $alreadyGenerated = array();
        $definitions = $this->container->getDefinitions();
        $strip = '' === $this->docStar && method_exists('Symfony\Component\HttpKernel\Kernel', 'stripComments');
        $proxyDumper = $this->getProxyDumper();
        ksort($definitions);
        foreach ($definitions as $definition) {
            if (!$proxyDumper->isProxyCandidate($definition)) {
                continue;
            }
            if (isset($alreadyGenerated[$class = $definition->getClass()])) {
                continue;
            }
            $alreadyGenerated[$class] = true;
            // register class' reflector for resource tracking
            $this->container->getReflectionClass($class);
            $proxyCode = "\n".$proxyDumper->getProxyCode($definition);
            if ($strip) {
                $proxyCode = "<?php\n".$proxyCode;
                $proxyCode = substr(Kernel::stripComments($proxyCode), 5);
            }
            yield sprintf('%s.php', explode(' ', $proxyCode, 3)[1]) => $proxyCode;
        }
    }

<<<<<<< HEAD
    private function addServiceInclude(string $cId, Definition $definition, \SplObjectStorage $inlinedDefinitions): string
=======
    /**
     * Generates the require_once statement for service includes.
     *
     * @return string
     */
    private function addServiceInclude($cId, Definition $definition, \SplObjectStorage $inlinedDefinitions, array $serviceCalls)
>>>>>>> ba31bab4
    {
        $code = '';

        if ($this->inlineRequires && !$this->isHotPath($definition)) {
            $lineage = array();
            foreach ($inlinedDefinitions as $def) {
                if (!$def->isDeprecated() && \is_string($class = \is_array($factory = $def->getFactory()) && \is_string($factory[0]) ? $factory[0] : $def->getClass())) {
                    $this->collectLineage($class, $lineage);
                }
            }

            foreach ($serviceCalls as $id => list($callCount, $behavior)) {
                if ('service_container' !== $id && $id !== $cId
                    && ContainerInterface::IGNORE_ON_UNINITIALIZED_REFERENCE !== $behavior
                    && $this->container->has($id)
                    && $this->isTrivialInstance($def = $this->container->findDefinition($id))
                    && \is_string($class = \is_array($factory = $def->getFactory()) && \is_string($factory[0]) ? $factory[0] : $def->getClass())
                ) {
                    $this->collectLineage($class, $lineage);
                }
            }

            foreach (array_diff_key(array_flip($lineage), $this->inlinedRequires) as $file => $class) {
                $code .= sprintf("        include_once %s;\n", $file);
            }
        }

        foreach ($inlinedDefinitions as $def) {
            if ($file = $def->getFile()) {
                $code .= sprintf("        include_once %s;\n", $this->dumpValue($file));
            }
        }

        if ('' !== $code) {
            $code .= "\n";
        }

        return $code;
    }

    /**
     * Generates the inline definition of a service.
     *
     * @throws RuntimeException                  When the factory definition is incomplete
     * @throws ServiceCircularReferenceException When a circular reference is detected
     */
<<<<<<< HEAD
    private function addServiceInlinedDefinitions(string $id, Definition $definition, \SplObjectStorage $inlinedDefinitions, bool &$isSimpleInstance): string
=======
    private function addServiceInlinedDefinitions($id, Definition $definition, \SplObjectStorage $inlinedDefinitions, &$isSimpleInstance, $preInstance = false)
>>>>>>> ba31bab4
    {
        $code = '';

        foreach ($inlinedDefinitions as $def) {
            if ($definition === $def || isset($this->definitionVariables[$def])) {
                continue;
            }
            if ($inlinedDefinitions[$def][0] <= 1 && !$def->getMethodCalls() && !$def->getProperties() && !$def->getConfigurator() && false === strpos($this->dumpValue($def->getClass()), '$')) {
                continue;
            }
            if ($preInstance && !$inlinedDefinitions[$def][1]) {
                continue;
            }

            $name = $this->getNextVariableName();
            $this->definitionVariables[$def] = new Variable($name);

            // a construct like:
            // $a = new ServiceA(ServiceB $b); $b = new ServiceB(ServiceA $a);
            // this is an indication for a wrong implementation, you can circumvent this problem
            // by setting up your service structure like this:
            // $b = new ServiceB();
            // $a = new ServiceA(ServiceB $b);
            // $b->setServiceA(ServiceA $a);
            if (isset($inlinedDefinitions[$definition]) && $this->hasReference($id, array($def->getArguments(), $def->getFactory()))) {
                throw new ServiceCircularReferenceException($id, array($id, '...', $id));
            }

            $code .= $this->addNewInstance($def, '$'.$name, ' = ', $id);

            if (!$this->hasReference($id, array($def->getProperties(), $def->getMethodCalls(), $def->getConfigurator()), true)) {
                $code .= $this->addServiceProperties($def, $name);
                $code .= $this->addServiceMethodCalls($def, $name);
                $code .= $this->addServiceConfigurator($def, $name);
            } else {
                $isSimpleInstance = false;
            }

            $code .= "\n";
        }

        return $code;
    }

    /**
     * @throws InvalidArgumentException
     * @throws RuntimeException
     */
    private function addServiceInstance(string $id, Definition $definition, string $isSimpleInstance): string
    {
        $class = $this->dumpValue($definition->getClass());

        if (0 === strpos($class, "'") && false === strpos($class, '$') && !preg_match('/^\'(?:\\\{2})?[a-zA-Z_\x7f-\xff][a-zA-Z0-9_\x7f-\xff]*(?:\\\{2}[a-zA-Z_\x7f-\xff][a-zA-Z0-9_\x7f-\xff]*)*\'$/', $class)) {
            throw new InvalidArgumentException(sprintf('"%s" is not a valid class name for the "%s" service.', $class, $id));
        }

        $isProxyCandidate = $this->getProxyDumper()->isProxyCandidate($definition);
        $instantiation = '';

        if (!$isProxyCandidate && $definition->isShared()) {
            $instantiation = sprintf('$this->%s[\'%s\'] = %s', $this->container->getDefinition($id)->isPublic() ? 'services' : 'privates', $id, $isSimpleInstance ? '' : '$instance');
        } elseif (!$isSimpleInstance) {
            $instantiation = '$instance';
        }

        $return = '';
        if ($isSimpleInstance) {
            $return = 'return ';
        } else {
            $instantiation .= ' = ';
        }

        $code = $this->addNewInstance($definition, $return, $instantiation, $id);
        $this->referenceVariables[$id] = new Variable('instance');

        if (!$isSimpleInstance) {
            $code .= "\n";
        }

        return $code;
    }

    private function isTrivialInstance(Definition $definition): bool
    {
        if ($definition->isSynthetic() || $definition->getFile() || $definition->getMethodCalls() || $definition->getProperties() || $definition->getConfigurator()) {
            return false;
        }
        if ($definition->isDeprecated() || $definition->isLazy() || $definition->getFactory() || 3 < \count($definition->getArguments()) || $definition->getErrors()) {
            return false;
        }

        foreach ($definition->getArguments() as $arg) {
            if (!$arg || $arg instanceof Parameter) {
                continue;
            }
            if (\is_array($arg) && 3 >= \count($arg)) {
                foreach ($arg as $k => $v) {
                    if ($this->dumpValue($k) !== $this->dumpValue($k, false)) {
                        return false;
                    }
                    if (!$v || $v instanceof Parameter) {
                        continue;
                    }
                    if ($v instanceof Reference && $this->container->has($id = (string) $v) && $this->container->findDefinition($id)->isSynthetic()) {
                        continue;
                    }
                    if (!is_scalar($v) || $this->dumpValue($v) !== $this->dumpValue($v, false)) {
                        return false;
                    }
                }
            } elseif ($arg instanceof Reference && $this->container->has($id = (string) $arg) && $this->container->findDefinition($id)->isSynthetic()) {
                continue;
            } elseif (!is_scalar($arg) || $this->dumpValue($arg) !== $this->dumpValue($arg, false)) {
                return false;
            }
        }

        if (false !== strpos($this->dumpLiteralClass($this->dumpValue($definition->getClass())), '$')) {
            return false;
        }

        return true;
    }

    private function addServiceMethodCalls(Definition $definition, string $variableName = 'instance'): string
    {
        $calls = '';
        foreach ($definition->getMethodCalls() as $call) {
            $arguments = array();
            foreach ($call[1] as $value) {
                $arguments[] = $this->dumpValue($value);
            }

            $calls .= $this->wrapServiceConditionals($call[1], sprintf("        \$%s->%s(%s);\n", $variableName, $call[0], implode(', ', $arguments)));
        }

        return $calls;
    }

    private function addServiceProperties(Definition $definition, $variableName = 'instance')
    {
        $code = '';
        foreach ($definition->getProperties() as $name => $value) {
            $code .= sprintf("        \$%s->%s = %s;\n", $variableName, $name, $this->dumpValue($value));
        }

        return $code;
    }

    /**
     * @throws ServiceCircularReferenceException when the container contains a circular reference
     */
    private function addServiceInlinedDefinitionsSetup(string $id, Definition $definition, \SplObjectStorage $inlinedDefinitions, bool $isSimpleInstance): string
    {
        $code = '';
        foreach ($inlinedDefinitions as $def) {
            if ($definition === $def || !$this->hasReference($id, array($def->getProperties(), $def->getMethodCalls(), $def->getConfigurator()), true)) {
                continue;
            }

            // if the instance is simple, the return statement has already been generated
            // so, the only possible way to get there is because of a circular reference
            if ($isSimpleInstance) {
                throw new ServiceCircularReferenceException($id, array($id, '...', $id));
            }

            $name = (string) $this->definitionVariables[$def];
            $code .= $this->addServiceProperties($def, $name);
            $code .= $this->addServiceMethodCalls($def, $name);
            $code .= $this->addServiceConfigurator($def, $name);
        }

        if ('' !== $code && ($definition->getProperties() || $definition->getMethodCalls() || $definition->getConfigurator())) {
            $code .= "\n";
        }

        return $code;
    }

    private function addServiceConfigurator(Definition $definition, string $variableName = 'instance'): string
    {
        if (!$callable = $definition->getConfigurator()) {
            return '';
        }

        if (\is_array($callable)) {
            if ($callable[0] instanceof Reference
                || ($callable[0] instanceof Definition && $this->definitionVariables->contains($callable[0]))) {
                return sprintf("        %s->%s(\$%s);\n", $this->dumpValue($callable[0]), $callable[1], $variableName);
            }

            $class = $this->dumpValue($callable[0]);
            // If the class is a string we can optimize away
            if (0 === strpos($class, "'") && false === strpos($class, '$')) {
                return sprintf("        %s::%s(\$%s);\n", $this->dumpLiteralClass($class), $callable[1], $variableName);
            }

            if (0 === strpos($class, 'new ')) {
                return sprintf("        (%s)->%s(\$%s);\n", $this->dumpValue($callable[0]), $callable[1], $variableName);
            }

            return sprintf("        [%s, '%s'](\$%s);\n", $this->dumpValue($callable[0]), $callable[1], $variableName);
        }

        return sprintf("        %s(\$%s);\n", $callable, $variableName);
    }

    private function addService(string $id, Definition $definition, string &$file = null): string
    {
        $this->definitionVariables = new \SplObjectStorage();
        $this->referenceVariables = array();
        $this->variableCount = 0;

        $return = array();

        if ($class = $definition->getClass()) {
            $class = $this->container->resolveEnvPlaceholders($class);
            $return[] = sprintf(0 === strpos($class, '%') ? '@return object A %1$s instance' : '@return \%s', ltrim($class, '\\'));
        } elseif ($definition->getFactory()) {
            $factory = $definition->getFactory();
            if (\is_string($factory)) {
                $return[] = sprintf('@return object An instance returned by %s()', $factory);
            } elseif (\is_array($factory) && (\is_string($factory[0]) || $factory[0] instanceof Definition || $factory[0] instanceof Reference)) {
                if (\is_string($factory[0]) || $factory[0] instanceof Reference) {
                    $return[] = sprintf('@return object An instance returned by %s::%s()', (string) $factory[0], $factory[1]);
                } elseif ($factory[0] instanceof Definition) {
                    $return[] = sprintf('@return object An instance returned by %s::%s()', $factory[0]->getClass(), $factory[1]);
                }
            }
        }

        if ($definition->isDeprecated()) {
            if ($return && 0 === strpos($return[\count($return) - 1], '@return')) {
                $return[] = '';
            }

            $return[] = sprintf('@deprecated %s', $definition->getDeprecationMessage($id));
        }

        $return = str_replace("\n     * \n", "\n     *\n", implode("\n     * ", $return));
        $return = $this->container->resolveEnvPlaceholders($return);

        $shared = $definition->isShared() ? ' shared' : '';
        $public = $definition->isPublic() ? 'public' : 'private';
        $autowired = $definition->isAutowired() ? ' autowired' : '';

        if ($definition->isLazy()) {
            $lazyInitialization = '$lazyLoad = true';
        } else {
            $lazyInitialization = '';
        }

        $asFile = $this->asFiles && !$this->isHotPath($definition);
        $methodName = $this->generateMethodName($id);
        if ($asFile) {
            $file = $methodName.'.php';
            $code = "        // Returns the $public '$id'$shared$autowired service.\n\n";
        } else {
            $code = <<<EOF

    /*{$this->docStar}
     * Gets the $public '$id'$shared$autowired service.
     *
     * $return
     */
    protected function {$methodName}($lazyInitialization)
    {

EOF;
        }

        if ($e = $definition->getErrors()) {
            $e = sprintf("throw new RuntimeException(%s);\n", $this->export(reset($e)));

            return $asFile ? substr($code, 8).$e : $code.'        '.$e."    }\n";
        }

        $inlinedDefinitions = $this->getDefinitionsFromArguments(array($definition));
        $constructorDefinitions = $this->getDefinitionsFromArguments(array($definition->getArguments(), $definition->getFactory()));
        $otherDefinitions = new \SplObjectStorage();
        $serviceCalls = array();

        foreach ($inlinedDefinitions as $def) {
            if ($def === $definition || isset($constructorDefinitions[$def])) {
                $constructorDefinitions[$def] = $inlinedDefinitions[$def];
            } else {
                $otherDefinitions[$def] = $inlinedDefinitions[$def];
            }
            $arguments = array($def->getArguments(), $def->getFactory(), $def->getProperties(), $def->getMethodCalls(), $def->getConfigurator());
            $this->getServiceCallsFromArguments($arguments, $serviceCalls, false, $id);
        }

        $isSimpleInstance = !$definition->getProperties() && !$definition->getMethodCalls() && !$definition->getConfigurator();
        $preInstance = isset($this->circularReferences[$id]) && !$this->getProxyDumper()->isProxyCandidate($definition) && $definition->isShared();

        $code .= $this->addServiceInclude($id, $definition, $inlinedDefinitions);

        if ($this->getProxyDumper()->isProxyCandidate($definition)) {
            $factoryCode = $asFile ? "\$this->load('%s.php', false)" : '$this->%s(false)';
            $code .= $this->getProxyDumper()->getProxyFactoryCode($definition, $id, sprintf($factoryCode, $methodName));
        }

        if ($definition->isDeprecated()) {
            $code .= sprintf("        @trigger_error(%s, E_USER_DEPRECATED);\n\n", $this->export($definition->getDeprecationMessage($id)));
        }

        $code .=
<<<<<<< HEAD
            $this->addServiceLocalTempVariables($id, $definition, $constructorDefinitions, $inlinedDefinitions).
            $this->addServiceInlinedDefinitions($id, $definition, $constructorDefinitions, $isSimpleInstance).
=======
            $this->addServiceInclude($id, $definition, $inlinedDefinitions, $serviceCalls).
            $this->addServiceLocalTempVariables($id, $definition, $constructorDefinitions, $serviceCalls, $preInstance).
            $this->addServiceInlinedDefinitions($id, $definition, $constructorDefinitions, $isSimpleInstance, $preInstance).
>>>>>>> ba31bab4
            $this->addServiceInstance($id, $definition, $isSimpleInstance).
            $this->addServiceLocalTempVariables($id, $definition, $constructorDefinitions->offsetUnset($definition) ?: $constructorDefinitions, $serviceCalls).
            $this->addServiceLocalTempVariables($id, $definition, $otherDefinitions, $serviceCalls).
            $this->addServiceInlinedDefinitions($id, $definition, $constructorDefinitions, $isSimpleInstance).
            $this->addServiceInlinedDefinitions($id, $definition, $otherDefinitions, $isSimpleInstance).
            $this->addServiceInlinedDefinitionsSetup($id, $definition, $inlinedDefinitions, $isSimpleInstance).
            $this->addServiceProperties($definition).
            $this->addServiceMethodCalls($definition).
            $this->addServiceConfigurator($definition).
            (!$isSimpleInstance ? "\n        return \$instance;\n" : '')
        ;

        if ($asFile) {
            $code = implode("\n", array_map(function ($line) { return $line ? substr($line, 8) : $line; }, explode("\n", $code)));
        } else {
            $code .= "    }\n";
        }

        $this->definitionVariables = null;
        $this->referenceVariables = null;

        return $code;
    }

    private function addServices(): string
    {
        $publicServices = $privateServices = '';
        $definitions = $this->container->getDefinitions();
        ksort($definitions);
        foreach ($definitions as $id => $definition) {
            if ($definition->isSynthetic() || ($this->asFiles && !$this->isHotPath($definition))) {
                continue;
            }
            if ($definition->isPublic()) {
                $publicServices .= $this->addService($id, $definition);
            } elseif (!$this->isTrivialInstance($definition)) {
                $privateServices .= $this->addService($id, $definition);
            }
        }

        return $publicServices.$privateServices;
    }

    private function generateServiceFiles()
    {
        $definitions = $this->container->getDefinitions();
        ksort($definitions);
        foreach ($definitions as $id => $definition) {
            if (!$definition->isSynthetic() && !$this->isHotPath($definition)) {
                $code = $this->addService($id, $definition, $file);

                if (!$definition->isShared()) {
                    $i = strpos($code, "\n\ninclude_once ");
                    if (false !== $i && false !== $i = strpos($code, "\n\n", 2 + $i)) {
                        $code = array(substr($code, 0, 2 + $i), substr($code, 2 + $i));
                    } else {
                        $code = array("\n", $code);
                    }
                    $code[1] = implode("\n", array_map(function ($line) { return $line ? '    '.$line : $line; }, explode("\n", $code[1])));
                    $factory = sprintf('$this->factories%s[\'%s\']', $definition->isPublic() ? '' : "['service_container']", $id);
                    $code[1] = sprintf("%s = function () {\n%s};\n\nreturn %1\$s();\n", $factory, $code[1]);
                    $code = $code[0].$code[1];
                }

                yield $file => $code;
            }
        }
    }

    private function addNewInstance(Definition $definition, $return, $instantiation, $id)
    {
        $class = $this->dumpValue($definition->getClass());
        $return = '        '.$return.$instantiation;

        $arguments = array();
        foreach ($definition->getArguments() as $value) {
            $arguments[] = $this->dumpValue($value);
        }

        if (null !== $definition->getFactory()) {
            $callable = $definition->getFactory();
            if (\is_array($callable)) {
                if (!preg_match('/^[a-zA-Z_\x7f-\xff][a-zA-Z0-9_\x7f-\xff]*$/', $callable[1])) {
                    throw new RuntimeException(sprintf('Cannot dump definition because of invalid factory method (%s)', $callable[1] ?: 'n/a'));
                }

                if ($callable[0] instanceof Reference
                    || ($callable[0] instanceof Definition && $this->definitionVariables->contains($callable[0]))) {
                    return $return.sprintf("%s->%s(%s);\n", $this->dumpValue($callable[0]), $callable[1], $arguments ? implode(', ', $arguments) : '');
                }

                $class = $this->dumpValue($callable[0]);
                // If the class is a string we can optimize away
                if (0 === strpos($class, "'") && false === strpos($class, '$')) {
                    if ("''" === $class) {
                        throw new RuntimeException(sprintf('Cannot dump definition: The "%s" service is defined to be created by a factory but is missing the service reference, did you forget to define the factory service id or class?', $id));
                    }

                    return $return.sprintf("%s::%s(%s);\n", $this->dumpLiteralClass($class), $callable[1], $arguments ? implode(', ', $arguments) : '');
                }

                if (0 === strpos($class, 'new ')) {
                    return $return.sprintf("(%s)->%s(%s);\n", $class, $callable[1], $arguments ? implode(', ', $arguments) : '');
                }

                return $return.sprintf("[%s, '%s'](%s);\n", $class, $callable[1], $arguments ? implode(', ', $arguments) : '');
            }

            return $return.sprintf("%s(%s);\n", $this->dumpLiteralClass($this->dumpValue($callable)), $arguments ? implode(', ', $arguments) : '');
        }

        if (false !== strpos($class, '$')) {
            return sprintf("        \$class = %s;\n\n%snew \$class(%s);\n", $class, $return, implode(', ', $arguments));
        }

        return $return.sprintf("new %s(%s);\n", $this->dumpLiteralClass($class), implode(', ', $arguments));
    }

    private function startClass(string $class, string $baseClass, string $baseClassWithNamespace): string
    {
        $namespaceLine = !$this->asFiles && $this->namespace ? "\nnamespace {$this->namespace};\n" : '';

        $code = <<<EOF
<?php
$namespaceLine
use Symfony\Component\DependencyInjection\Argument\RewindableGenerator;
use Symfony\Component\DependencyInjection\ContainerInterface;
use Symfony\Component\DependencyInjection\Container;
use Symfony\Component\DependencyInjection\Exception\InvalidArgumentException;
use Symfony\Component\DependencyInjection\Exception\LogicException;
use Symfony\Component\DependencyInjection\Exception\RuntimeException;
use Symfony\Component\DependencyInjection\ParameterBag\FrozenParameterBag;

/*{$this->docStar}
 * This class has been auto-generated
 * by the Symfony Dependency Injection Component.
 *
 * @final since Symfony 3.3
 */
class $class extends $baseClass
{
    private \$parameters;
    private \$targetDirs = array();

    /*{$this->docStar}
     * @internal but protected for BC on cache:clear
     */
    protected \$privates = array();

    public function __construct()
    {

EOF;
        if (null !== $this->targetDirRegex) {
            $dir = $this->asFiles ? '$this->targetDirs[0] = \\dirname($containerDir)' : '__DIR__';
            $code .= <<<EOF
        \$dir = {$dir};
        for (\$i = 1; \$i <= {$this->targetDirMaxMatches}; ++\$i) {
            \$this->targetDirs[\$i] = \$dir = \\dirname(\$dir);
        }

EOF;
        }
        if ($this->asFiles) {
            $code = str_replace('$parameters', "\$buildParameters;\n    private \$containerDir;\n    private \$parameters", $code);
            $code = str_replace('__construct()', '__construct(array $buildParameters = array(), $containerDir = __DIR__)', $code);
            $code .= "        \$this->buildParameters = \$buildParameters;\n";
            $code .= "        \$this->containerDir = \$containerDir;\n";
        }

        if (Container::class !== $baseClassWithNamespace) {
            $r = $this->container->getReflectionClass($baseClassWithNamespace, false);
            if (null !== $r
                && (null !== $constructor = $r->getConstructor())
                && 0 === $constructor->getNumberOfRequiredParameters()
                && Container::class !== $constructor->getDeclaringClass()->name
            ) {
                $code .= "        parent::__construct();\n";
                $code .= "        \$this->parameterBag = null;\n\n";
            }
        }

        if ($this->container->getParameterBag()->all()) {
            $code .= "        \$this->parameters = \$this->getDefaultParameters();\n\n";
        }
        $code .= "        \$this->services = \$this->privates = array();\n";

        $code .= $this->addSyntheticIds();
        $code .= $this->addMethodMap();
        $code .= $this->asFiles ? $this->addFileMap() : '';
        $code .= $this->addAliases();
        $code .= $this->addInlineRequires();
        $code .= <<<EOF
    }

    public function reset()
    {
        \$this->privates = array();
        parent::reset();
    }

    public function compile()
    {
        throw new LogicException('You cannot compile a dumped container that was already compiled.');
    }

    public function isCompiled()
    {
        return true;
    }

EOF;
        $code .= $this->addRemovedIds();

        if ($this->asFiles) {
            $code .= <<<EOF

    protected function load(\$file, \$lazyLoad = true)
    {
        return require \$this->containerDir.\\DIRECTORY_SEPARATOR.\$file;
    }

EOF;
        }

        $proxyDumper = $this->getProxyDumper();
        foreach ($this->container->getDefinitions() as $definition) {
            if (!$proxyDumper->isProxyCandidate($definition)) {
                continue;
            }
            if ($this->asFiles) {
                $proxyLoader = '$this->load("{$class}.php")';
            } elseif ($this->namespace) {
                $proxyLoader = 'class_alias("'.$this->namespace.'\\\\{$class}", $class, false)';
            } else {
                $proxyLoader = '';
            }
            if ($proxyLoader) {
                $proxyLoader = "class_exists(\$class, false) || {$proxyLoader};\n\n        ";
            }
            $code .= <<<EOF

    protected function createProxy(\$class, \Closure \$factory)
    {
        {$proxyLoader}return \$factory();
    }

EOF;
            break;
        }

        return $code;
    }

    private function addSyntheticIds(): string
    {
        $code = '';
        $definitions = $this->container->getDefinitions();
        ksort($definitions);
        foreach ($definitions as $id => $definition) {
            if ($definition->isSynthetic() && 'service_container' !== $id) {
                $code .= '            '.$this->doExport($id)." => true,\n";
            }
        }

        return $code ? "        \$this->syntheticIds = array(\n{$code}        );\n" : '';
    }

    private function addRemovedIds(): string
    {
        $ids = $this->container->getRemovedIds();
        foreach ($this->container->getDefinitions() as $id => $definition) {
            if (!$definition->isPublic()) {
                $ids[$id] = true;
            }
        }
        if (!$ids) {
            return '';
        }
        if ($this->asFiles) {
            $code = "require \$this->containerDir.\\DIRECTORY_SEPARATOR.'removed-ids.php'";
        } else {
            $code = '';
            $ids = array_keys($ids);
            sort($ids);
            foreach ($ids as $id) {
                $code .= '            '.$this->doExport($id)." => true,\n";
            }

            $code = "array(\n{$code}        )";
        }

        return <<<EOF

    public function getRemovedIds()
    {
        return {$code};
    }

EOF;
    }

    private function addMethodMap(): string
    {
        $code = '';
        $definitions = $this->container->getDefinitions();
        ksort($definitions);
        foreach ($definitions as $id => $definition) {
            if (!$definition->isSynthetic() && $definition->isPublic() && (!$this->asFiles || $this->isHotPath($definition))) {
                $code .= '            '.$this->doExport($id).' => '.$this->doExport($this->generateMethodName($id)).",\n";
            }
        }

        return $code ? "        \$this->methodMap = array(\n{$code}        );\n" : '';
    }

    private function addFileMap(): string
    {
        $code = '';
        $definitions = $this->container->getDefinitions();
        ksort($definitions);
        foreach ($definitions as $id => $definition) {
            if (!$definition->isSynthetic() && $definition->isPublic() && !$this->isHotPath($definition)) {
                $code .= sprintf("            %s => '%s.php',\n", $this->doExport($id), $this->generateMethodName($id));
            }
        }

        return $code ? "        \$this->fileMap = array(\n{$code}        );\n" : '';
    }

    private function addAliases(): string
    {
        if (!$aliases = $this->container->getAliases()) {
            return "\n        \$this->aliases = array();\n";
        }

        $code = "        \$this->aliases = array(\n";
        ksort($aliases);
        foreach ($aliases as $alias => $id) {
            $id = (string) $id;
            while (isset($aliases[$id])) {
                $id = (string) $aliases[$id];
            }
            $code .= '            '.$this->doExport($alias).' => '.$this->doExport($id).",\n";
        }

        return $code."        );\n";
    }

    private function addInlineRequires(): string
    {
        if (!$this->hotPathTag || !$this->inlineRequires) {
            return '';
        }

        $lineage = array();

        foreach ($this->container->findTaggedServiceIds($this->hotPathTag) as $id => $tags) {
            $definition = $this->container->getDefinition($id);
            $inlinedDefinitions = $this->getDefinitionsFromArguments(array($definition));

            foreach ($inlinedDefinitions as $def) {
                if (\is_string($class = \is_array($factory = $def->getFactory()) && \is_string($factory[0]) ? $factory[0] : $def->getClass())) {
                    $this->collectLineage($class, $lineage);
                }
            }
        }

        $code = '';

        foreach ($lineage as $file) {
            if (!isset($this->inlinedRequires[$file])) {
                $this->inlinedRequires[$file] = true;
                $code .= sprintf("\n            include_once %s;", $file);
            }
        }

        return $code ? sprintf("\n        \$this->privates['service_container'] = function () {%s\n        };\n", $code) : '';
    }

    private function addDefaultParametersMethod(): string
    {
        if (!$this->container->getParameterBag()->all()) {
            return '';
        }

        $php = array();
        $dynamicPhp = array();

        foreach ($this->container->getParameterBag()->all() as $key => $value) {
            if ($key !== $resolvedKey = $this->container->resolveEnvPlaceholders($key)) {
                throw new InvalidArgumentException(sprintf('Parameter name cannot use env parameters: %s.', $resolvedKey));
            }
            $export = $this->exportParameters(array($value));
            $export = explode('0 => ', substr(rtrim($export, " )\n"), 7, -1), 2);

            if (preg_match("/\\\$this->(?:getEnv\('(?:\w++:)*+\w++'\)|targetDirs\[\d++\])/", $export[1])) {
                $dynamicPhp[$key] = sprintf('%scase %s: $value = %s; break;', $export[0], $this->export($key), $export[1]);
            } else {
                $php[] = sprintf('%s%s => %s,', $export[0], $this->export($key), $export[1]);
            }
        }
        $parameters = sprintf("array(\n%s\n%s)", implode("\n", $php), str_repeat(' ', 8));

        $code = <<<'EOF'

    public function getParameter($name)
    {
        $name = (string) $name;
        if (isset($this->buildParameters[$name])) {
            return $this->buildParameters[$name];
        }

        if (!(isset($this->parameters[$name]) || isset($this->loadedDynamicParameters[$name]) || array_key_exists($name, $this->parameters))) {
            throw new InvalidArgumentException(sprintf('The parameter "%s" must be defined.', $name));
        }
        if (isset($this->loadedDynamicParameters[$name])) {
            return $this->loadedDynamicParameters[$name] ? $this->dynamicParameters[$name] : $this->getDynamicParameter($name);
        }

        return $this->parameters[$name];
    }

    public function hasParameter($name)
    {
        $name = (string) $name;
        if (isset($this->buildParameters[$name])) {
            return true;
        }

        return isset($this->parameters[$name]) || isset($this->loadedDynamicParameters[$name]) || array_key_exists($name, $this->parameters);
    }

    public function setParameter($name, $value)
    {
        throw new LogicException('Impossible to call set() on a frozen ParameterBag.');
    }

    public function getParameterBag()
    {
        if (null === $this->parameterBag) {
            $parameters = $this->parameters;
            foreach ($this->loadedDynamicParameters as $name => $loaded) {
                $parameters[$name] = $loaded ? $this->dynamicParameters[$name] : $this->getDynamicParameter($name);
            }
            foreach ($this->buildParameters as $name => $value) {
                $parameters[$name] = $value;
            }
            $this->parameterBag = new FrozenParameterBag($parameters);
        }

        return $this->parameterBag;
    }

EOF;
        if (!$this->asFiles) {
            $code = preg_replace('/^.*buildParameters.*\n.*\n.*\n/m', '', $code);
        }

        if ($dynamicPhp) {
            $loadedDynamicParameters = $this->exportParameters(array_combine(array_keys($dynamicPhp), array_fill(0, \count($dynamicPhp), false)), '', 8);
            $getDynamicParameter = <<<'EOF'
        switch ($name) {
%s
            default: throw new InvalidArgumentException(sprintf('The dynamic parameter "%%s" must be defined.', $name));
        }
        $this->loadedDynamicParameters[$name] = true;

        return $this->dynamicParameters[$name] = $value;
EOF;
            $getDynamicParameter = sprintf($getDynamicParameter, implode("\n", $dynamicPhp));
        } else {
            $loadedDynamicParameters = 'array()';
            $getDynamicParameter = str_repeat(' ', 8).'throw new InvalidArgumentException(sprintf(\'The dynamic parameter "%s" must be defined.\', $name));';
        }

        $code .= <<<EOF

    private \$loadedDynamicParameters = {$loadedDynamicParameters};
    private \$dynamicParameters = array();

    /*{$this->docStar}
     * Computes a dynamic parameter.
     *
     * @param string The name of the dynamic parameter to load
     *
     * @return mixed The value of the dynamic parameter
     *
     * @throws InvalidArgumentException When the dynamic parameter does not exist
     */
    private function getDynamicParameter(\$name)
    {
{$getDynamicParameter}
    }

    /*{$this->docStar}
     * Gets the default parameters.
     *
     * @return array An array of the default parameters
     */
    protected function getDefaultParameters()
    {
        return $parameters;
    }

EOF;

        return $code;
    }

    /**
     * @throws InvalidArgumentException
     */
    private function exportParameters(array $parameters, string $path = '', int $indent = 12): string
    {
        $php = array();
        foreach ($parameters as $key => $value) {
            if (\is_array($value)) {
                $value = $this->exportParameters($value, $path.'/'.$key, $indent + 4);
            } elseif ($value instanceof ArgumentInterface) {
                throw new InvalidArgumentException(sprintf('You cannot dump a container with parameters that contain special arguments. "%s" found in "%s".', \get_class($value), $path.'/'.$key));
            } elseif ($value instanceof Variable) {
                throw new InvalidArgumentException(sprintf('You cannot dump a container with parameters that contain variable references. Variable "%s" found in "%s".', $value, $path.'/'.$key));
            } elseif ($value instanceof Definition) {
                throw new InvalidArgumentException(sprintf('You cannot dump a container with parameters that contain service definitions. Definition for "%s" found in "%s".', $value->getClass(), $path.'/'.$key));
            } elseif ($value instanceof Reference) {
                throw new InvalidArgumentException(sprintf('You cannot dump a container with parameters that contain references to other services (reference to service "%s" found in "%s").', $value, $path.'/'.$key));
            } elseif ($value instanceof Expression) {
                throw new InvalidArgumentException(sprintf('You cannot dump a container with parameters that contain expressions. Expression "%s" found in "%s".', $value, $path.'/'.$key));
            } else {
                $value = $this->export($value);
            }

            $php[] = sprintf('%s%s => %s,', str_repeat(' ', $indent), $this->export($key), $value);
        }

        return sprintf("array(\n%s\n%s)", implode("\n", $php), str_repeat(' ', $indent - 4));
    }

    private function endClass(): string
    {
        return <<<'EOF'
}

EOF;
    }

    private function wrapServiceConditionals($value, string $code): string
    {
        if (!$condition = $this->getServiceConditionals($value)) {
            return $code;
        }

        // re-indent the wrapped code
        $code = implode("\n", array_map(function ($line) { return $line ? '    '.$line : $line; }, explode("\n", $code)));

        return sprintf("        if (%s) {\n%s        }\n", $condition, $code);
    }

    private function getServiceConditionals($value): string
    {
        $conditions = array();
        foreach (ContainerBuilder::getInitializedConditionals($value) as $service) {
            if (!$this->container->hasDefinition($service)) {
                return 'false';
            }
            $conditions[] = sprintf("isset(\$this->%s['%s'])", $this->container->getDefinition($service)->isPublic() ? 'services' : 'privates', $service);
        }
        foreach (ContainerBuilder::getServiceConditionals($value) as $service) {
            if ($this->container->hasDefinition($service) && !$this->container->getDefinition($service)->isPublic()) {
                continue;
            }

            $conditions[] = sprintf("\$this->has('%s')", $service);
        }

        if (!$conditions) {
            return '';
        }

        return implode(' && ', $conditions);
    }

<<<<<<< HEAD
    private function getServiceCallsFromArguments(array $arguments, array &$calls, bool $isPreInstance, string $callerId, array &$behavior = array(), int $step = 1)
=======
    /**
     * Builds service calls from arguments.
     *
     * Populates $calls with "referenced id" => ["reference count", "invalid behavior"] pairs.
     */
    private function getServiceCallsFromArguments(array $arguments, array &$calls, $preInstance, $callerId)
>>>>>>> ba31bab4
    {
        foreach ($arguments as $argument) {
            if (\is_array($argument)) {
                $this->getServiceCallsFromArguments($argument, $calls, $preInstance, $callerId);
            } elseif ($argument instanceof Reference) {
                $id = (string) $argument;

                if (!isset($calls[$id])) {
                    $calls[$id] = array((int) ($preInstance && isset($this->circularReferences[$callerId][$id])), $argument->getInvalidBehavior());
                } else {
                    $calls[$id][1] = min($calls[$id][1], $argument->getInvalidBehavior());
                }

                ++$calls[$id][0];
            }
        }
    }

<<<<<<< HEAD
    private function getDefinitionsFromArguments(array $arguments, \SplObjectStorage $definitions = null): \SplObjectStorage
=======
    private function getDefinitionsFromArguments(array $arguments, $isConstructorArgument = true, \SplObjectStorage $definitions = null)
>>>>>>> ba31bab4
    {
        if (null === $definitions) {
            $definitions = new \SplObjectStorage();
        }

        foreach ($arguments as $argument) {
            if (\is_array($argument)) {
                $this->getDefinitionsFromArguments($argument, $isConstructorArgument, $definitions);
            } elseif (!$argument instanceof Definition) {
                // no-op
            } elseif (isset($definitions[$argument])) {
                $def = $definitions[$argument];
                $definitions[$argument] = array(1 + $def[0], $isConstructorArgument || $def[1]);
            } else {
                $definitions[$argument] = array(1, $isConstructorArgument);
                $this->getDefinitionsFromArguments($argument->getArguments(), $isConstructorArgument, $definitions);
                $this->getDefinitionsFromArguments(array($argument->getFactory()), $isConstructorArgument, $definitions);
                $this->getDefinitionsFromArguments($argument->getProperties(), false, $definitions);
                $this->getDefinitionsFromArguments($argument->getMethodCalls(), false, $definitions);
                $this->getDefinitionsFromArguments(array($argument->getConfigurator()), false, $definitions);
                // move current definition last in the list
                $def = $definitions[$argument];
                unset($definitions[$argument]);
                $definitions[$argument] = $def;
            }
        }

        return $definitions;
    }

    private function hasReference(string $id, array $arguments, bool $deep = false, array &$visited = array()): bool
    {
        if (!isset($this->circularReferences[$id])) {
            return false;
        }

        foreach ($arguments as $argument) {
            if (\is_array($argument)) {
                if ($this->hasReference($id, $argument, $deep, $visited)) {
                    return true;
                }

                continue;
            } elseif ($argument instanceof Reference) {
                $argumentId = (string) $argument;
                if ($id === $argumentId) {
                    return true;
                }

                if (!$deep || isset($visited[$argumentId]) || !isset($this->circularReferences[$argumentId])) {
                    continue;
                }

                $visited[$argumentId] = true;

                $service = $this->container->getDefinition($argumentId);
            } elseif ($argument instanceof Definition) {
                $service = $argument;
            } else {
                continue;
            }

            // if the proxy manager is enabled, disable searching for references in lazy services,
            // as these services will be instantiated lazily and don't have direct related references.
            if ($service->isLazy() && !$this->getProxyDumper() instanceof NullDumper) {
                continue;
            }

            if ($this->hasReference($id, array($service->getArguments(), $service->getFactory(), $service->getProperties(), $service->getMethodCalls(), $service->getConfigurator()), $deep, $visited)) {
                return true;
            }
        }

        return false;
    }

    /**
     * @throws RuntimeException
     */
    private function dumpValue($value, bool $interpolate = true): string
    {
        if (\is_array($value)) {
            if ($value && $interpolate && false !== $param = array_search($value, $this->container->getParameterBag()->all(), true)) {
                return $this->dumpValue("%$param%");
            }
            $code = array();
            foreach ($value as $k => $v) {
                $code[] = sprintf('%s => %s', $this->dumpValue($k, $interpolate), $this->dumpValue($v, $interpolate));
            }

            return sprintf('array(%s)', implode(', ', $code));
        } elseif ($value instanceof ArgumentInterface) {
            $scope = array($this->definitionVariables, $this->referenceVariables, $this->variableCount);
            $this->definitionVariables = $this->referenceVariables = null;

            try {
                if ($value instanceof ServiceClosureArgument) {
                    $value = $value->getValues()[0];
                    $code = $this->dumpValue($value, $interpolate);

                    $returnedType = '';
                    if ($value instanceof TypedReference) {
                        $returnedType = sprintf(': %s\%s', ContainerInterface::EXCEPTION_ON_INVALID_REFERENCE >= $value->getInvalidBehavior() ? '' : '?', $value->getType());
                    }

                    $code = sprintf('return %s;', $code);

                    return sprintf("function ()%s {\n            %s\n        }", $returnedType, $code);
                }

                if ($value instanceof IteratorArgument) {
                    $operands = array(0);
                    $code = array();
                    $code[] = 'new RewindableGenerator(function () {';

                    if (!$values = $value->getValues()) {
                        $code[] = '            return new \EmptyIterator();';
                    } else {
                        $countCode = array();
                        $countCode[] = 'function () {';

                        foreach ($values as $k => $v) {
                            ($c = $this->getServiceConditionals($v)) ? $operands[] = "(int) ($c)" : ++$operands[0];
                            $v = $this->wrapServiceConditionals($v, sprintf("        yield %s => %s;\n", $this->dumpValue($k, $interpolate), $this->dumpValue($v, $interpolate)));
                            foreach (explode("\n", $v) as $v) {
                                if ($v) {
                                    $code[] = '    '.$v;
                                }
                            }
                        }

                        $countCode[] = sprintf('            return %s;', implode(' + ', $operands));
                        $countCode[] = '        }';
                    }

                    $code[] = sprintf('        }, %s)', \count($operands) > 1 ? implode("\n", $countCode) : $operands[0]);

                    return implode("\n", $code);
                }
            } finally {
                list($this->definitionVariables, $this->referenceVariables, $this->variableCount) = $scope;
            }
        } elseif ($value instanceof Definition) {
            if (null !== $this->definitionVariables && $this->definitionVariables->contains($value)) {
                return $this->dumpValue($this->definitionVariables[$value], $interpolate);
            }
            if ($value->getMethodCalls()) {
                throw new RuntimeException('Cannot dump definitions which have method calls.');
            }
            if ($value->getProperties()) {
                throw new RuntimeException('Cannot dump definitions which have properties.');
            }
            if (null !== $value->getConfigurator()) {
                throw new RuntimeException('Cannot dump definitions which have a configurator.');
            }

            $arguments = array();
            foreach ($value->getArguments() as $argument) {
                $arguments[] = $this->dumpValue($argument);
            }

            if (null !== $value->getFactory()) {
                $factory = $value->getFactory();

                if (\is_string($factory)) {
                    return sprintf('%s(%s)', $this->dumpLiteralClass($this->dumpValue($factory)), implode(', ', $arguments));
                }

                if (\is_array($factory)) {
                    if (!preg_match('/^[a-zA-Z_\x7f-\xff][a-zA-Z0-9_\x7f-\xff]*$/', $factory[1])) {
                        throw new RuntimeException(sprintf('Cannot dump definition because of invalid factory method (%s)', $factory[1] ?: 'n/a'));
                    }

                    $class = $this->dumpValue($factory[0]);
                    if (\is_string($factory[0])) {
                        return sprintf('%s::%s(%s)', $this->dumpLiteralClass($class), $factory[1], implode(', ', $arguments));
                    }

                    if ($factory[0] instanceof Definition) {
                        if (0 === strpos($class, 'new ')) {
                            return sprintf('(%s)->%s(%s)', $class, $factory[1], implode(', ', $arguments));
                        }

                        return sprintf("[%s, '%s'](%s)", $class, $factory[1], implode(', ', $arguments));
                    }

                    if ($factory[0] instanceof Reference) {
                        return sprintf('%s->%s(%s)', $class, $factory[1], implode(', ', $arguments));
                    }
                }

                throw new RuntimeException('Cannot dump definition because of invalid factory');
            }

            $class = $value->getClass();
            if (null === $class) {
                throw new RuntimeException('Cannot dump definitions which have no class nor factory.');
            }

            return sprintf('new %s(%s)', $this->dumpLiteralClass($this->dumpValue($class)), implode(', ', $arguments));
        } elseif ($value instanceof Variable) {
            return '$'.$value;
        } elseif ($value instanceof Reference) {
            $id = (string) $value;
            if (null !== $this->referenceVariables && isset($this->referenceVariables[$id])) {
                return $this->dumpValue($this->referenceVariables[$id], $interpolate);
            }

            return $this->getServiceCall($id, $value);
        } elseif ($value instanceof Expression) {
            return $this->getExpressionLanguage()->compile((string) $value, array('this' => 'container'));
        } elseif ($value instanceof Parameter) {
            return $this->dumpParameter($value);
        } elseif (true === $interpolate && \is_string($value)) {
            if (preg_match('/^%([^%]+)%$/', $value, $match)) {
                // we do this to deal with non string values (Boolean, integer, ...)
                // the preg_replace_callback converts them to strings
                return $this->dumpParameter($match[1]);
            } else {
                $replaceParameters = function ($match) {
                    return "'.".$this->dumpParameter($match[2]).".'";
                };

                $code = str_replace('%%', '%', preg_replace_callback('/(?<!%)(%)([^%]+)\1/', $replaceParameters, $this->export($value)));

                return $code;
            }
        } elseif (\is_object($value) || \is_resource($value)) {
            throw new RuntimeException('Unable to dump a service container if a parameter is an object or a resource.');
        }

        return $this->export($value);
    }

    /**
     * Dumps a string to a literal (aka PHP Code) class value.
     *
     * @throws RuntimeException
     */
    private function dumpLiteralClass(string $class): string
    {
        if (false !== strpos($class, '$')) {
            return sprintf('${($_ = %s) && false ?: "_"}', $class);
        }
        if (0 !== strpos($class, "'") || !preg_match('/^\'(?:\\\{2})?[a-zA-Z_\x7f-\xff][a-zA-Z0-9_\x7f-\xff]*(?:\\\{2}[a-zA-Z_\x7f-\xff][a-zA-Z0-9_\x7f-\xff]*)*\'$/', $class)) {
            throw new RuntimeException(sprintf('Cannot dump definition because of invalid class name (%s)', $class ?: 'n/a'));
        }

        $class = substr(str_replace('\\\\', '\\', $class), 1, -1);

        return 0 === strpos($class, '\\') ? $class : '\\'.$class;
    }

    private function dumpParameter(string $name): string
    {
        if ($this->container->hasParameter($name)) {
            $value = $this->container->getParameter($name);
            $dumpedValue = $this->dumpValue($value, false);

            if (!$value || !\is_array($value)) {
                return $dumpedValue;
            }

            if (!preg_match("/\\\$this->(?:getEnv\('(?:\w++:)*+\w++'\)|targetDirs\[\d++\])/", $dumpedValue)) {
                return sprintf("\$this->parameters['%s']", $name);
            }
        }

        return sprintf("\$this->getParameter('%s')", $name);
    }

    private function getServiceCall(string $id, Reference $reference = null): string
    {
        while ($this->container->hasAlias($id)) {
            $id = (string) $this->container->getAlias($id);
        }

        if ('service_container' === $id) {
            return '$this';
        }

        if ($this->container->hasDefinition($id) && $definition = $this->container->getDefinition($id)) {
            if ($definition->isSynthetic()) {
                $code = sprintf('$this->get(\'%s\'%s)', $id, null !== $reference ? ', '.$reference->getInvalidBehavior() : '');
            } elseif (null !== $reference && ContainerInterface::IGNORE_ON_UNINITIALIZED_REFERENCE === $reference->getInvalidBehavior()) {
                $code = 'null';
                if (!$definition->isShared()) {
                    return $code;
                }
            } elseif ($this->isTrivialInstance($definition)) {
                $code = substr($this->addNewInstance($definition, '', '', $id), 8, -2);
                if ($definition->isShared()) {
                    $code = sprintf('$this->%s[\'%s\'] = %s', $definition->isPublic() ? 'services' : 'privates', $id, $code);
                }
            } elseif ($this->asFiles && !$this->isHotPath($definition)) {
                $code = sprintf("\$this->load('%s.php')", $this->generateMethodName($id));
                if (!$definition->isShared()) {
                    $factory = sprintf('$this->factories%s[\'%s\']', $definition->isPublic() ? '' : "['service_container']", $id);
                    $code = sprintf('(isset(%s) ? %1$s() : %s)', $factory, $code);
                }
            } else {
                $code = sprintf('$this->%s()', $this->generateMethodName($id));
            }
            if ($definition->isShared()) {
                $code = sprintf('($this->%s[\'%s\'] ?? %s)', $definition->isPublic() ? 'services' : 'privates', $id, $code);
            }

            return $code;
        }
        if (null !== $reference && ContainerInterface::IGNORE_ON_UNINITIALIZED_REFERENCE === $reference->getInvalidBehavior()) {
            return 'null';
        }
        if (null !== $reference && ContainerInterface::EXCEPTION_ON_INVALID_REFERENCE < $reference->getInvalidBehavior()) {
            $code = sprintf('$this->get(\'%s\', /* ContainerInterface::NULL_ON_INVALID_REFERENCE */ %d)', $id, ContainerInterface::NULL_ON_INVALID_REFERENCE);
        } else {
            $code = sprintf('$this->get(\'%s\')', $id);
        }

        return sprintf('($this->services[\'%s\'] ?? %s)', $id, $code);
    }

    /**
     * Initializes the method names map to avoid conflicts with the Container methods.
     */
    private function initializeMethodNamesMap(string $class)
    {
        $this->serviceIdToMethodNameMap = array();
        $this->usedMethodNames = array();

        if ($reflectionClass = $this->container->getReflectionClass($class)) {
            foreach ($reflectionClass->getMethods() as $method) {
                $this->usedMethodNames[strtolower($method->getName())] = true;
            }
        }
    }

    /**
     * @throws InvalidArgumentException
     */
    private function generateMethodName(string $id): string
    {
        if (isset($this->serviceIdToMethodNameMap[$id])) {
            return $this->serviceIdToMethodNameMap[$id];
        }

        $i = strrpos($id, '\\');
        $name = Container::camelize(false !== $i && isset($id[1 + $i]) ? substr($id, 1 + $i) : $id);
        $name = preg_replace('/[^a-zA-Z0-9_\x7f-\xff]/', '', $name);
        $methodName = 'get'.$name.'Service';
        $suffix = 1;

        while (isset($this->usedMethodNames[strtolower($methodName)])) {
            ++$suffix;
            $methodName = 'get'.$name.$suffix.'Service';
        }

        $this->serviceIdToMethodNameMap[$id] = $methodName;
        $this->usedMethodNames[strtolower($methodName)] = true;

        return $methodName;
    }

    private function getNextVariableName(): string
    {
        $firstChars = self::FIRST_CHARS;
        $firstCharsLength = \strlen($firstChars);
        $nonFirstChars = self::NON_FIRST_CHARS;
        $nonFirstCharsLength = \strlen($nonFirstChars);

        while (true) {
            $name = '';
            $i = $this->variableCount;

            if ('' === $name) {
                $name .= $firstChars[$i % $firstCharsLength];
                $i = (int) ($i / $firstCharsLength);
            }

            while ($i > 0) {
                --$i;
                $name .= $nonFirstChars[$i % $nonFirstCharsLength];
                $i = (int) ($i / $nonFirstCharsLength);
            }

            ++$this->variableCount;

            // check that the name is not reserved
            if (\in_array($name, $this->reservedVariables, true)) {
                continue;
            }

            return $name;
        }
    }

    private function getExpressionLanguage()
    {
        if (null === $this->expressionLanguage) {
            if (!class_exists('Symfony\Component\ExpressionLanguage\ExpressionLanguage')) {
                throw new RuntimeException('Unable to use expressions as the Symfony ExpressionLanguage component is not installed.');
            }
            $providers = $this->container->getExpressionLanguageProviders();
            $this->expressionLanguage = new ExpressionLanguage(null, $providers, function ($arg) {
                $id = '""' === substr_replace($arg, '', 1, -1) ? stripcslashes(substr($arg, 1, -1)) : null;

                if (null !== $id && ($this->container->hasAlias($id) || $this->container->hasDefinition($id))) {
                    return $this->getServiceCall($id);
                }

                return sprintf('$this->get(%s)', $arg);
            });

            if ($this->container->isTrackingResources()) {
                foreach ($providers as $provider) {
                    $this->container->addObjectResource($provider);
                }
            }
        }

        return $this->expressionLanguage;
    }

    private function isHotPath(Definition $definition)
    {
        return $this->hotPathTag && $definition->hasTag($this->hotPathTag) && !$definition->isDeprecated();
    }

    private function export($value)
    {
        if (null !== $this->targetDirRegex && \is_string($value) && preg_match($this->targetDirRegex, $value, $matches, PREG_OFFSET_CAPTURE)) {
            $prefix = $matches[0][1] ? $this->doExport(substr($value, 0, $matches[0][1]), true).'.' : '';
            $suffix = $matches[0][1] + \strlen($matches[0][0]);
            $suffix = isset($value[$suffix]) ? '.'.$this->doExport(substr($value, $suffix), true) : '';
            $dirname = $this->asFiles ? '$this->containerDir' : '__DIR__';
            $offset = 1 + $this->targetDirMaxMatches - \count($matches);

            if ($this->asFiles || 0 < $offset) {
                $dirname = sprintf('$this->targetDirs[%d]', $offset);
            }

            if ($prefix || $suffix) {
                return sprintf('(%s%s%s)', $prefix, $dirname, $suffix);
            }

            return $dirname;
        }

        return $this->doExport($value, true);
    }

    private function doExport($value, $resolveEnv = false)
    {
        if (\is_string($value) && false !== strpos($value, "\n")) {
            $cleanParts = explode("\n", $value);
            $cleanParts = array_map(function ($part) { return var_export($part, true); }, $cleanParts);
            $export = implode('."\n".', $cleanParts);
        } else {
            $export = var_export($value, true);
        }

        if ($resolveEnv && "'" === $export[0] && $export !== $resolvedExport = $this->container->resolveEnvPlaceholders($export, "'.\$this->getEnv('string:%s').'")) {
            $export = $resolvedExport;
            if (".''" === substr($export, -3)) {
                $export = substr($export, 0, -3);
                if ("'" === $export[1]) {
                    $export = substr_replace($export, '', 18, 7);
                }
            }
            if ("'" === $export[1]) {
                $export = substr($export, 3);
            }
        }

        return $export;
    }
}<|MERGE_RESOLUTION|>--- conflicted
+++ resolved
@@ -310,16 +310,7 @@
         return $this->proxyDumper;
     }
 
-<<<<<<< HEAD
-    private function addServiceLocalTempVariables(string $cId, Definition $definition, \SplObjectStorage $inlinedDefinitions, \SplObjectStorage $allInlinedDefinitions): string
-=======
-    /**
-     * Generates Service local temp variables.
-     *
-     * @return string
-     */
-    private function addServiceLocalTempVariables($cId, Definition $definition, \SplObjectStorage $inlinedDefinitions, array $serviceCalls, $preInstance = false)
->>>>>>> ba31bab4
+    private function addServiceLocalTempVariables(string $cId, Definition $definition, \SplObjectStorage $inlinedDefinitions, array $serviceCalls, bool $preInstance = false): string
     {
         $calls = array();
 
@@ -350,22 +341,13 @@
             $name = $this->getNextVariableName();
             $this->referenceVariables[$id] = new Variable($name);
 
-<<<<<<< HEAD
-            $reference = ContainerInterface::EXCEPTION_ON_INVALID_REFERENCE >= $behavior[$id] ? new Reference($id, $behavior[$id]) : null;
-=======
-            $reference = ContainerInterface::EXCEPTION_ON_INVALID_REFERENCE === $serviceCalls[$id][1] ? new Reference($id, $serviceCalls[$id][1]) : null;
->>>>>>> ba31bab4
+            $reference = ContainerInterface::EXCEPTION_ON_INVALID_REFERENCE >= $serviceCalls[$id][1] ? new Reference($id, $serviceCalls[$id][1]) : null;
             $code .= sprintf("        \$%s = %s;\n", $name, $this->getServiceCall($id, $reference));
         }
 
         if ('' !== $code) {
-<<<<<<< HEAD
-            if ($isPreInstance) {
+            if ($preInstance) {
                 $code .= sprintf(<<<'EOTXT'
-=======
-            if ($preInstance) {
-                $code .= <<<EOTXT
->>>>>>> ba31bab4
 
         if (isset($this->%s['%s'])) {
             return $this->%1$s['%2$s'];
@@ -460,16 +442,7 @@
         }
     }
 
-<<<<<<< HEAD
-    private function addServiceInclude(string $cId, Definition $definition, \SplObjectStorage $inlinedDefinitions): string
-=======
-    /**
-     * Generates the require_once statement for service includes.
-     *
-     * @return string
-     */
-    private function addServiceInclude($cId, Definition $definition, \SplObjectStorage $inlinedDefinitions, array $serviceCalls)
->>>>>>> ba31bab4
+    private function addServiceInclude(string $cId, Definition $definition, \SplObjectStorage $inlinedDefinitions, array $serviceCalls): string
     {
         $code = '';
 
@@ -516,11 +489,7 @@
      * @throws RuntimeException                  When the factory definition is incomplete
      * @throws ServiceCircularReferenceException When a circular reference is detected
      */
-<<<<<<< HEAD
-    private function addServiceInlinedDefinitions(string $id, Definition $definition, \SplObjectStorage $inlinedDefinitions, bool &$isSimpleInstance): string
-=======
-    private function addServiceInlinedDefinitions($id, Definition $definition, \SplObjectStorage $inlinedDefinitions, &$isSimpleInstance, $preInstance = false)
->>>>>>> ba31bab4
+    private function addServiceInlinedDefinitions(string $id, Definition $definition, \SplObjectStorage $inlinedDefinitions, bool &$isSimpleInstance, bool $preInstance = false): string
     {
         $code = '';
 
@@ -816,7 +785,7 @@
         $isSimpleInstance = !$definition->getProperties() && !$definition->getMethodCalls() && !$definition->getConfigurator();
         $preInstance = isset($this->circularReferences[$id]) && !$this->getProxyDumper()->isProxyCandidate($definition) && $definition->isShared();
 
-        $code .= $this->addServiceInclude($id, $definition, $inlinedDefinitions);
+        $code .= $this->addServiceInclude($id, $definition, $inlinedDefinitions, $serviceCalls);
 
         if ($this->getProxyDumper()->isProxyCandidate($definition)) {
             $factoryCode = $asFile ? "\$this->load('%s.php', false)" : '$this->%s(false)';
@@ -828,14 +797,8 @@
         }
 
         $code .=
-<<<<<<< HEAD
-            $this->addServiceLocalTempVariables($id, $definition, $constructorDefinitions, $inlinedDefinitions).
-            $this->addServiceInlinedDefinitions($id, $definition, $constructorDefinitions, $isSimpleInstance).
-=======
-            $this->addServiceInclude($id, $definition, $inlinedDefinitions, $serviceCalls).
             $this->addServiceLocalTempVariables($id, $definition, $constructorDefinitions, $serviceCalls, $preInstance).
             $this->addServiceInlinedDefinitions($id, $definition, $constructorDefinitions, $isSimpleInstance, $preInstance).
->>>>>>> ba31bab4
             $this->addServiceInstance($id, $definition, $isSimpleInstance).
             $this->addServiceLocalTempVariables($id, $definition, $constructorDefinitions->offsetUnset($definition) ?: $constructorDefinitions, $serviceCalls).
             $this->addServiceLocalTempVariables($id, $definition, $otherDefinitions, $serviceCalls).
@@ -1419,16 +1382,7 @@
         return implode(' && ', $conditions);
     }
 
-<<<<<<< HEAD
-    private function getServiceCallsFromArguments(array $arguments, array &$calls, bool $isPreInstance, string $callerId, array &$behavior = array(), int $step = 1)
-=======
-    /**
-     * Builds service calls from arguments.
-     *
-     * Populates $calls with "referenced id" => ["reference count", "invalid behavior"] pairs.
-     */
-    private function getServiceCallsFromArguments(array $arguments, array &$calls, $preInstance, $callerId)
->>>>>>> ba31bab4
+    private function getServiceCallsFromArguments(array $arguments, array &$calls, bool $preInstance, string $callerId)
     {
         foreach ($arguments as $argument) {
             if (\is_array($argument)) {
@@ -1447,11 +1401,7 @@
         }
     }
 
-<<<<<<< HEAD
-    private function getDefinitionsFromArguments(array $arguments, \SplObjectStorage $definitions = null): \SplObjectStorage
-=======
-    private function getDefinitionsFromArguments(array $arguments, $isConstructorArgument = true, \SplObjectStorage $definitions = null)
->>>>>>> ba31bab4
+    private function getDefinitionsFromArguments(array $arguments, bool $isConstructorArgument = true, \SplObjectStorage $definitions = null): \SplObjectStorage
     {
         if (null === $definitions) {
             $definitions = new \SplObjectStorage();
