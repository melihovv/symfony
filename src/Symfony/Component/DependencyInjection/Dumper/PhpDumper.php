<?php

/*
 * This file is part of the Symfony package.
 *
 * (c) Fabien Potencier <fabien@symfony.com>
 *
 * For the full copyright and license information, please view the LICENSE
 * file that was distributed with this source code.
 */

namespace Symfony\Component\DependencyInjection\Dumper;

use Symfony\Component\DependencyInjection\Argument\ArgumentInterface;
use Symfony\Component\DependencyInjection\Argument\IteratorArgument;
use Symfony\Component\DependencyInjection\Argument\ServiceClosureArgument;
use Symfony\Component\DependencyInjection\Compiler\AnalyzeServiceReferencesPass;
use Symfony\Component\DependencyInjection\Compiler\CheckCircularReferencesPass;
use Symfony\Component\DependencyInjection\Container;
use Symfony\Component\DependencyInjection\ContainerBuilder;
use Symfony\Component\DependencyInjection\ContainerInterface;
use Symfony\Component\DependencyInjection\Definition;
use Symfony\Component\DependencyInjection\Exception\EnvParameterException;
use Symfony\Component\DependencyInjection\Exception\InvalidArgumentException;
use Symfony\Component\DependencyInjection\Exception\LogicException;
use Symfony\Component\DependencyInjection\Exception\RuntimeException;
use Symfony\Component\DependencyInjection\Exception\ServiceCircularReferenceException;
use Symfony\Component\DependencyInjection\ExpressionLanguage;
use Symfony\Component\DependencyInjection\LazyProxy\PhpDumper\DumperInterface as ProxyDumper;
use Symfony\Component\DependencyInjection\LazyProxy\PhpDumper\NullDumper;
use Symfony\Component\DependencyInjection\Parameter;
use Symfony\Component\DependencyInjection\Reference;
use Symfony\Component\DependencyInjection\TypedReference;
use Symfony\Component\DependencyInjection\Variable;
use Symfony\Component\ExpressionLanguage\Expression;
use Symfony\Component\HttpKernel\Kernel;

/**
 * PhpDumper dumps a service container as a PHP class.
 *
 * @author Fabien Potencier <fabien@symfony.com>
 * @author Johannes M. Schmitt <schmittjoh@gmail.com>
 */
class PhpDumper extends Dumper
{
    /**
     * Characters that might appear in the generated variable name as first character.
     */
    const FIRST_CHARS = 'abcdefghijklmnopqrstuvwxyz';

    /**
     * Characters that might appear in the generated variable name as any but the first character.
     */
    const NON_FIRST_CHARS = 'abcdefghijklmnopqrstuvwxyz0123456789_';

    private $definitionVariables;
    private $referenceVariables;
    private $variableCount;
    private $inlinedDefinitions;
    private $serviceCalls;
    private $reservedVariables = array('instance', 'class', 'this');
    private $expressionLanguage;
    private $targetDirRegex;
    private $targetDirMaxMatches;
    private $docStar;
    private $serviceIdToMethodNameMap;
    private $usedMethodNames;
    private $namespace;
    private $asFiles;
    private $hotPathTag;
    private $inlineRequires;
    private $inlinedRequires = array();
    private $circularReferences = array();

    /**
     * @var ProxyDumper
     */
    private $proxyDumper;

    /**
     * {@inheritdoc}
     */
    public function __construct(ContainerBuilder $container)
    {
        if (!$container->isCompiled()) {
            throw new LogicException('Cannot dump an uncompiled container.');
        }

        parent::__construct($container);
    }

    /**
     * Sets the dumper to be used when dumping proxies in the generated container.
     */
    public function setProxyDumper(ProxyDumper $proxyDumper)
    {
        $this->proxyDumper = $proxyDumper;
    }

    /**
     * Dumps the service container as a PHP class.
     *
     * Available options:
     *
     *  * class:      The class name
     *  * base_class: The base class name
     *  * namespace:  The class namespace
     *  * as_files:   To split the container in several files
     *
     * @return string|array A PHP class representing the service container or an array of PHP files if the "as_files" option is set
     *
     * @throws EnvParameterException When an env var exists but has not been dumped
     */
    public function dump(array $options = array())
    {
        $this->targetDirRegex = null;
        $this->inlinedRequires = array();
        $options = array_merge(array(
            'class' => 'ProjectServiceContainer',
            'base_class' => 'Container',
            'namespace' => '',
            'as_files' => false,
            'debug' => true,
            'hot_path_tag' => 'container.hot_path',
            'inline_class_loader_parameter' => 'container.dumper.inline_class_loader',
            'build_time' => time(),
        ), $options);

        $this->namespace = $options['namespace'];
        $this->asFiles = $options['as_files'];
        $this->hotPathTag = $options['hot_path_tag'];
        $this->inlineRequires = $options['inline_class_loader_parameter'] && $this->container->hasParameter($options['inline_class_loader_parameter']) && $this->container->getParameter($options['inline_class_loader_parameter']);

        if (0 !== strpos($baseClass = $options['base_class'], '\\') && 'Container' !== $baseClass) {
            $baseClass = sprintf('%s\%s', $options['namespace'] ? '\\'.$options['namespace'] : '', $baseClass);
            $baseClassWithNamespace = $baseClass;
        } elseif ('Container' === $baseClass) {
            $baseClassWithNamespace = Container::class;
        } else {
            $baseClassWithNamespace = $baseClass;
        }

        $this->initializeMethodNamesMap('Container' === $baseClass ? Container::class : $baseClass);

        if ($this->getProxyDumper() instanceof NullDumper) {
            (new AnalyzeServiceReferencesPass(true, false))->process($this->container);
            try {
                (new CheckCircularReferencesPass())->process($this->container);
            } catch (ServiceCircularReferenceException $e) {
                $path = $e->getPath();
                end($path);
                $path[key($path)] .= '". Try running "composer require symfony/proxy-manager-bridge';

                throw new ServiceCircularReferenceException($e->getServiceId(), $path);
            }
        }

        (new AnalyzeServiceReferencesPass(false))->process($this->container);
        $this->circularReferences = array();
        $checkedNodes = array();
        foreach ($this->container->getCompiler()->getServiceReferenceGraph()->getNodes() as $id => $node) {
            $currentPath = array($id => $id);
            $this->analyzeCircularReferences($node->getOutEdges(), $checkedNodes, $currentPath);
        }
        $this->container->getCompiler()->getServiceReferenceGraph()->clear();

        $this->docStar = $options['debug'] ? '*' : '';

        if (!empty($options['file']) && is_dir($dir = \dirname($options['file']))) {
            // Build a regexp where the first root dirs are mandatory,
            // but every other sub-dir is optional up to the full path in $dir
            // Mandate at least 2 root dirs and not more that 5 optional dirs.

            $dir = explode(\DIRECTORY_SEPARATOR, realpath($dir));
            $i = \count($dir);

            if (3 <= $i) {
                $regex = '';
                $lastOptionalDir = $i > 8 ? $i - 5 : 3;
                $this->targetDirMaxMatches = $i - $lastOptionalDir;

                while (--$i >= $lastOptionalDir) {
                    $regex = sprintf('(%s%s)?', preg_quote(\DIRECTORY_SEPARATOR.$dir[$i], '#'), $regex);
                }

                do {
                    $regex = preg_quote(\DIRECTORY_SEPARATOR.$dir[$i], '#').$regex;
                } while (0 < --$i);

                $this->targetDirRegex = '#'.preg_quote($dir[0], '#').$regex.'#';
            }
        }

        $code =
            $this->startClass($options['class'], $baseClass, $baseClassWithNamespace).
            $this->addServices().
            $this->addDefaultParametersMethod().
            $this->endClass()
        ;

        if ($this->asFiles) {
            $fileStart = <<<EOF
<?php

use Symfony\Component\DependencyInjection\Argument\RewindableGenerator;
use Symfony\Component\DependencyInjection\Exception\RuntimeException;

// This file has been auto-generated by the Symfony Dependency Injection Component for internal use.

EOF;
            $files = array();

            $ids = $this->container->getRemovedIds();
            foreach ($this->container->getDefinitions() as $id => $definition) {
                if (!$definition->isPublic()) {
                    $ids[$id] = true;
                }
            }
            if ($ids = array_keys($ids)) {
                sort($ids);
                $c = "<?php\n\nreturn array(\n";
                foreach ($ids as $id) {
                    $c .= '    '.$this->doExport($id)." => true,\n";
                }
                $files['removed-ids.php'] = $c .= ");\n";
            }

            foreach ($this->generateServiceFiles() as $file => $c) {
                $files[$file] = $fileStart.$c;
            }
            foreach ($this->generateProxyClasses() as $file => $c) {
                $files[$file] = "<?php\n".$c;
            }
            $files[$options['class'].'.php'] = $code;
            $hash = ucfirst(strtr(ContainerBuilder::hash($files), '._', 'xx'));
            $code = array();

            foreach ($files as $file => $c) {
                $code["Container{$hash}/{$file}"] = $c;
            }
            array_pop($code);
            $code["Container{$hash}/{$options['class']}.php"] = substr_replace($files[$options['class'].'.php'], "<?php\n\nnamespace Container{$hash};\n", 0, 6);
            $namespaceLine = $this->namespace ? "\nnamespace {$this->namespace};\n" : '';
            $time = $options['build_time'];
            $id = hash('crc32', $hash.$time);

            $code[$options['class'].'.php'] = <<<EOF
<?php
{$namespaceLine}
// This file has been auto-generated by the Symfony Dependency Injection Component for internal use.

if (\\class_exists(\\Container{$hash}\\{$options['class']}::class, false)) {
    // no-op
} elseif (!include __DIR__.'/Container{$hash}/{$options['class']}.php') {
    touch(__DIR__.'/Container{$hash}.legacy');

    return;
}

if (!\\class_exists({$options['class']}::class, false)) {
    \\class_alias(\\Container{$hash}\\{$options['class']}::class, {$options['class']}::class, false);
}

return new \\Container{$hash}\\{$options['class']}(array(
    'container.build_hash' => '$hash',
    'container.build_id' => '$id',
    'container.build_time' => $time,
), __DIR__.\\DIRECTORY_SEPARATOR.'Container{$hash}');

EOF;
        } else {
            foreach ($this->generateProxyClasses() as $c) {
                $code .= $c;
            }
        }

        $this->targetDirRegex = null;
        $this->inlinedRequires = array();
        $this->circularReferences = array();

        $unusedEnvs = array();
        foreach ($this->container->getEnvCounters() as $env => $use) {
            if (!$use) {
                $unusedEnvs[] = $env;
            }
        }
        if ($unusedEnvs) {
            throw new EnvParameterException($unusedEnvs, null, 'Environment variables "%s" are never used. Please, check your container\'s configuration.');
        }

        return $code;
    }

    /**
     * Retrieves the currently set proxy dumper or instantiates one.
     */
    private function getProxyDumper(): ProxyDumper
    {
        if (!$this->proxyDumper) {
            $this->proxyDumper = new NullDumper();
        }

        return $this->proxyDumper;
    }

    private function analyzeCircularReferences(array $edges, &$checkedNodes, &$currentPath)
    {
        foreach ($edges as $edge) {
            $node = $edge->getDestNode();
            $id = $node->getId();

            if ($node->getValue() && ($edge->isLazy() || $edge->isWeak())) {
                // no-op
            } elseif (isset($currentPath[$id])) {
                foreach (array_reverse($currentPath) as $parentId) {
                    $this->circularReferences[$parentId][$id] = $id;
                    $id = $parentId;
                }
            } elseif (!isset($checkedNodes[$id])) {
                $checkedNodes[$id] = true;
                $currentPath[$id] = $id;
                $this->analyzeCircularReferences($node->getOutEdges(), $checkedNodes, $currentPath);
                unset($currentPath[$id]);
            }
        }
    }

    private function collectLineage($class, array &$lineage)
    {
        if (isset($lineage[$class])) {
            return;
        }
        if (!$r = $this->container->getReflectionClass($class, false)) {
            return;
        }
        if ($this->container instanceof $class) {
            return;
        }
        $file = $r->getFileName();
        if (!$file || $this->doExport($file) === $exportedFile = $this->export($file)) {
            return;
        }

        if ($parent = $r->getParentClass()) {
            $this->collectLineage($parent->name, $lineage);
        }

        foreach ($r->getInterfaces() as $parent) {
            $this->collectLineage($parent->name, $lineage);
        }

        foreach ($r->getTraits() as $parent) {
            $this->collectLineage($parent->name, $lineage);
        }

        $lineage[$class] = substr($exportedFile, 1, -1);
    }

    private function generateProxyClasses()
    {
        $alreadyGenerated = array();
        $definitions = $this->container->getDefinitions();
        $strip = '' === $this->docStar && method_exists('Symfony\Component\HttpKernel\Kernel', 'stripComments');
        $proxyDumper = $this->getProxyDumper();
        ksort($definitions);
        foreach ($definitions as $definition) {
            if (!$proxyDumper->isProxyCandidate($definition)) {
                continue;
            }
            if (isset($alreadyGenerated[$class = $definition->getClass()])) {
                continue;
            }
            $alreadyGenerated[$class] = true;
            // register class' reflector for resource tracking
            $this->container->getReflectionClass($class);
            $proxyCode = "\n".$proxyDumper->getProxyCode($definition);
            if ($strip) {
                $proxyCode = "<?php\n".$proxyCode;
                $proxyCode = substr(Kernel::stripComments($proxyCode), 5);
            }
            yield sprintf('%s.php', explode(' ', $proxyCode, 3)[1]) => $proxyCode;
        }
    }

    private function addServiceInclude(string $cId, Definition $definition): string
    {
        $code = '';

        if ($this->inlineRequires && !$this->isHotPath($definition)) {
            $lineage = array();
            foreach ($this->inlinedDefinitions as $def) {
                if (!$def->isDeprecated() && \is_string($class = \is_array($factory = $def->getFactory()) && \is_string($factory[0]) ? $factory[0] : $def->getClass())) {
                    $this->collectLineage($class, $lineage);
                }
            }

            foreach ($this->serviceCalls as $id => list($callCount, $behavior)) {
                if ('service_container' !== $id && $id !== $cId
                    && ContainerInterface::IGNORE_ON_UNINITIALIZED_REFERENCE !== $behavior
                    && $this->container->has($id)
                    && $this->isTrivialInstance($def = $this->container->findDefinition($id))
                    && \is_string($class = \is_array($factory = $def->getFactory()) && \is_string($factory[0]) ? $factory[0] : $def->getClass())
                ) {
                    $this->collectLineage($class, $lineage);
                }
            }

            foreach (array_diff_key(array_flip($lineage), $this->inlinedRequires) as $file => $class) {
                $code .= sprintf("        include_once %s;\n", $file);
            }
        }

        foreach ($this->inlinedDefinitions as $def) {
            if ($file = $def->getFile()) {
                $code .= sprintf("        include_once %s;\n", $this->dumpValue($file));
            }
        }

        if ('' !== $code) {
            $code .= "\n";
        }

        return $code;
    }

    /**
     * @throws InvalidArgumentException
     * @throws RuntimeException
     */
    private function addServiceInstance(string $id, Definition $definition, string $isSimpleInstance): string
    {
        $class = $this->dumpValue($definition->getClass());

        if (0 === strpos($class, "'") && false === strpos($class, '$') && !preg_match('/^\'(?:\\\{2})?[a-zA-Z_\x7f-\xff][a-zA-Z0-9_\x7f-\xff]*(?:\\\{2}[a-zA-Z_\x7f-\xff][a-zA-Z0-9_\x7f-\xff]*)*\'$/', $class)) {
            throw new InvalidArgumentException(sprintf('"%s" is not a valid class name for the "%s" service.', $class, $id));
        }

        $isProxyCandidate = $this->getProxyDumper()->isProxyCandidate($definition);
        $instantiation = '';

        if (!$isProxyCandidate && $definition->isShared()) {
            $instantiation = sprintf('$this->%s[\'%s\'] = %s', $this->container->getDefinition($id)->isPublic() ? 'services' : 'privates', $id, $isSimpleInstance ? '' : '$instance');
        } elseif (!$isSimpleInstance) {
            $instantiation = '$instance';
        }

        $return = '';
        if ($isSimpleInstance) {
            $return = 'return ';
        } else {
            $instantiation .= ' = ';
        }

        return $this->addNewInstance($definition, $return, $instantiation, $id);
    }

    private function isTrivialInstance(Definition $definition): bool
    {
        if ($definition->isSynthetic() || $definition->getFile() || $definition->getMethodCalls() || $definition->getProperties() || $definition->getConfigurator()) {
            return false;
        }
        if ($definition->isDeprecated() || $definition->isLazy() || $definition->getFactory() || 3 < \count($definition->getArguments()) || $definition->getErrors()) {
            return false;
        }

        foreach ($definition->getArguments() as $arg) {
            if (!$arg || $arg instanceof Parameter) {
                continue;
            }
            if (\is_array($arg) && 3 >= \count($arg)) {
                foreach ($arg as $k => $v) {
                    if ($this->dumpValue($k) !== $this->dumpValue($k, false)) {
                        return false;
                    }
                    if (!$v || $v instanceof Parameter) {
                        continue;
                    }
                    if ($v instanceof Reference && $this->container->has($id = (string) $v) && $this->container->findDefinition($id)->isSynthetic()) {
                        continue;
                    }
                    if (!is_scalar($v) || $this->dumpValue($v) !== $this->dumpValue($v, false)) {
                        return false;
                    }
                }
            } elseif ($arg instanceof Reference && $this->container->has($id = (string) $arg) && $this->container->findDefinition($id)->isSynthetic()) {
                continue;
            } elseif (!is_scalar($arg) || $this->dumpValue($arg) !== $this->dumpValue($arg, false)) {
                return false;
            }
        }

        if (false !== strpos($this->dumpLiteralClass($this->dumpValue($definition->getClass())), '$')) {
            return false;
        }

        return true;
    }

    private function addServiceMethodCalls(Definition $definition, string $variableName = 'instance'): string
    {
        $calls = '';
        foreach ($definition->getMethodCalls() as $call) {
            $arguments = array();
            foreach ($call[1] as $value) {
                $arguments[] = $this->dumpValue($value);
            }

            $calls .= $this->wrapServiceConditionals($call[1], sprintf("        \$%s->%s(%s);\n", $variableName, $call[0], implode(', ', $arguments)));
        }

        return $calls;
    }

    private function addServiceProperties(Definition $definition, string $variableName = 'instance')
    {
        $code = '';
        foreach ($definition->getProperties() as $name => $value) {
            $code .= sprintf("        \$%s->%s = %s;\n", $variableName, $name, $this->dumpValue($value));
        }

        return $code;
    }

    private function addServiceConfigurator(Definition $definition, string $variableName = 'instance'): string
    {
        if (!$callable = $definition->getConfigurator()) {
            return '';
        }

        if (\is_array($callable)) {
            if ($callable[0] instanceof Reference
                || ($callable[0] instanceof Definition && $this->definitionVariables->contains($callable[0]))) {
                return sprintf("        %s->%s(\$%s);\n", $this->dumpValue($callable[0]), $callable[1], $variableName);
            }

            $class = $this->dumpValue($callable[0]);
            // If the class is a string we can optimize away
            if (0 === strpos($class, "'") && false === strpos($class, '$')) {
                return sprintf("        %s::%s(\$%s);\n", $this->dumpLiteralClass($class), $callable[1], $variableName);
            }

            if (0 === strpos($class, 'new ')) {
                return sprintf("        (%s)->%s(\$%s);\n", $this->dumpValue($callable[0]), $callable[1], $variableName);
            }

            return sprintf("        [%s, '%s'](\$%s);\n", $this->dumpValue($callable[0]), $callable[1], $variableName);
        }

        return sprintf("        %s(\$%s);\n", $callable, $variableName);
    }

    private function addService(string $id, Definition $definition, string &$file = null): string
    {
        $this->definitionVariables = new \SplObjectStorage();
        $this->referenceVariables = array();
        $this->variableCount = 0;
        $this->definitionVariables[$definition] = $this->referenceVariables[$id] = new Variable('instance');

        $return = array();

        if ($class = $definition->getClass()) {
            $class = $this->container->resolveEnvPlaceholders($class);
            $return[] = sprintf(0 === strpos($class, '%') ? '@return object A %1$s instance' : '@return \%s', ltrim($class, '\\'));
        } elseif ($definition->getFactory()) {
            $factory = $definition->getFactory();
            if (\is_string($factory)) {
                $return[] = sprintf('@return object An instance returned by %s()', $factory);
            } elseif (\is_array($factory) && (\is_string($factory[0]) || $factory[0] instanceof Definition || $factory[0] instanceof Reference)) {
                if (\is_string($factory[0]) || $factory[0] instanceof Reference) {
                    $return[] = sprintf('@return object An instance returned by %s::%s()', (string) $factory[0], $factory[1]);
                } elseif ($factory[0] instanceof Definition) {
                    $return[] = sprintf('@return object An instance returned by %s::%s()', $factory[0]->getClass(), $factory[1]);
                }
            }
        }

        if ($definition->isDeprecated()) {
            if ($return && 0 === strpos($return[\count($return) - 1], '@return')) {
                $return[] = '';
            }

            $return[] = sprintf('@deprecated %s', $definition->getDeprecationMessage($id));
        }

        $return = str_replace("\n     * \n", "\n     *\n", implode("\n     * ", $return));
        $return = $this->container->resolveEnvPlaceholders($return);

        $shared = $definition->isShared() ? ' shared' : '';
        $public = $definition->isPublic() ? 'public' : 'private';
        $autowired = $definition->isAutowired() ? ' autowired' : '';

        if ($definition->isLazy()) {
            $lazyInitialization = '$lazyLoad = true';
        } else {
            $lazyInitialization = '';
        }

        $asFile = $this->asFiles && !$this->isHotPath($definition);
        $methodName = $this->generateMethodName($id);
        if ($asFile) {
            $file = $methodName.'.php';
            $code = "        // Returns the $public '$id'$shared$autowired service.\n\n";
        } else {
            $code = <<<EOF

    /*{$this->docStar}
     * Gets the $public '$id'$shared$autowired service.
     *
     * $return
     */
    protected function {$methodName}($lazyInitialization)
    {

EOF;
        }

        if ($e = $definition->getErrors()) {
            $e = sprintf("throw new RuntimeException(%s);\n", $this->export(reset($e)));

            return $asFile ? substr($code, 8).$e : $code.'        '.$e."    }\n";
        }

        $this->serviceCalls = array();
        $this->inlinedDefinitions = $this->getDefinitionsFromArguments(array($definition), null, $this->serviceCalls);

        $code .= $this->addServiceInclude($id, $definition);

        if ($this->getProxyDumper()->isProxyCandidate($definition)) {
            $factoryCode = $asFile ? "\$this->load('%s.php', false)" : '$this->%s(false)';
            $code .= $this->getProxyDumper()->getProxyFactoryCode($definition, $id, sprintf($factoryCode, $methodName));
        }

        if ($definition->isDeprecated()) {
            $code .= sprintf("        @trigger_error(%s, E_USER_DEPRECATED);\n\n", $this->export($definition->getDeprecationMessage($id)));
        }

        $head = $tail = '';
        $arguments = array($definition->getArguments(), $definition->getFactory());
        $this->addInlineVariables($head, $tail, $id, $arguments, true);
        $code .= '' !== $head ? $head."\n" : '';

        if ($arguments = array_filter(array($definition->getProperties(), $definition->getMethodCalls(), $definition->getConfigurator()))) {
            $this->addInlineVariables($tail, $tail, $id, $arguments, false);

            $tail .= '' !== $tail ? "\n" : '';
            $tail .= $this->addServiceProperties($definition);
            $tail .= $this->addServiceMethodCalls($definition);
            $tail .= $this->addServiceConfigurator($definition);
        }

        $code .= $this->addServiceInstance($id, $definition, '' === $tail)
            .('' !== $tail ? "\n".$tail."\n        return \$instance;\n" : '');

        if ($asFile) {
            $code = implode("\n", array_map(function ($line) { return $line ? substr($line, 8) : $line; }, explode("\n", $code)));
        } else {
            $code .= "    }\n";
        }

        $this->definitionVariables = $this->inlinedDefinitions = null;
        $this->referenceVariables = $this->serviceCalls = null;

        return $code;
    }

    private function addInlineVariables(string &$head, string &$tail, string $id, array $arguments, bool $forConstructor): bool
    {
        $hasSelfRef = false;

        foreach ($arguments as $argument) {
            if (\is_array($argument)) {
                $hasSelfRef = $this->addInlineVariables($head, $tail, $id, $argument, $forConstructor) || $hasSelfRef;
            } elseif ($argument instanceof Reference) {
                $hasSelfRef = $this->addInlineReference($head, $tail, $id, $argument, $forConstructor) || $hasSelfRef;
            } elseif ($argument instanceof Definition) {
                $hasSelfRef = $this->addInlineService($head, $tail, $id, $argument, $forConstructor) || $hasSelfRef;
            }
        }

        return $hasSelfRef;
    }

    private function addInlineReference(string &$head, string &$tail, string $id, string $targetId, bool $forConstructor): bool
    {
        if ('service_container' === $targetId || isset($this->referenceVariables[$targetId])) {
            return isset($this->circularReferences[$id][$targetId]);
        }

        list($callCount, $behavior) = $this->serviceCalls[$targetId];

        if (2 > $callCount && (!$forConstructor || !isset($this->circularReferences[$id][$targetId]))) {
            return isset($this->circularReferences[$id][$targetId]);
        }

        $name = $this->getNextVariableName();
        $this->referenceVariables[$targetId] = new Variable($name);

        $reference = ContainerInterface::EXCEPTION_ON_INVALID_REFERENCE >= $behavior ? new Reference($targetId, $behavior) : null;
        $code = sprintf("        \$%s = %s;\n", $name, $this->getServiceCall($targetId, $reference));

        if (!isset($this->circularReferences[$id][$targetId])) {
            $head .= $code;

            return false;
        }

        if (!$forConstructor) {
            $tail .= $code;

            return true;
        }

        $head .= $code.sprintf(<<<'EOTXT'

        if (isset($this->%s['%s'])) {
            return $this->%1$s['%2$s'];
        }

EOTXT
            ,
            'services',
            $id
        );

        return false;
    }

    private function addInlineService(string &$head, string &$tail, string $id, Definition $definition, bool $forConstructor): bool
    {
        if (isset($this->definitionVariables[$definition])) {
            return false;
        }

        $arguments = array($definition->getArguments(), $definition->getFactory());

        if (2 > $this->inlinedDefinitions[$definition] && !$definition->getMethodCalls() && !$definition->getProperties() && !$definition->getConfigurator() && false === strpos($this->dumpValue($definition->getClass()), '$')) {
            return $this->addInlineVariables($head, $tail, $id, $arguments, $forConstructor);
        }

        $name = $this->getNextVariableName();
        $this->definitionVariables[$definition] = new Variable($name);

        $code = '';
        $hasSelfRef = $this->addInlineVariables($code, $tail, $id, $arguments, $forConstructor);
        $code .= $this->addNewInstance($definition, '$'.$name, ' = ', $id);
        $hasSelfRef ? $tail .= ('' !== $tail ? "\n" : '').$code : $head .= ('' !== $head ? "\n" : '').$code;

        $code = '';
        $arguments = array($definition->getProperties(), $definition->getMethodCalls(), $definition->getConfigurator());
        $hasSelfRef = $this->addInlineVariables($code, $code, $id, $arguments, false) || $hasSelfRef;

        $code .= '' !== $code ? "\n" : '';
        $code .= $this->addServiceProperties($definition, $name);
        $code .= $this->addServiceMethodCalls($definition, $name);
        $code .= $this->addServiceConfigurator($definition, $name);
        if ('' !== $code) {
            $hasSelfRef ? $tail .= ('' !== $tail ? "\n" : '').$code : $head .= $code;
        }

        return $hasSelfRef;
    }

    private function addServices(): string
    {
        $publicServices = $privateServices = '';
        $definitions = $this->container->getDefinitions();
        ksort($definitions);
        foreach ($definitions as $id => $definition) {
            if ($definition->isSynthetic() || ($this->asFiles && !$this->isHotPath($definition))) {
                continue;
            }
            if ($definition->isPublic()) {
                $publicServices .= $this->addService($id, $definition);
            } elseif (!$this->isTrivialInstance($definition)) {
                $privateServices .= $this->addService($id, $definition);
            }
        }

        return $publicServices.$privateServices;
    }

    private function generateServiceFiles()
    {
        $definitions = $this->container->getDefinitions();
        ksort($definitions);
        foreach ($definitions as $id => $definition) {
            if (!$definition->isSynthetic() && !$this->isHotPath($definition)) {
                $code = $this->addService($id, $definition, $file);

                if (!$definition->isShared()) {
                    $i = strpos($code, "\n\ninclude_once ");
                    if (false !== $i && false !== $i = strpos($code, "\n\n", 2 + $i)) {
                        $code = array(substr($code, 0, 2 + $i), substr($code, 2 + $i));
                    } else {
                        $code = array("\n", $code);
                    }
                    $code[1] = implode("\n", array_map(function ($line) { return $line ? '    '.$line : $line; }, explode("\n", $code[1])));
                    $factory = sprintf('$this->factories%s[\'%s\']', $definition->isPublic() ? '' : "['service_container']", $id);
                    $code[1] = sprintf("%s = function () {\n%s};\n\nreturn %1\$s();\n", $factory, $code[1]);
                    $code = $code[0].$code[1];
                }

                yield $file => $code;
            }
        }
    }

    private function addNewInstance(Definition $definition, $return, $instantiation, $id)
    {
        $class = $this->dumpValue($definition->getClass());
        $return = '        '.$return.$instantiation;

        $arguments = array();
        foreach ($definition->getArguments() as $value) {
            $arguments[] = $this->dumpValue($value);
        }

        if (null !== $definition->getFactory()) {
            $callable = $definition->getFactory();
            if (\is_array($callable)) {
                if (!preg_match('/^[a-zA-Z_\x7f-\xff][a-zA-Z0-9_\x7f-\xff]*$/', $callable[1])) {
                    throw new RuntimeException(sprintf('Cannot dump definition because of invalid factory method (%s)', $callable[1] ?: 'n/a'));
                }

                if ($callable[0] instanceof Reference
                    || ($callable[0] instanceof Definition && $this->definitionVariables->contains($callable[0]))) {
                    return $return.sprintf("%s->%s(%s);\n", $this->dumpValue($callable[0]), $callable[1], $arguments ? implode(', ', $arguments) : '');
                }

                $class = $this->dumpValue($callable[0]);
                // If the class is a string we can optimize away
                if (0 === strpos($class, "'") && false === strpos($class, '$')) {
                    if ("''" === $class) {
                        throw new RuntimeException(sprintf('Cannot dump definition: The "%s" service is defined to be created by a factory but is missing the service reference, did you forget to define the factory service id or class?', $id));
                    }

                    return $return.sprintf("%s::%s(%s);\n", $this->dumpLiteralClass($class), $callable[1], $arguments ? implode(', ', $arguments) : '');
                }

                if (0 === strpos($class, 'new ')) {
                    return $return.sprintf("(%s)->%s(%s);\n", $class, $callable[1], $arguments ? implode(', ', $arguments) : '');
                }

                return $return.sprintf("[%s, '%s'](%s);\n", $class, $callable[1], $arguments ? implode(', ', $arguments) : '');
            }

            return $return.sprintf("%s(%s);\n", $this->dumpLiteralClass($this->dumpValue($callable)), $arguments ? implode(', ', $arguments) : '');
        }

        if (false !== strpos($class, '$')) {
            return sprintf("        \$class = %s;\n\n%snew \$class(%s);\n", $class, $return, implode(', ', $arguments));
        }

        return $return.sprintf("new %s(%s);\n", $this->dumpLiteralClass($class), implode(', ', $arguments));
    }

    private function startClass(string $class, string $baseClass, string $baseClassWithNamespace): string
    {
        $namespaceLine = !$this->asFiles && $this->namespace ? "\nnamespace {$this->namespace};\n" : '';

        $code = <<<EOF
<?php
$namespaceLine
use Symfony\Component\DependencyInjection\Argument\RewindableGenerator;
use Symfony\Component\DependencyInjection\ContainerInterface;
use Symfony\Component\DependencyInjection\Container;
use Symfony\Component\DependencyInjection\Exception\InvalidArgumentException;
use Symfony\Component\DependencyInjection\Exception\LogicException;
use Symfony\Component\DependencyInjection\Exception\RuntimeException;
use Symfony\Component\DependencyInjection\ParameterBag\FrozenParameterBag;

/*{$this->docStar}
 * This class has been auto-generated
 * by the Symfony Dependency Injection Component.
 *
 * @final since Symfony 3.3
 */
class $class extends $baseClass
{
    private \$parameters;
    private \$targetDirs = array();

    /*{$this->docStar}
     * @internal but protected for BC on cache:clear
     */
    protected \$privates = array();

    public function __construct()
    {

EOF;
        if (null !== $this->targetDirRegex) {
            $dir = $this->asFiles ? '$this->targetDirs[0] = \\dirname($containerDir)' : '__DIR__';
            $code .= <<<EOF
        \$dir = {$dir};
        for (\$i = 1; \$i <= {$this->targetDirMaxMatches}; ++\$i) {
            \$this->targetDirs[\$i] = \$dir = \\dirname(\$dir);
        }

EOF;
        }
        if ($this->asFiles) {
            $code = str_replace('$parameters', "\$buildParameters;\n    private \$containerDir;\n    private \$parameters", $code);
            $code = str_replace('__construct()', '__construct(array $buildParameters = array(), $containerDir = __DIR__)', $code);
            $code .= "        \$this->buildParameters = \$buildParameters;\n";
            $code .= "        \$this->containerDir = \$containerDir;\n";
        }

        if (Container::class !== $baseClassWithNamespace) {
            $r = $this->container->getReflectionClass($baseClassWithNamespace, false);
            if (null !== $r
                && (null !== $constructor = $r->getConstructor())
                && 0 === $constructor->getNumberOfRequiredParameters()
                && Container::class !== $constructor->getDeclaringClass()->name
            ) {
                $code .= "        parent::__construct();\n";
                $code .= "        \$this->parameterBag = null;\n\n";
            }
        }

        if ($this->container->getParameterBag()->all()) {
            $code .= "        \$this->parameters = \$this->getDefaultParameters();\n\n";
        }
        $code .= "        \$this->services = \$this->privates = array();\n";

        $code .= $this->addSyntheticIds();
        $code .= $this->addMethodMap();
        $code .= $this->asFiles ? $this->addFileMap() : '';
        $code .= $this->addAliases();
        $code .= $this->addInlineRequires();
        $code .= <<<EOF
    }

    public function reset()
    {
        \$this->privates = array();
        parent::reset();
    }

    public function compile()
    {
        throw new LogicException('You cannot compile a dumped container that was already compiled.');
    }

    public function isCompiled()
    {
        return true;
    }

EOF;
        $code .= $this->addRemovedIds();

        if ($this->asFiles) {
            $code .= <<<EOF

    protected function load(\$file, \$lazyLoad = true)
    {
        return require \$this->containerDir.\\DIRECTORY_SEPARATOR.\$file;
    }

EOF;
        }

        $proxyDumper = $this->getProxyDumper();
        foreach ($this->container->getDefinitions() as $definition) {
            if (!$proxyDumper->isProxyCandidate($definition)) {
                continue;
            }
            if ($this->asFiles) {
                $proxyLoader = '$this->load("{$class}.php")';
            } elseif ($this->namespace) {
                $proxyLoader = 'class_alias("'.$this->namespace.'\\\\{$class}", $class, false)';
            } else {
                $proxyLoader = '';
            }
            if ($proxyLoader) {
                $proxyLoader = "class_exists(\$class, false) || {$proxyLoader};\n\n        ";
            }
            $code .= <<<EOF

    protected function createProxy(\$class, \Closure \$factory)
    {
        {$proxyLoader}return \$factory();
    }

EOF;
            break;
        }

        return $code;
    }

    private function addSyntheticIds(): string
    {
        $code = '';
        $definitions = $this->container->getDefinitions();
        ksort($definitions);
        foreach ($definitions as $id => $definition) {
            if ($definition->isSynthetic() && 'service_container' !== $id) {
                $code .= '            '.$this->doExport($id)." => true,\n";
            }
        }

        return $code ? "        \$this->syntheticIds = array(\n{$code}        );\n" : '';
    }

    private function addRemovedIds(): string
    {
        $ids = $this->container->getRemovedIds();
        foreach ($this->container->getDefinitions() as $id => $definition) {
            if (!$definition->isPublic()) {
                $ids[$id] = true;
            }
        }
        if (!$ids) {
            return '';
        }
        if ($this->asFiles) {
            $code = "require \$this->containerDir.\\DIRECTORY_SEPARATOR.'removed-ids.php'";
        } else {
            $code = '';
            $ids = array_keys($ids);
            sort($ids);
            foreach ($ids as $id) {
                if (preg_match('/^\.\d+_[^~]++~[._a-zA-Z\d]{7}$/', $id)) {
                    continue;
                }
                $code .= '            '.$this->doExport($id)." => true,\n";
            }

            $code = "array(\n{$code}        )";
        }

        return <<<EOF

    public function getRemovedIds()
    {
        return {$code};
    }

EOF;
    }

    private function addMethodMap(): string
    {
        $code = '';
        $definitions = $this->container->getDefinitions();
        ksort($definitions);
        foreach ($definitions as $id => $definition) {
            if (!$definition->isSynthetic() && $definition->isPublic() && (!$this->asFiles || $this->isHotPath($definition))) {
                $code .= '            '.$this->doExport($id).' => '.$this->doExport($this->generateMethodName($id)).",\n";
            }
        }

        return $code ? "        \$this->methodMap = array(\n{$code}        );\n" : '';
    }

    private function addFileMap(): string
    {
        $code = '';
        $definitions = $this->container->getDefinitions();
        ksort($definitions);
        foreach ($definitions as $id => $definition) {
            if (!$definition->isSynthetic() && $definition->isPublic() && !$this->isHotPath($definition)) {
                $code .= sprintf("            %s => '%s.php',\n", $this->doExport($id), $this->generateMethodName($id));
            }
        }

        return $code ? "        \$this->fileMap = array(\n{$code}        );\n" : '';
    }

    private function addAliases(): string
    {
        if (!$aliases = $this->container->getAliases()) {
            return "\n        \$this->aliases = array();\n";
        }

        $code = "        \$this->aliases = array(\n";
        ksort($aliases);
        foreach ($aliases as $alias => $id) {
            $id = (string) $id;
            while (isset($aliases[$id])) {
                $id = (string) $aliases[$id];
            }
            $code .= '            '.$this->doExport($alias).' => '.$this->doExport($id).",\n";
        }

        return $code."        );\n";
    }

    private function addInlineRequires(): string
    {
        if (!$this->hotPathTag || !$this->inlineRequires) {
            return '';
        }

        $lineage = array();

        foreach ($this->container->findTaggedServiceIds($this->hotPathTag) as $id => $tags) {
            $definition = $this->container->getDefinition($id);
            $inlinedDefinitions = $this->getDefinitionsFromArguments(array($definition));

            foreach ($inlinedDefinitions as $def) {
                if (\is_string($class = \is_array($factory = $def->getFactory()) && \is_string($factory[0]) ? $factory[0] : $def->getClass())) {
                    $this->collectLineage($class, $lineage);
                }
            }
        }

        $code = '';

        foreach ($lineage as $file) {
            if (!isset($this->inlinedRequires[$file])) {
                $this->inlinedRequires[$file] = true;
                $code .= sprintf("\n            include_once %s;", $file);
            }
        }

        return $code ? sprintf("\n        \$this->privates['service_container'] = function () {%s\n        };\n", $code) : '';
    }

    private function addDefaultParametersMethod(): string
    {
        if (!$this->container->getParameterBag()->all()) {
            return '';
        }

        $php = array();
        $dynamicPhp = array();

        foreach ($this->container->getParameterBag()->all() as $key => $value) {
            if ($key !== $resolvedKey = $this->container->resolveEnvPlaceholders($key)) {
                throw new InvalidArgumentException(sprintf('Parameter name cannot use env parameters: %s.', $resolvedKey));
            }
            $export = $this->exportParameters(array($value));
            $export = explode('0 => ', substr(rtrim($export, " )\n"), 7, -1), 2);

            if (preg_match("/\\\$this->(?:getEnv\('(?:\w++:)*+\w++'\)|targetDirs\[\d++\])/", $export[1])) {
                $dynamicPhp[$key] = sprintf('%scase %s: $value = %s; break;', $export[0], $this->export($key), $export[1]);
            } else {
                $php[] = sprintf('%s%s => %s,', $export[0], $this->export($key), $export[1]);
            }
        }
        $parameters = sprintf("array(\n%s\n%s)", implode("\n", $php), str_repeat(' ', 8));

        $code = <<<'EOF'

    public function getParameter($name)
    {
        $name = (string) $name;
        if (isset($this->buildParameters[$name])) {
            return $this->buildParameters[$name];
        }

        if (!(isset($this->parameters[$name]) || isset($this->loadedDynamicParameters[$name]) || array_key_exists($name, $this->parameters))) {
            throw new InvalidArgumentException(sprintf('The parameter "%s" must be defined.', $name));
        }
        if (isset($this->loadedDynamicParameters[$name])) {
            return $this->loadedDynamicParameters[$name] ? $this->dynamicParameters[$name] : $this->getDynamicParameter($name);
        }

        return $this->parameters[$name];
    }

    public function hasParameter($name)
    {
        $name = (string) $name;
        if (isset($this->buildParameters[$name])) {
            return true;
        }

        return isset($this->parameters[$name]) || isset($this->loadedDynamicParameters[$name]) || array_key_exists($name, $this->parameters);
    }

    public function setParameter($name, $value)
    {
        throw new LogicException('Impossible to call set() on a frozen ParameterBag.');
    }

    public function getParameterBag()
    {
        if (null === $this->parameterBag) {
            $parameters = $this->parameters;
            foreach ($this->loadedDynamicParameters as $name => $loaded) {
                $parameters[$name] = $loaded ? $this->dynamicParameters[$name] : $this->getDynamicParameter($name);
            }
            foreach ($this->buildParameters as $name => $value) {
                $parameters[$name] = $value;
            }
            $this->parameterBag = new FrozenParameterBag($parameters);
        }

        return $this->parameterBag;
    }

EOF;
        if (!$this->asFiles) {
            $code = preg_replace('/^.*buildParameters.*\n.*\n.*\n/m', '', $code);
        }

        if ($dynamicPhp) {
            $loadedDynamicParameters = $this->exportParameters(array_combine(array_keys($dynamicPhp), array_fill(0, \count($dynamicPhp), false)), '', 8);
            $getDynamicParameter = <<<'EOF'
        switch ($name) {
%s
            default: throw new InvalidArgumentException(sprintf('The dynamic parameter "%%s" must be defined.', $name));
        }
        $this->loadedDynamicParameters[$name] = true;

        return $this->dynamicParameters[$name] = $value;
EOF;
            $getDynamicParameter = sprintf($getDynamicParameter, implode("\n", $dynamicPhp));
        } else {
            $loadedDynamicParameters = 'array()';
            $getDynamicParameter = str_repeat(' ', 8).'throw new InvalidArgumentException(sprintf(\'The dynamic parameter "%s" must be defined.\', $name));';
        }

        $code .= <<<EOF

    private \$loadedDynamicParameters = {$loadedDynamicParameters};
    private \$dynamicParameters = array();

    /*{$this->docStar}
     * Computes a dynamic parameter.
     *
     * @param string The name of the dynamic parameter to load
     *
     * @return mixed The value of the dynamic parameter
     *
     * @throws InvalidArgumentException When the dynamic parameter does not exist
     */
    private function getDynamicParameter(\$name)
    {
{$getDynamicParameter}
    }

    /*{$this->docStar}
     * Gets the default parameters.
     *
     * @return array An array of the default parameters
     */
    protected function getDefaultParameters()
    {
        return $parameters;
    }

EOF;

        return $code;
    }

    /**
     * @throws InvalidArgumentException
     */
    private function exportParameters(array $parameters, string $path = '', int $indent = 12): string
    {
        $php = array();
        foreach ($parameters as $key => $value) {
            if (\is_array($value)) {
                $value = $this->exportParameters($value, $path.'/'.$key, $indent + 4);
            } elseif ($value instanceof ArgumentInterface) {
                throw new InvalidArgumentException(sprintf('You cannot dump a container with parameters that contain special arguments. "%s" found in "%s".', \get_class($value), $path.'/'.$key));
            } elseif ($value instanceof Variable) {
                throw new InvalidArgumentException(sprintf('You cannot dump a container with parameters that contain variable references. Variable "%s" found in "%s".', $value, $path.'/'.$key));
            } elseif ($value instanceof Definition) {
                throw new InvalidArgumentException(sprintf('You cannot dump a container with parameters that contain service definitions. Definition for "%s" found in "%s".', $value->getClass(), $path.'/'.$key));
            } elseif ($value instanceof Reference) {
                throw new InvalidArgumentException(sprintf('You cannot dump a container with parameters that contain references to other services (reference to service "%s" found in "%s").', $value, $path.'/'.$key));
            } elseif ($value instanceof Expression) {
                throw new InvalidArgumentException(sprintf('You cannot dump a container with parameters that contain expressions. Expression "%s" found in "%s".', $value, $path.'/'.$key));
            } else {
                $value = $this->export($value);
            }

            $php[] = sprintf('%s%s => %s,', str_repeat(' ', $indent), $this->export($key), $value);
        }

        return sprintf("array(\n%s\n%s)", implode("\n", $php), str_repeat(' ', $indent - 4));
    }

    private function endClass(): string
    {
        return <<<'EOF'
}

EOF;
    }

    private function wrapServiceConditionals($value, string $code): string
    {
        if (!$condition = $this->getServiceConditionals($value)) {
            return $code;
        }

        // re-indent the wrapped code
        $code = implode("\n", array_map(function ($line) { return $line ? '    '.$line : $line; }, explode("\n", $code)));

        return sprintf("        if (%s) {\n%s        }\n", $condition, $code);
    }

<<<<<<< HEAD
    private function getServiceConditionals($value): string
=======
    /**
     * Get the conditions to execute for conditional services.
     *
     * @param string $value
     *
     * @return string|null
     */
    private function getServiceConditionals($value)
>>>>>>> 25055be9
    {
        $conditions = array();
        foreach (ContainerBuilder::getInitializedConditionals($value) as $service) {
            if (!$this->container->hasDefinition($service)) {
                return 'false';
            }
            $conditions[] = sprintf("isset(\$this->%s['%s'])", $this->container->getDefinition($service)->isPublic() ? 'services' : 'privates', $service);
        }
        foreach (ContainerBuilder::getServiceConditionals($value) as $service) {
            if ($this->container->hasDefinition($service) && !$this->container->getDefinition($service)->isPublic()) {
                continue;
            }

            $conditions[] = sprintf("\$this->has('%s')", $service);
        }

        if (!$conditions) {
            return '';
        }

        return implode(' && ', $conditions);
    }

    private function getDefinitionsFromArguments(array $arguments, \SplObjectStorage $definitions = null, array &$calls = array()): \SplObjectStorage
    {
        if (null === $definitions) {
            $definitions = new \SplObjectStorage();
        }

        foreach ($arguments as $argument) {
            if (\is_array($argument)) {
                $this->getDefinitionsFromArguments($argument, $definitions, $calls);
            } elseif ($argument instanceof Reference) {
                $id = (string) $argument;

                if (!isset($calls[$id])) {
                    $calls[$id] = array(0, $argument->getInvalidBehavior());
                } else {
                    $calls[$id][1] = min($calls[$id][1], $argument->getInvalidBehavior());
                }

                ++$calls[$id][0];
            } elseif (!$argument instanceof Definition) {
                // no-op
            } elseif (isset($definitions[$argument])) {
                $definitions[$argument] = 1 + $definitions[$argument];
            } else {
                $definitions[$argument] = 1;
                $arguments = array($argument->getArguments(), $argument->getFactory(), $argument->getProperties(), $argument->getMethodCalls(), $argument->getConfigurator());
                $this->getDefinitionsFromArguments($arguments, $definitions, $calls);
            }
        }

        return $definitions;
    }

    /**
     * @throws RuntimeException
     */
    private function dumpValue($value, bool $interpolate = true): string
    {
        if (\is_array($value)) {
            if ($value && $interpolate && false !== $param = array_search($value, $this->container->getParameterBag()->all(), true)) {
                return $this->dumpValue("%$param%");
            }
            $code = array();
            foreach ($value as $k => $v) {
                $code[] = sprintf('%s => %s', $this->dumpValue($k, $interpolate), $this->dumpValue($v, $interpolate));
            }

            return sprintf('array(%s)', implode(', ', $code));
        } elseif ($value instanceof ArgumentInterface) {
            $scope = array($this->definitionVariables, $this->referenceVariables);
            $this->definitionVariables = $this->referenceVariables = null;

            try {
                if ($value instanceof ServiceClosureArgument) {
                    $value = $value->getValues()[0];
                    $code = $this->dumpValue($value, $interpolate);

                    $returnedType = '';
                    if ($value instanceof TypedReference) {
                        $returnedType = sprintf(': %s\%s', ContainerInterface::EXCEPTION_ON_INVALID_REFERENCE >= $value->getInvalidBehavior() ? '' : '?', $value->getType());
                    }

                    $code = sprintf('return %s;', $code);

                    return sprintf("function ()%s {\n            %s\n        }", $returnedType, $code);
                }

                if ($value instanceof IteratorArgument) {
                    $operands = array(0);
                    $code = array();
                    $code[] = 'new RewindableGenerator(function () {';

                    if (!$values = $value->getValues()) {
                        $code[] = '            return new \EmptyIterator();';
                    } else {
                        $countCode = array();
                        $countCode[] = 'function () {';

                        foreach ($values as $k => $v) {
                            ($c = $this->getServiceConditionals($v)) ? $operands[] = "(int) ($c)" : ++$operands[0];
                            $v = $this->wrapServiceConditionals($v, sprintf("        yield %s => %s;\n", $this->dumpValue($k, $interpolate), $this->dumpValue($v, $interpolate)));
                            foreach (explode("\n", $v) as $v) {
                                if ($v) {
                                    $code[] = '    '.$v;
                                }
                            }
                        }

                        $countCode[] = sprintf('            return %s;', implode(' + ', $operands));
                        $countCode[] = '        }';
                    }

                    $code[] = sprintf('        }, %s)', \count($operands) > 1 ? implode("\n", $countCode) : $operands[0]);

                    return implode("\n", $code);
                }
            } finally {
                list($this->definitionVariables, $this->referenceVariables) = $scope;
            }
        } elseif ($value instanceof Definition) {
            if (null !== $this->definitionVariables && $this->definitionVariables->contains($value)) {
                return $this->dumpValue($this->definitionVariables[$value], $interpolate);
            }
            if ($value->getMethodCalls()) {
                throw new RuntimeException('Cannot dump definitions which have method calls.');
            }
            if ($value->getProperties()) {
                throw new RuntimeException('Cannot dump definitions which have properties.');
            }
            if (null !== $value->getConfigurator()) {
                throw new RuntimeException('Cannot dump definitions which have a configurator.');
            }

            $arguments = array();
            foreach ($value->getArguments() as $argument) {
                $arguments[] = $this->dumpValue($argument);
            }

            if (null !== $value->getFactory()) {
                $factory = $value->getFactory();

                if (\is_string($factory)) {
                    return sprintf('%s(%s)', $this->dumpLiteralClass($this->dumpValue($factory)), implode(', ', $arguments));
                }

                if (\is_array($factory)) {
                    if (!preg_match('/^[a-zA-Z_\x7f-\xff][a-zA-Z0-9_\x7f-\xff]*$/', $factory[1])) {
                        throw new RuntimeException(sprintf('Cannot dump definition because of invalid factory method (%s)', $factory[1] ?: 'n/a'));
                    }

                    $class = $this->dumpValue($factory[0]);
                    if (\is_string($factory[0])) {
                        return sprintf('%s::%s(%s)', $this->dumpLiteralClass($class), $factory[1], implode(', ', $arguments));
                    }

                    if ($factory[0] instanceof Definition) {
                        if (0 === strpos($class, 'new ')) {
                            return sprintf('(%s)->%s(%s)', $class, $factory[1], implode(', ', $arguments));
                        }

                        return sprintf("[%s, '%s'](%s)", $class, $factory[1], implode(', ', $arguments));
                    }

                    if ($factory[0] instanceof Reference) {
                        return sprintf('%s->%s(%s)', $class, $factory[1], implode(', ', $arguments));
                    }
                }

                throw new RuntimeException('Cannot dump definition because of invalid factory');
            }

            $class = $value->getClass();
            if (null === $class) {
                throw new RuntimeException('Cannot dump definitions which have no class nor factory.');
            }

            return sprintf('new %s(%s)', $this->dumpLiteralClass($this->dumpValue($class)), implode(', ', $arguments));
        } elseif ($value instanceof Variable) {
            return '$'.$value;
        } elseif ($value instanceof Reference) {
            $id = (string) $value;
            if (null !== $this->referenceVariables && isset($this->referenceVariables[$id])) {
                return $this->dumpValue($this->referenceVariables[$id], $interpolate);
            }

            return $this->getServiceCall($id, $value);
        } elseif ($value instanceof Expression) {
            return $this->getExpressionLanguage()->compile((string) $value, array('this' => 'container'));
        } elseif ($value instanceof Parameter) {
            return $this->dumpParameter($value);
        } elseif (true === $interpolate && \is_string($value)) {
            if (preg_match('/^%([^%]+)%$/', $value, $match)) {
                // we do this to deal with non string values (Boolean, integer, ...)
                // the preg_replace_callback converts them to strings
                return $this->dumpParameter($match[1]);
            } else {
                $replaceParameters = function ($match) {
                    return "'.".$this->dumpParameter($match[2]).".'";
                };

                $code = str_replace('%%', '%', preg_replace_callback('/(?<!%)(%)([^%]+)\1/', $replaceParameters, $this->export($value)));

                return $code;
            }
        } elseif (\is_object($value) || \is_resource($value)) {
            throw new RuntimeException('Unable to dump a service container if a parameter is an object or a resource.');
        }

        return $this->export($value);
    }

    /**
     * Dumps a string to a literal (aka PHP Code) class value.
     *
     * @throws RuntimeException
     */
    private function dumpLiteralClass(string $class): string
    {
        if (false !== strpos($class, '$')) {
            return sprintf('${($_ = %s) && false ?: "_"}', $class);
        }
        if (0 !== strpos($class, "'") || !preg_match('/^\'(?:\\\{2})?[a-zA-Z_\x7f-\xff][a-zA-Z0-9_\x7f-\xff]*(?:\\\{2}[a-zA-Z_\x7f-\xff][a-zA-Z0-9_\x7f-\xff]*)*\'$/', $class)) {
            throw new RuntimeException(sprintf('Cannot dump definition because of invalid class name (%s)', $class ?: 'n/a'));
        }

        $class = substr(str_replace('\\\\', '\\', $class), 1, -1);

        return 0 === strpos($class, '\\') ? $class : '\\'.$class;
    }

    private function dumpParameter(string $name): string
    {
        if ($this->container->hasParameter($name)) {
            $value = $this->container->getParameter($name);
            $dumpedValue = $this->dumpValue($value, false);

            if (!$value || !\is_array($value)) {
                return $dumpedValue;
            }

            if (!preg_match("/\\\$this->(?:getEnv\('(?:\w++:)*+\w++'\)|targetDirs\[\d++\])/", $dumpedValue)) {
                return sprintf("\$this->parameters['%s']", $name);
            }
        }

        return sprintf("\$this->getParameter('%s')", $name);
    }

    private function getServiceCall(string $id, Reference $reference = null): string
    {
        while ($this->container->hasAlias($id)) {
            $id = (string) $this->container->getAlias($id);
        }

        if ('service_container' === $id) {
            return '$this';
        }

        if ($this->container->hasDefinition($id) && $definition = $this->container->getDefinition($id)) {
            if ($definition->isSynthetic()) {
                $code = sprintf('$this->get(\'%s\'%s)', $id, null !== $reference ? ', '.$reference->getInvalidBehavior() : '');
            } elseif (null !== $reference && ContainerInterface::IGNORE_ON_UNINITIALIZED_REFERENCE === $reference->getInvalidBehavior()) {
                $code = 'null';
                if (!$definition->isShared()) {
                    return $code;
                }
            } elseif ($this->isTrivialInstance($definition)) {
                $code = substr($this->addNewInstance($definition, '', '', $id), 8, -2);
                if ($definition->isShared()) {
                    $code = sprintf('$this->%s[\'%s\'] = %s', $definition->isPublic() ? 'services' : 'privates', $id, $code);
                }
            } elseif ($this->asFiles && !$this->isHotPath($definition)) {
                $code = sprintf("\$this->load('%s.php')", $this->generateMethodName($id));
                if (!$definition->isShared()) {
                    $factory = sprintf('$this->factories%s[\'%s\']', $definition->isPublic() ? '' : "['service_container']", $id);
                    $code = sprintf('(isset(%s) ? %1$s() : %s)', $factory, $code);
                }
            } else {
                $code = sprintf('$this->%s()', $this->generateMethodName($id));
            }
            if ($definition->isShared()) {
                $code = sprintf('($this->%s[\'%s\'] ?? %s)', $definition->isPublic() ? 'services' : 'privates', $id, $code);
            }

            return $code;
        }
        if (null !== $reference && ContainerInterface::IGNORE_ON_UNINITIALIZED_REFERENCE === $reference->getInvalidBehavior()) {
            return 'null';
        }
        if (null !== $reference && ContainerInterface::EXCEPTION_ON_INVALID_REFERENCE < $reference->getInvalidBehavior()) {
            $code = sprintf('$this->get(\'%s\', /* ContainerInterface::NULL_ON_INVALID_REFERENCE */ %d)', $id, ContainerInterface::NULL_ON_INVALID_REFERENCE);
        } else {
            $code = sprintf('$this->get(\'%s\')', $id);
        }

        return sprintf('($this->services[\'%s\'] ?? %s)', $id, $code);
    }

    /**
     * Initializes the method names map to avoid conflicts with the Container methods.
     */
    private function initializeMethodNamesMap(string $class)
    {
        $this->serviceIdToMethodNameMap = array();
        $this->usedMethodNames = array();

        if ($reflectionClass = $this->container->getReflectionClass($class)) {
            foreach ($reflectionClass->getMethods() as $method) {
                $this->usedMethodNames[strtolower($method->getName())] = true;
            }
        }
    }

    /**
     * @throws InvalidArgumentException
     */
    private function generateMethodName(string $id): string
    {
        if (isset($this->serviceIdToMethodNameMap[$id])) {
            return $this->serviceIdToMethodNameMap[$id];
        }

        $i = strrpos($id, '\\');
        $name = Container::camelize(false !== $i && isset($id[1 + $i]) ? substr($id, 1 + $i) : $id);
        $name = preg_replace('/[^a-zA-Z0-9_\x7f-\xff]/', '', $name);
        $methodName = 'get'.$name.'Service';
        $suffix = 1;

        while (isset($this->usedMethodNames[strtolower($methodName)])) {
            ++$suffix;
            $methodName = 'get'.$name.$suffix.'Service';
        }

        $this->serviceIdToMethodNameMap[$id] = $methodName;
        $this->usedMethodNames[strtolower($methodName)] = true;

        return $methodName;
    }

    private function getNextVariableName(): string
    {
        $firstChars = self::FIRST_CHARS;
        $firstCharsLength = \strlen($firstChars);
        $nonFirstChars = self::NON_FIRST_CHARS;
        $nonFirstCharsLength = \strlen($nonFirstChars);

        while (true) {
            $name = '';
            $i = $this->variableCount;

            if ('' === $name) {
                $name .= $firstChars[$i % $firstCharsLength];
                $i = (int) ($i / $firstCharsLength);
            }

            while ($i > 0) {
                --$i;
                $name .= $nonFirstChars[$i % $nonFirstCharsLength];
                $i = (int) ($i / $nonFirstCharsLength);
            }

            ++$this->variableCount;

            // check that the name is not reserved
            if (\in_array($name, $this->reservedVariables, true)) {
                continue;
            }

            return $name;
        }
    }

    private function getExpressionLanguage()
    {
        if (null === $this->expressionLanguage) {
            if (!class_exists('Symfony\Component\ExpressionLanguage\ExpressionLanguage')) {
                throw new RuntimeException('Unable to use expressions as the Symfony ExpressionLanguage component is not installed.');
            }
            $providers = $this->container->getExpressionLanguageProviders();
            $this->expressionLanguage = new ExpressionLanguage(null, $providers, function ($arg) {
                $id = '""' === substr_replace($arg, '', 1, -1) ? stripcslashes(substr($arg, 1, -1)) : null;

                if (null !== $id && ($this->container->hasAlias($id) || $this->container->hasDefinition($id))) {
                    return $this->getServiceCall($id);
                }

                return sprintf('$this->get(%s)', $arg);
            });

            if ($this->container->isTrackingResources()) {
                foreach ($providers as $provider) {
                    $this->container->addObjectResource($provider);
                }
            }
        }

        return $this->expressionLanguage;
    }

    private function isHotPath(Definition $definition)
    {
        return $this->hotPathTag && $definition->hasTag($this->hotPathTag) && !$definition->isDeprecated();
    }

    private function export($value)
    {
        if (null !== $this->targetDirRegex && \is_string($value) && preg_match($this->targetDirRegex, $value, $matches, PREG_OFFSET_CAPTURE)) {
            $prefix = $matches[0][1] ? $this->doExport(substr($value, 0, $matches[0][1]), true).'.' : '';
            $suffix = $matches[0][1] + \strlen($matches[0][0]);
            $suffix = isset($value[$suffix]) ? '.'.$this->doExport(substr($value, $suffix), true) : '';
            $dirname = $this->asFiles ? '$this->containerDir' : '__DIR__';
            $offset = 1 + $this->targetDirMaxMatches - \count($matches);

            if ($this->asFiles || 0 < $offset) {
                $dirname = sprintf('$this->targetDirs[%d]', $offset);
            }

            if ($prefix || $suffix) {
                return sprintf('(%s%s%s)', $prefix, $dirname, $suffix);
            }

            return $dirname;
        }

        return $this->doExport($value, true);
    }

    private function doExport($value, $resolveEnv = false)
    {
        if (\is_string($value) && false !== strpos($value, "\n")) {
            $cleanParts = explode("\n", $value);
            $cleanParts = array_map(function ($part) { return var_export($part, true); }, $cleanParts);
            $export = implode('."\n".', $cleanParts);
        } else {
            $export = var_export($value, true);
        }

        if ($resolveEnv && "'" === $export[0] && $export !== $resolvedExport = $this->container->resolveEnvPlaceholders($export, "'.\$this->getEnv('string:%s').'")) {
            $export = $resolvedExport;
            if (".''" === substr($export, -3)) {
                $export = substr($export, 0, -3);
                if ("'" === $export[1]) {
                    $export = substr_replace($export, '', 18, 7);
                }
            }
            if ("'" === $export[1]) {
                $export = substr($export, 3);
            }
        }

        return $export;
    }
}<|MERGE_RESOLUTION|>--- conflicted
+++ resolved
@@ -718,7 +718,7 @@
 
 EOTXT
             ,
-            'services',
+            $this->container->getDefinition($id)->isPublic() ? 'services' : 'privates',
             $id
         );
 
@@ -1298,18 +1298,7 @@
         return sprintf("        if (%s) {\n%s        }\n", $condition, $code);
     }
 
-<<<<<<< HEAD
     private function getServiceConditionals($value): string
-=======
-    /**
-     * Get the conditions to execute for conditional services.
-     *
-     * @param string $value
-     *
-     * @return string|null
-     */
-    private function getServiceConditionals($value)
->>>>>>> 25055be9
     {
         $conditions = array();
         foreach (ContainerBuilder::getInitializedConditionals($value) as $service) {
