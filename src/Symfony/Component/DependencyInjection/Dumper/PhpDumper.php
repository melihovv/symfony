--- conflicted
+++ resolved
@@ -173,26 +173,16 @@
         (new AnalyzeServiceReferencesPass(false, !$this->getProxyDumper() instanceof NullDumper))->process($this->container);
         $checkedNodes = array();
         $this->circularReferences = array();
-<<<<<<< HEAD
         $this->singleUsePrivateIds = array();
-        foreach (array(true, false) as $byConstructor) {
-            foreach ($this->container->getCompiler()->getServiceReferenceGraph()->getNodes() as $id => $node) {
-                if (!$node->getValue() instanceof Definition) {
-                    continue;
-                }
-                $currentPath = array($id => $id);
-                $this->analyzeCircularReferences($node->getOutEdges(), $currentPath, $id, $byConstructor);
-                if ($this->isSingleUsePrivateNode($node)) {
-                    $this->singleUsePrivateIds[$id] = $id;
-                }
-=======
         foreach ($this->container->getCompiler()->getServiceReferenceGraph()->getNodes() as $id => $node) {
             if (!$node->getValue() instanceof Definition) {
                 continue;
             }
             if (!isset($checkedNodes[$id])) {
                 $this->analyzeCircularReferences($id, $node->getOutEdges(), $checkedNodes);
->>>>>>> bfe2357f
+            }
+            if ($this->isSingleUsePrivateNode($node)) {
+                $this->singleUsePrivateIds[$id] = $id;
             }
         }
         $this->container->getCompiler()->getServiceReferenceGraph()->clear();
