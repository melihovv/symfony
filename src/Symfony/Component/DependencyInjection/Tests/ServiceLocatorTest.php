--- conflicted
+++ resolved
@@ -11,11 +11,7 @@
 
 namespace Symfony\Component\DependencyInjection\Tests;
 
-<<<<<<< HEAD
-=======
-use PHPUnit\Framework\TestCase;
 use Symfony\Bridge\PhpUnit\ForwardCompatTestTrait;
->>>>>>> 8173dafd
 use Symfony\Component\DependencyInjection\Container;
 use Symfony\Component\DependencyInjection\ServiceLocator;
 use Symfony\Contracts\Service\ServiceSubscriberInterface;
@@ -23,26 +19,18 @@
 
 class ServiceLocatorTest extends BaseServiceLocatorTest
 {
-<<<<<<< HEAD
-    public function getServiceLocator(array $factories)
-=======
     use ForwardCompatTestTrait;
 
-    public function testHas()
->>>>>>> 8173dafd
+    public function getServiceLocator(array $factories)
     {
         return new ServiceLocator($factories);
     }
 
     public function testGetThrowsOnUndefinedService()
     {
-<<<<<<< HEAD
-        $locator = $this->getServiceLocator([
-=======
         $this->expectException('Psr\Container\NotFoundExceptionInterface');
         $this->expectExceptionMessage('Service "dummy" not found: the container inside "Symfony\Component\DependencyInjection\Tests\ServiceLocatorTest" is a smaller service locator that only knows about the "foo" and "bar" services.');
-        $locator = new ServiceLocator([
->>>>>>> 8173dafd
+        $locator = $this->getServiceLocator([
             'foo' => function () { return 'bar'; },
             'bar' => function () { return 'baz'; },
         ]);
@@ -50,38 +38,11 @@
         $locator->get('dummy');
     }
 
-<<<<<<< HEAD
-    /**
-     * @expectedException        \Symfony\Component\DependencyInjection\Exception\ServiceCircularReferenceException
-     * @expectedExceptionMessage Circular reference detected for service "bar", path: "bar -> baz -> bar".
-     */
-    public function testThrowsOnCircularReference()
-    {
-        parent::testThrowsOnCircularReference();
-=======
-    public function testThrowsOnUndefinedInternalService()
-    {
-        $this->expectException('Psr\Container\NotFoundExceptionInterface');
-        $this->expectExceptionMessage('The service "foo" has a dependency on a non-existent service "bar". This locator only knows about the "foo" service.');
-        $locator = new ServiceLocator([
-            'foo' => function () use (&$locator) { return $locator->get('bar'); },
-        ]);
-
-        $locator->get('foo');
-    }
-
     public function testThrowsOnCircularReference()
     {
         $this->expectException('Symfony\Component\DependencyInjection\Exception\ServiceCircularReferenceException');
         $this->expectExceptionMessage('Circular reference detected for service "bar", path: "bar -> baz -> bar".');
-        $locator = new ServiceLocator([
-            'foo' => function () use (&$locator) { return $locator->get('bar'); },
-            'bar' => function () use (&$locator) { return $locator->get('baz'); },
-            'baz' => function () use (&$locator) { return $locator->get('bar'); },
-        ]);
-
-        $locator->get('foo');
->>>>>>> 8173dafd
+        parent::testThrowsOnCircularReference();
     }
 
     public function testThrowsInServiceSubscriber()
