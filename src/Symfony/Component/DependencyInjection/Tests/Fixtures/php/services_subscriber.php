<?php

use Symfony\Component\DependencyInjection\Argument\RewindableGenerator;
use Symfony\Component\DependencyInjection\ContainerInterface;
use Symfony\Component\DependencyInjection\Container;
use Symfony\Component\DependencyInjection\Exception\InvalidArgumentException;
use Symfony\Component\DependencyInjection\Exception\LogicException;
use Symfony\Component\DependencyInjection\Exception\RuntimeException;
use Symfony\Component\DependencyInjection\ParameterBag\FrozenParameterBag;
use Symfony\Component\DependencyInjection\ParameterBag\ParameterBagInterface;

/**
 * @internal This class has been auto-generated by the Symfony Dependency Injection Component.
 */
class ProjectServiceContainer extends Container
{
    protected $parameters = [];
    protected $getService;

    public function __construct()
    {
        $this->getService = \Closure::fromCallable([$this, 'getService']);
        $this->services = $this->privates = [];
        $this->methodMap = [
            'Symfony\\Component\\DependencyInjection\\Tests\\Fixtures\\TestServiceSubscriber' => 'getTestServiceSubscriberService',
            'foo_service' => 'getFooServiceService',
            'late_alias' => 'getLateAliasService',
        ];
        $this->aliases = [
            'Symfony\\Component\\DependencyInjection\\Tests\\Fixtures\\TestDefinition1' => 'late_alias',
        ];
    }

    public function compile(): void
    {
        throw new LogicException('You cannot compile a dumped container that was already compiled.');
    }

    public function isCompiled(): bool
    {
        return true;
    }

    public function getRemovedIds(): array
    {
        return [
            '.service_locator.t5IGRMW' => true,
<<<<<<< HEAD
=======
            '.service_locator.zFfA7ng' => true,
            '.service_locator.zFfA7ng.foo_service' => true,
            'Psr\\Container\\ContainerInterface' => true,
            'Symfony\\Component\\DependencyInjection\\ContainerInterface' => true,
>>>>>>> 2221f4ea
            'Symfony\\Component\\DependencyInjection\\Tests\\Fixtures\\CustomDefinition' => true,
        ];
    }

    /**
     * Gets the public 'Symfony\Component\DependencyInjection\Tests\Fixtures\TestServiceSubscriber' shared service.
     *
     * @return \Symfony\Component\DependencyInjection\Tests\Fixtures\TestServiceSubscriber
     */
    protected function getTestServiceSubscriberService()
    {
        return $this->services['Symfony\\Component\\DependencyInjection\\Tests\\Fixtures\\TestServiceSubscriber'] = new \Symfony\Component\DependencyInjection\Tests\Fixtures\TestServiceSubscriber();
    }

    /**
     * Gets the public 'foo_service' shared autowired service.
     *
     * @return \Symfony\Component\DependencyInjection\Tests\Fixtures\TestServiceSubscriber
     */
    protected function getFooServiceService()
    {
        return $this->services['foo_service'] = new \Symfony\Component\DependencyInjection\Tests\Fixtures\TestServiceSubscriber((new \Symfony\Component\DependencyInjection\Argument\ServiceLocator($this->getService, [
            'Symfony\\Component\\DependencyInjection\\Tests\\Fixtures\\CustomDefinition' => ['privates', 'Symfony\\Component\\DependencyInjection\\Tests\\Fixtures\\CustomDefinition', 'getCustomDefinitionService', false],
            'Symfony\\Component\\DependencyInjection\\Tests\\Fixtures\\TestServiceSubscriber' => ['services', 'Symfony\\Component\\DependencyInjection\\Tests\\Fixtures\\TestServiceSubscriber', 'getTestServiceSubscriberService', false],
            'bar' => ['services', 'Symfony\\Component\\DependencyInjection\\Tests\\Fixtures\\TestServiceSubscriber', 'getTestServiceSubscriberService', false],
            'baz' => ['privates', 'Symfony\\Component\\DependencyInjection\\Tests\\Fixtures\\CustomDefinition', 'getCustomDefinitionService', false],
            'late_alias' => ['services', 'late_alias', 'getLateAliasService', false],
        ], [
            'Symfony\\Component\\DependencyInjection\\Tests\\Fixtures\\CustomDefinition' => 'Symfony\\Component\\DependencyInjection\\Tests\\Fixtures\\CustomDefinition',
            'Symfony\\Component\\DependencyInjection\\Tests\\Fixtures\\TestServiceSubscriber' => 'Symfony\\Component\\DependencyInjection\\Tests\\Fixtures\\TestServiceSubscriber',
            'bar' => 'Symfony\\Component\\DependencyInjection\\Tests\\Fixtures\\CustomDefinition',
            'baz' => 'Symfony\\Component\\DependencyInjection\\Tests\\Fixtures\\CustomDefinition',
            'late_alias' => 'Symfony\\Component\\DependencyInjection\\Tests\\Fixtures\\TestDefinition1',
        ]))->withContext('foo_service', $this));
    }

    /**
     * Gets the public 'late_alias' shared service.
     *
     * @return \Symfony\Component\DependencyInjection\Tests\Fixtures\TestDefinition1
     */
    protected function getLateAliasService()
    {
        return $this->services['late_alias'] = new \Symfony\Component\DependencyInjection\Tests\Fixtures\TestDefinition1();
    }

    /**
     * Gets the private 'Symfony\Component\DependencyInjection\Tests\Fixtures\CustomDefinition' shared service.
     *
     * @return \Symfony\Component\DependencyInjection\Tests\Fixtures\CustomDefinition
     */
    protected function getCustomDefinitionService()
    {
        return $this->privates['Symfony\\Component\\DependencyInjection\\Tests\\Fixtures\\CustomDefinition'] = new \Symfony\Component\DependencyInjection\Tests\Fixtures\CustomDefinition();
    }
}<|MERGE_RESOLUTION|>--- conflicted
+++ resolved
@@ -45,13 +45,8 @@
     {
         return [
             '.service_locator.t5IGRMW' => true,
-<<<<<<< HEAD
-=======
             '.service_locator.zFfA7ng' => true,
             '.service_locator.zFfA7ng.foo_service' => true,
-            'Psr\\Container\\ContainerInterface' => true,
-            'Symfony\\Component\\DependencyInjection\\ContainerInterface' => true,
->>>>>>> 2221f4ea
             'Symfony\\Component\\DependencyInjection\\Tests\\Fixtures\\CustomDefinition' => true,
         ];
     }
