<?php

use Symfony\Component\DependencyInjection\Argument\RewindableGenerator;
use Symfony\Component\DependencyInjection\ContainerInterface;
use Symfony\Component\DependencyInjection\Container;
use Symfony\Component\DependencyInjection\Exception\InvalidArgumentException;
use Symfony\Component\DependencyInjection\Exception\LogicException;
use Symfony\Component\DependencyInjection\Exception\RuntimeException;
use Symfony\Component\DependencyInjection\ParameterBag\FrozenParameterBag;

/**
 * This class has been auto-generated
 * by the Symfony Dependency Injection Component.
 *
 * @final since Symfony 3.3
 */
class ProjectServiceContainer extends Container
{
    private $parameters;
    private $targetDirs = array();
    private $privates = array();

    public function __construct()
    {
        $dir = __DIR__;
        for ($i = 1; $i <= 5; ++$i) {
            $this->targetDirs[$i] = $dir = dirname($dir);
        }
        $this->parameters = $this->getDefaultParameters();

        $this->services = $this->privates = array();
        $this->methodMap = array(
            'Symfony\\Component\\DependencyInjection\\Tests\\Fixtures\\ParentNotExists' => 'getParentNotExistsService',
            'Symfony\\Component\\DependencyInjection\\Tests\\Fixtures\\includes\\HotPath\\C1' => 'getC1Service',
            'Symfony\\Component\\DependencyInjection\\Tests\\Fixtures\\includes\\HotPath\\C2' => 'getC2Service',
        );

        $this->aliases = array();

        include_once $this->targetDirs[1].'/includes/HotPath/I1.php';
        include_once $this->targetDirs[1].'/includes/HotPath/P1.php';
        include_once $this->targetDirs[1].'/includes/HotPath/T1.php';
        include_once $this->targetDirs[1].'/includes/HotPath/C1.php';
    }

    public function reset()
    {
        $this->privates = array();
        parent::reset();
    }

    public function compile()
    {
        throw new LogicException('You cannot compile a dumped container that was already compiled.');
    }

    public function isCompiled()
    {
        return true;
    }

    public function getRemovedIds()
    {
        return array(
            'Psr\\Container\\ContainerInterface' => true,
            'Symfony\\Component\\DependencyInjection\\ContainerInterface' => true,
            'Symfony\\Component\\DependencyInjection\\Tests\\Fixtures\\includes\\HotPath\\C3' => true,
        );
    }

    /**
     * Gets the public 'Symfony\Component\DependencyInjection\Tests\Fixtures\ParentNotExists' shared service.
     *
     * @return \Symfony\Component\DependencyInjection\Tests\Fixtures\ParentNotExists
     */
    protected function getParentNotExistsService()
    {
        return $this->services['Symfony\Component\DependencyInjection\Tests\Fixtures\ParentNotExists'] = new \Symfony\Component\DependencyInjection\Tests\Fixtures\ParentNotExists();
    }

    /**
     * Gets the public 'Symfony\Component\DependencyInjection\Tests\Fixtures\includes\HotPath\C1' shared service.
     *
     * @return \Symfony\Component\DependencyInjection\Tests\Fixtures\includes\HotPath\C1
     */
    protected function getC1Service()
    {
        return $this->services['Symfony\Component\DependencyInjection\Tests\Fixtures\includes\HotPath\C1'] = new \Symfony\Component\DependencyInjection\Tests\Fixtures\includes\HotPath\C1();
    }

    /**
     * Gets the public 'Symfony\Component\DependencyInjection\Tests\Fixtures\includes\HotPath\C2' shared service.
     *
     * @return \Symfony\Component\DependencyInjection\Tests\Fixtures\includes\HotPath\C2
     */
    protected function getC2Service()
    {
<<<<<<< HEAD
        require_once $this->targetDirs[1].'/includes/HotPath/C3.php';
        require_once $this->targetDirs[1].'/includes/HotPath/C2.php';
=======
        include_once $this->targetDirs[1].'/includes/HotPath/C2.php';
        include_once $this->targetDirs[1].'/includes/HotPath/C3.php';

        return $this->services['Symfony\Component\DependencyInjection\Tests\Fixtures\includes\HotPath\C2'] = new \Symfony\Component\DependencyInjection\Tests\Fixtures\includes\HotPath\C2(${($_ = isset($this->services['Symfony\Component\DependencyInjection\Tests\Fixtures\includes\HotPath\C3']) ? $this->services['Symfony\Component\DependencyInjection\Tests\Fixtures\includes\HotPath\C3'] : $this->services['Symfony\Component\DependencyInjection\Tests\Fixtures\includes\HotPath\C3'] = new \Symfony\Component\DependencyInjection\Tests\Fixtures\includes\HotPath\C3()) && false ?: '_'});
    }

    /**
     * Gets the private 'Symfony\Component\DependencyInjection\Tests\Fixtures\includes\HotPath\C3' shared service.
     *
     * @return \Symfony\Component\DependencyInjection\Tests\Fixtures\includes\HotPath\C3
     */
    protected function getC3Service()
    {
        include_once $this->targetDirs[1].'/includes/HotPath/C3.php';
>>>>>>> 0b0542d4

        return $this->services['Symfony\Component\DependencyInjection\Tests\Fixtures\includes\HotPath\C2'] = new \Symfony\Component\DependencyInjection\Tests\Fixtures\includes\HotPath\C2(new \Symfony\Component\DependencyInjection\Tests\Fixtures\includes\HotPath\C3());
    }

    public function getParameter($name)
    {
        $name = (string) $name;

        if (!(isset($this->parameters[$name]) || isset($this->loadedDynamicParameters[$name]) || array_key_exists($name, $this->parameters))) {
            throw new InvalidArgumentException(sprintf('The parameter "%s" must be defined.', $name));
        }
        if (isset($this->loadedDynamicParameters[$name])) {
            return $this->loadedDynamicParameters[$name] ? $this->dynamicParameters[$name] : $this->getDynamicParameter($name);
        }

        return $this->parameters[$name];
    }

    public function hasParameter($name)
    {
        $name = (string) $name;

        return isset($this->parameters[$name]) || isset($this->loadedDynamicParameters[$name]) || array_key_exists($name, $this->parameters);
    }

    public function setParameter($name, $value)
    {
        throw new LogicException('Impossible to call set() on a frozen ParameterBag.');
    }

    public function getParameterBag()
    {
        if (null === $this->parameterBag) {
            $parameters = $this->parameters;
            foreach ($this->loadedDynamicParameters as $name => $loaded) {
                $parameters[$name] = $loaded ? $this->dynamicParameters[$name] : $this->getDynamicParameter($name);
            }
            $this->parameterBag = new FrozenParameterBag($parameters);
        }

        return $this->parameterBag;
    }

    private $loadedDynamicParameters = array();
    private $dynamicParameters = array();

    /**
     * Computes a dynamic parameter.
     *
     * @param string The name of the dynamic parameter to load
     *
     * @return mixed The value of the dynamic parameter
     *
     * @throws InvalidArgumentException When the dynamic parameter does not exist
     */
    private function getDynamicParameter($name)
    {
        throw new InvalidArgumentException(sprintf('The dynamic parameter "%s" must be defined.', $name));
    }

    /**
     * Gets the default parameters.
     *
     * @return array An array of the default parameters
     */
    protected function getDefaultParameters()
    {
        return array(
            'inline_requires' => true,
        );
    }
}<|MERGE_RESOLUTION|>--- conflicted
+++ resolved
@@ -95,25 +95,8 @@
      */
     protected function getC2Service()
     {
-<<<<<<< HEAD
-        require_once $this->targetDirs[1].'/includes/HotPath/C3.php';
-        require_once $this->targetDirs[1].'/includes/HotPath/C2.php';
-=======
+        include_once $this->targetDirs[1].'/includes/HotPath/C3.php';
         include_once $this->targetDirs[1].'/includes/HotPath/C2.php';
-        include_once $this->targetDirs[1].'/includes/HotPath/C3.php';
-
-        return $this->services['Symfony\Component\DependencyInjection\Tests\Fixtures\includes\HotPath\C2'] = new \Symfony\Component\DependencyInjection\Tests\Fixtures\includes\HotPath\C2(${($_ = isset($this->services['Symfony\Component\DependencyInjection\Tests\Fixtures\includes\HotPath\C3']) ? $this->services['Symfony\Component\DependencyInjection\Tests\Fixtures\includes\HotPath\C3'] : $this->services['Symfony\Component\DependencyInjection\Tests\Fixtures\includes\HotPath\C3'] = new \Symfony\Component\DependencyInjection\Tests\Fixtures\includes\HotPath\C3()) && false ?: '_'});
-    }
-
-    /**
-     * Gets the private 'Symfony\Component\DependencyInjection\Tests\Fixtures\includes\HotPath\C3' shared service.
-     *
-     * @return \Symfony\Component\DependencyInjection\Tests\Fixtures\includes\HotPath\C3
-     */
-    protected function getC3Service()
-    {
-        include_once $this->targetDirs[1].'/includes/HotPath/C3.php';
->>>>>>> 0b0542d4
 
         return $this->services['Symfony\Component\DependencyInjection\Tests\Fixtures\includes\HotPath\C2'] = new \Symfony\Component\DependencyInjection\Tests\Fixtures\includes\HotPath\C2(new \Symfony\Component\DependencyInjection\Tests\Fixtures\includes\HotPath\C3());
     }
