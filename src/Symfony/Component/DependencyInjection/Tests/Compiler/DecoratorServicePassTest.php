--- conflicted
+++ resolved
@@ -82,7 +82,6 @@
         $this->assertNull($fooExtendedDefinition->getDecoratedService());
     }
 
-<<<<<<< HEAD
     public function testProcessWithPriority()
     {
         $container = new ContainerBuilder();
@@ -104,23 +103,10 @@
             ->register('qux')
             ->setPublic(true)
             ->setDecoratedService('foo', null, 3)
-=======
-    public function testProcessMovesTagsFromDecoratedDefinitionToDecoratingDefinition()
-    {
-        $container = new ContainerBuilder();
-        $container
-            ->register('foo')
-            ->setTags(array('name' => 'bar'))
-        ;
-        $container
-            ->register('baz')
-            ->setDecoratedService('foo')
->>>>>>> ef48f592
         ;
 
         $this->process($container);
 
-<<<<<<< HEAD
         $this->assertEquals('bar', $container->getAlias('foo'));
         $this->assertFalse($container->getAlias('foo')->isPublic());
 
@@ -136,10 +122,24 @@
         $this->assertNull($barDefinition->getDecoratedService());
         $this->assertNull($bazDefinition->getDecoratedService());
         $this->assertNull($quxDefinition->getDecoratedService());
-=======
+    }
+
+    public function testProcessMovesTagsFromDecoratedDefinitionToDecoratingDefinition()
+    {
+        $container = new ContainerBuilder();
+        $container
+            ->register('foo')
+            ->setTags(array('name' => 'bar'))
+        ;
+        $container
+            ->register('baz')
+            ->setDecoratedService('foo')
+        ;
+
+        $this->process($container);
+
         $this->assertEmpty($container->getDefinition('baz.inner')->getTags());
         $this->assertEquals(array('name' => 'bar'), $container->getDefinition('baz')->getTags());
->>>>>>> ef48f592
     }
 
     protected function process(ContainerBuilder $container)
