--- conflicted
+++ resolved
@@ -1197,36 +1197,6 @@
         $this->assertEquals((new Definition('Closure'))->setFactory(['Closure', 'fromCallable'])->addArgument(new Reference('bar')), $definition);
     }
 
-<<<<<<< HEAD
-    public function testFromCallable()
-    {
-        $container = new ContainerBuilder();
-        $loader = new XmlFileLoader($container, new FileLocator(self::$fixturesPath.'/xml'));
-        $loader->load('from_callable.xml');
-
-        $definition = $container->getDefinition('from_callable');
-        $this->assertEquals((new Definition('stdClass'))->setFactory(['Closure', 'fromCallable'])->addArgument([new Reference('bar'), 'do'])->setLazy(true), $definition);
-    }
-
-    public function testStaticConstructor()
-    {
-        $container = new ContainerBuilder();
-        $loader = new XmlFileLoader($container, new FileLocator(self::$fixturesPath.'/xml'));
-        $loader->load('static_constructor.xml');
-
-        $definition = $container->getDefinition('static_constructor');
-        $this->assertEquals((new Definition('stdClass'))->setFactory([null, 'create']), $definition);
-    }
-
-    public function testStaticConstructorWithFactoryThrows()
-    {
-        $container = new ContainerBuilder();
-        $loader = new XmlFileLoader($container, new FileLocator(self::$fixturesPath.'/xml'));
-
-        $this->expectException(LogicException::class);
-        $this->expectExceptionMessage('The "static_constructor" service cannot declare a factory as well as a constructor.');
-        $loader->load('static_constructor_and_factory.xml');
-=======
     /**
      * @dataProvider dataForBindingsAndInnerCollections
      */
@@ -1253,6 +1223,35 @@
            ['bar7', new IteratorArgument(['item.1', 'item.2'])],
            ['bar8', new IteratorArgument(['item.1', 'item.2', ['item.3.1', 'item.3.2']])],
         ];
->>>>>>> 38a43db0
+    }
+
+    public function testFromCallable()
+    {
+        $container = new ContainerBuilder();
+        $loader = new XmlFileLoader($container, new FileLocator(self::$fixturesPath.'/xml'));
+        $loader->load('from_callable.xml');
+
+        $definition = $container->getDefinition('from_callable');
+        $this->assertEquals((new Definition('stdClass'))->setFactory(['Closure', 'fromCallable'])->addArgument([new Reference('bar'), 'do'])->setLazy(true), $definition);
+    }
+
+    public function testStaticConstructor()
+    {
+        $container = new ContainerBuilder();
+        $loader = new XmlFileLoader($container, new FileLocator(self::$fixturesPath.'/xml'));
+        $loader->load('static_constructor.xml');
+
+        $definition = $container->getDefinition('static_constructor');
+        $this->assertEquals((new Definition('stdClass'))->setFactory([null, 'create']), $definition);
+    }
+
+    public function testStaticConstructorWithFactoryThrows()
+    {
+        $container = new ContainerBuilder();
+        $loader = new XmlFileLoader($container, new FileLocator(self::$fixturesPath.'/xml'));
+
+        $this->expectException(LogicException::class);
+        $this->expectExceptionMessage('The "static_constructor" service cannot declare a factory as well as a constructor.');
+        $loader->load('static_constructor_and_factory.xml');
     }
 }