<?php

/*
 * This file is part of the Symfony package.
 *
 * (c) Fabien Potencier <fabien@symfony.com>
 *
 * For the full copyright and license information, please view the LICENSE
 * file that was distributed with this source code.
 */

namespace Symfony\Component\DependencyInjection\Tests\Loader;

use PHPUnit\Framework\TestCase;
use Symfony\Component\DependencyInjection\ContainerBuilder;
use Symfony\Component\DependencyInjection\Reference;
use Symfony\Component\DependencyInjection\Loader\XmlFileLoader;
use Symfony\Component\DependencyInjection\Loader\YamlFileLoader;
use Symfony\Component\DependencyInjection\Loader\IniFileLoader;
use Symfony\Component\DependencyInjection\Loader\PhpFileLoader;
use Symfony\Component\Config\Loader\LoaderResolver;
use Symfony\Component\Config\FileLocator;
use Symfony\Component\ExpressionLanguage\Expression;

class YamlFileLoaderTest extends TestCase
{
    protected static $fixturesPath;

    public static function setUpBeforeClass()
    {
        self::$fixturesPath = realpath(__DIR__.'/../Fixtures/');
        require_once self::$fixturesPath.'/includes/foo.php';
        require_once self::$fixturesPath.'/includes/ProjectExtension.php';
    }

    /**
     * @expectedException \Symfony\Component\DependencyInjection\Exception\InvalidArgumentException
     * @expectedExceptionMessageRegExp /The file ".+" does not exist./
     */
    public function testLoadUnExistFile()
    {
        $loader = new YamlFileLoader(new ContainerBuilder(), new FileLocator(self::$fixturesPath.'/ini'));
        $r = new \ReflectionObject($loader);
        $m = $r->getMethod('loadFile');
        $m->setAccessible(true);

        $m->invoke($loader, 'foo.yml');
    }

    /**
     * @expectedException \Symfony\Component\DependencyInjection\Exception\InvalidArgumentException
     * @expectedExceptionMessageRegExp /The file ".+" does not contain valid YAML./
     */
    public function testLoadInvalidYamlFile()
    {
        $path = self::$fixturesPath.'/ini';
        $loader = new YamlFileLoader(new ContainerBuilder(), new FileLocator($path));
        $r = new \ReflectionObject($loader);
        $m = $r->getMethod('loadFile');
        $m->setAccessible(true);

        $m->invoke($loader, $path.'/parameters.ini');
    }

    /**
     * @dataProvider provideInvalidFiles
     * @expectedException \Symfony\Component\DependencyInjection\Exception\InvalidArgumentException
     */
    public function testLoadInvalidFile($file)
    {
        $loader = new YamlFileLoader(new ContainerBuilder(), new FileLocator(self::$fixturesPath.'/yaml'));

        $loader->load($file.'.yml');
    }

    public function provideInvalidFiles()
    {
        return array(
            array('bad_parameters'),
            array('bad_imports'),
            array('bad_import'),
            array('bad_services'),
            array('bad_service'),
            array('bad_calls'),
            array('bad_format'),
            array('nonvalid1'),
            array('nonvalid2'),
        );
    }

    public function testLoadParameters()
    {
        $container = new ContainerBuilder();
        $loader = new YamlFileLoader($container, new FileLocator(self::$fixturesPath.'/yaml'));
        $loader->load('services2.yml');
        $this->assertEquals(array('foo' => 'bar', 'mixedcase' => array('MixedCaseKey' => 'value'), 'values' => array(true, false, 0, 1000.3), 'bar' => 'foo', 'escape' => '@escapeme', 'foo_bar' => new Reference('foo_bar')), $container->getParameterBag()->all(), '->load() converts YAML keys to lowercase');
    }

    public function testLoadImports()
    {
        $container = new ContainerBuilder();
        $resolver = new LoaderResolver(array(
            new IniFileLoader($container, new FileLocator(self::$fixturesPath.'/ini')),
            new XmlFileLoader($container, new FileLocator(self::$fixturesPath.'/xml')),
            new PhpFileLoader($container, new FileLocator(self::$fixturesPath.'/php')),
            $loader = new YamlFileLoader($container, new FileLocator(self::$fixturesPath.'/yaml')),
        ));
        $loader->setResolver($resolver);
        $loader->load('services4.yml');

        $actual = $container->getParameterBag()->all();
        $expected = array('foo' => 'bar', 'values' => array(true, false), 'bar' => '%foo%', 'escape' => '@escapeme', 'foo_bar' => new Reference('foo_bar'), 'mixedcase' => array('MixedCaseKey' => 'value'), 'imported_from_ini' => true, 'imported_from_xml' => true);
        $this->assertEquals(array_keys($expected), array_keys($actual), '->load() imports and merges imported files');

        // Bad import throws no exception due to ignore_errors value.
        $loader->load('services4_bad_import.yml');
    }

    /**
     * @group legacy
     */
    public function testLegacyLoadServices()
    {
        $container = new ContainerBuilder();
        $loader = new YamlFileLoader($container, new FileLocator(self::$fixturesPath.'/yaml'));
        $loader->load('legacy-services6.yml');
        $services = $container->getDefinitions();
        $this->assertEquals('FooClass', $services['constructor']->getClass());
        $this->assertEquals('getInstance', $services['constructor']->getFactoryMethod());
        $this->assertEquals('BazClass', $services['factory_service']->getClass());
        $this->assertEquals('baz_factory', $services['factory_service']->getFactoryService());
        $this->assertEquals('getInstance', $services['factory_service']->getFactoryMethod());
        $this->assertEquals('container', $services['scope.container']->getScope());
        $this->assertEquals('custom', $services['scope.custom']->getScope());
        $this->assertEquals('prototype', $services['scope.prototype']->getScope());
        $this->assertTrue($services['request']->isSynthetic(), '->load() parses the synthetic flag');
        $this->assertTrue($services['request']->isSynchronized(), '->load() parses the synchronized flag');
        $this->assertTrue($services['request']->isLazy(), '->load() parses the lazy flag');
        $this->assertNull($services['request']->getDecoratedService());
    }

    public function testLoadServices()
    {
        $container = new ContainerBuilder();
        $loader = new YamlFileLoader($container, new FileLocator(self::$fixturesPath.'/yaml'));
        $loader->load('services6.yml');
        $services = $container->getDefinitions();
<<<<<<< HEAD
        $this->assertTrue(isset($services['foo']), '->load() parses service elements');
        $this->assertFalse($services['not_shared']->isShared(), '->load() parses the shared flag');
=======
        $this->assertArrayHasKey('foo', $services, '->load() parses service elements');
>>>>>>> e77545ab
        $this->assertInstanceOf('Symfony\\Component\\DependencyInjection\\Definition', $services['foo'], '->load() converts service element to Definition instances');
        $this->assertEquals('FooClass', $services['foo']->getClass(), '->load() parses the class attribute');
        $this->assertEquals('%path%/foo.php', $services['file']->getFile(), '->load() parses the file tag');
        $this->assertEquals(array('foo', new Reference('foo'), array(true, false)), $services['arguments']->getArguments(), '->load() parses the argument tags');
        $this->assertEquals('sc_configure', $services['configurator1']->getConfigurator(), '->load() parses the configurator tag');
        $this->assertEquals(array(new Reference('baz'), 'configure'), $services['configurator2']->getConfigurator(), '->load() parses the configurator tag');
        $this->assertEquals(array('BazClass', 'configureStatic'), $services['configurator3']->getConfigurator(), '->load() parses the configurator tag');
        $this->assertEquals(array(array('setBar', array()), array('setBar', array()), array('setBar', array(new Expression('service("foo").foo() ~ (container.hasParameter("foo") ? parameter("foo") : "default")')))), $services['method_call1']->getMethodCalls(), '->load() parses the method_call tag');
        $this->assertEquals(array(array('setBar', array('foo', new Reference('foo'), array(true, false)))), $services['method_call2']->getMethodCalls(), '->load() parses the method_call tag');
        $this->assertEquals('factory', $services['new_factory1']->getFactory(), '->load() parses the factory tag');
        $this->assertEquals(array(new Reference('baz'), 'getClass'), $services['new_factory2']->getFactory(), '->load() parses the factory tag');
        $this->assertEquals(array('BazClass', 'getInstance'), $services['new_factory3']->getFactory(), '->load() parses the factory tag');

        $aliases = $container->getAliases();
        $this->assertArrayHasKey('alias_for_foo', $aliases, '->load() parses aliases');
        $this->assertEquals('foo', (string) $aliases['alias_for_foo'], '->load() parses aliases');
        $this->assertTrue($aliases['alias_for_foo']->isPublic());
        $this->assertArrayHasKey('another_alias_for_foo', $aliases);
        $this->assertEquals('foo', (string) $aliases['another_alias_for_foo']);
        $this->assertFalse($aliases['another_alias_for_foo']->isPublic());

        $this->assertEquals(array('decorated', null, 0), $services['decorator_service']->getDecoratedService());
        $this->assertEquals(array('decorated', 'decorated.pif-pouf', 0), $services['decorator_service_with_name']->getDecoratedService());
        $this->assertEquals(array('decorated', 'decorated.pif-pouf', 5), $services['decorator_service_with_name_and_priority']->getDecoratedService());
    }

    public function testLoadFactoryShortSyntax()
    {
        $container = new ContainerBuilder();
        $loader = new YamlFileLoader($container, new FileLocator(self::$fixturesPath.'/yaml'));
        $loader->load('services14.yml');
        $services = $container->getDefinitions();

        $this->assertEquals(array(new Reference('baz'), 'getClass'), $services['factory']->getFactory(), '->load() parses the factory tag with service:method');
        $this->assertEquals(array('FooBacFactory', 'createFooBar'), $services['factory_with_static_call']->getFactory(), '->load() parses the factory tag with Class::method');
    }

    public function testExtensions()
    {
        $container = new ContainerBuilder();
        $container->registerExtension(new \ProjectExtension());
        $loader = new YamlFileLoader($container, new FileLocator(self::$fixturesPath.'/yaml'));
        $loader->load('services10.yml');
        $container->compile();
        $services = $container->getDefinitions();
        $parameters = $container->getParameterBag()->all();

        $this->assertArrayHasKey('project.service.bar', $services, '->load() parses extension elements');
        $this->assertArrayHasKey('project.parameter.bar', $parameters, '->load() parses extension elements');

        $this->assertEquals('BAR', $services['project.service.foo']->getClass(), '->load() parses extension elements');
        $this->assertEquals('BAR', $parameters['project.parameter.foo'], '->load() parses extension elements');

        try {
            $loader->load('services11.yml');
            $this->fail('->load() throws an InvalidArgumentException if the tag is not valid');
        } catch (\Exception $e) {
            $this->assertInstanceOf('\InvalidArgumentException', $e, '->load() throws an InvalidArgumentException if the tag is not valid');
            $this->assertStringStartsWith('There is no extension able to load the configuration for "foobarfoobar" (in', $e->getMessage(), '->load() throws an InvalidArgumentException if the tag is not valid');
        }
    }

    public function testSupports()
    {
        $loader = new YamlFileLoader(new ContainerBuilder(), new FileLocator());

        $this->assertTrue($loader->supports('foo.yml'), '->supports() returns true if the resource is loadable');
        $this->assertTrue($loader->supports('foo.yaml'), '->supports() returns true if the resource is loadable');
        $this->assertFalse($loader->supports('foo.foo'), '->supports() returns true if the resource is loadable');
    }

    public function testNonArrayTagsThrowsException()
    {
        $loader = new YamlFileLoader(new ContainerBuilder(), new FileLocator(self::$fixturesPath.'/yaml'));
        try {
            $loader->load('badtag1.yml');
            $this->fail('->load() should throw an exception when the tags key of a service is not an array');
        } catch (\Exception $e) {
            $this->assertInstanceOf('Symfony\Component\DependencyInjection\Exception\InvalidArgumentException', $e, '->load() throws an InvalidArgumentException if the tags key is not an array');
            $this->assertStringStartsWith('Parameter "tags" must be an array for service', $e->getMessage(), '->load() throws an InvalidArgumentException if the tags key is not an array');
        }
    }

    /**
     * @expectedException \Symfony\Component\DependencyInjection\Exception\InvalidArgumentException
     * @expectedExceptionMessage A "tags" entry must be an array for service
     */
    public function testNonArrayTagThrowsException()
    {
        $loader = new YamlFileLoader(new ContainerBuilder(), new FileLocator(self::$fixturesPath.'/yaml'));
        $loader->load('badtag4.yml');
    }

    public function testTagWithoutNameThrowsException()
    {
        $loader = new YamlFileLoader(new ContainerBuilder(), new FileLocator(self::$fixturesPath.'/yaml'));
        try {
            $loader->load('badtag2.yml');
            $this->fail('->load() should throw an exception when a tag is missing the name key');
        } catch (\Exception $e) {
            $this->assertInstanceOf('Symfony\Component\DependencyInjection\Exception\InvalidArgumentException', $e, '->load() throws an InvalidArgumentException if a tag is missing the name key');
            $this->assertStringStartsWith('A "tags" entry is missing a "name" key for service ', $e->getMessage(), '->load() throws an InvalidArgumentException if a tag is missing the name key');
        }
    }

    public function testTagWithAttributeArrayThrowsException()
    {
        $loader = new YamlFileLoader(new ContainerBuilder(), new FileLocator(self::$fixturesPath.'/yaml'));
        try {
            $loader->load('badtag3.yml');
            $this->fail('->load() should throw an exception when a tag-attribute is not a scalar');
        } catch (\Exception $e) {
            $this->assertInstanceOf('Symfony\Component\DependencyInjection\Exception\InvalidArgumentException', $e, '->load() throws an InvalidArgumentException if a tag-attribute is not a scalar');
            $this->assertStringStartsWith('A "tags" attribute must be of a scalar-type for service "foo_service", tag "foo", attribute "bar"', $e->getMessage(), '->load() throws an InvalidArgumentException if a tag-attribute is not a scalar');
        }
    }

    public function testLoadYamlOnlyWithKeys()
    {
        $container = new ContainerBuilder();
        $loader = new YamlFileLoader($container, new FileLocator(self::$fixturesPath.'/yaml'));
        $loader->load('services21.yml');

        $definition = $container->getDefinition('manager');
        $this->assertEquals(array(array('setLogger', array(new Reference('logger'))), array('setClass', array('User'))), $definition->getMethodCalls());
        $this->assertEquals(array(true), $definition->getArguments());
        $this->assertEquals(array('manager' => array(array('alias' => 'user'))), $definition->getTags());
    }

    /**
     * @expectedException \Symfony\Component\DependencyInjection\Exception\InvalidArgumentException
     * @expectedExceptionMessageRegExp /The tag name for service ".+" in .+ must be a non-empty string/
     */
    public function testTagWithEmptyNameThrowsException()
    {
        $loader = new YamlFileLoader(new ContainerBuilder(), new FileLocator(self::$fixturesPath.'/yaml'));
        $loader->load('tag_name_empty_string.yml');
    }

    /**
     * @expectedException \Symfony\Component\DependencyInjection\Exception\InvalidArgumentException
     * @expectedExceptionMessageREgExp /The tag name for service "\.+" must be a non-empty string/
     */
    public function testTagWithNonStringNameThrowsException()
    {
        $loader = new YamlFileLoader(new ContainerBuilder(), new FileLocator(self::$fixturesPath.'/yaml'));
        $loader->load('tag_name_no_string.yml');
    }

    /**
     * @expectedException \Symfony\Component\DependencyInjection\Exception\InvalidArgumentException
     */
    public function testTypesNotArray()
    {
        $loader = new YamlFileLoader(new ContainerBuilder(), new FileLocator(self::$fixturesPath.'/yaml'));
        $loader->load('bad_types1.yml');
    }

    /**
     * @expectedException \Symfony\Component\DependencyInjection\Exception\InvalidArgumentException
     */
    public function testTypeNotString()
    {
        $loader = new YamlFileLoader(new ContainerBuilder(), new FileLocator(self::$fixturesPath.'/yaml'));
        $loader->load('bad_types2.yml');
    }

    public function testTypes()
    {
        $container = new ContainerBuilder();
        $loader = new YamlFileLoader($container, new FileLocator(self::$fixturesPath.'/yaml'));
        $loader->load('services22.yml');

        $this->assertEquals(array('Foo', 'Bar'), $container->getDefinition('foo_service')->getAutowiringTypes());
        $this->assertEquals(array('Foo'), $container->getDefinition('baz_service')->getAutowiringTypes());
    }

    public function testAutowire()
    {
        $container = new ContainerBuilder();
        $loader = new YamlFileLoader($container, new FileLocator(self::$fixturesPath.'/yaml'));
        $loader->load('services23.yml');

        $this->assertTrue($container->getDefinition('bar_service')->isAutowired());
    }

    /**
     * @expectedException \Symfony\Component\DependencyInjection\Exception\InvalidArgumentException
     * @expectedExceptionMessage The value of the "decorates" option for the "bar" service must be the id of the service without the "@" prefix (replace "@foo" with "foo").
     */
    public function testDecoratedServicesWithWrongSyntaxThrowsException()
    {
        $loader = new YamlFileLoader(new ContainerBuilder(), new FileLocator(self::$fixturesPath.'/yaml'));
        $loader->load('bad_decorates.yml');
    }
}<|MERGE_RESOLUTION|>--- conflicted
+++ resolved
@@ -145,12 +145,8 @@
         $loader = new YamlFileLoader($container, new FileLocator(self::$fixturesPath.'/yaml'));
         $loader->load('services6.yml');
         $services = $container->getDefinitions();
-<<<<<<< HEAD
-        $this->assertTrue(isset($services['foo']), '->load() parses service elements');
+        $this->assertArrayHasKey('foo', $services, '->load() parses service elements');
         $this->assertFalse($services['not_shared']->isShared(), '->load() parses the shared flag');
-=======
-        $this->assertArrayHasKey('foo', $services, '->load() parses service elements');
->>>>>>> e77545ab
         $this->assertInstanceOf('Symfony\\Component\\DependencyInjection\\Definition', $services['foo'], '->load() converts service element to Definition instances');
         $this->assertEquals('FooClass', $services['foo']->getClass(), '->load() parses the class attribute');
         $this->assertEquals('%path%/foo.php', $services['file']->getFile(), '->load() parses the file tag');
