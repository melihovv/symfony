--- conflicted
+++ resolved
@@ -322,7 +322,6 @@
     public function testCreateServiceFactory()
     {
         $builder = new ContainerBuilder();
-<<<<<<< HEAD
         $builder->register('foo', 'Bar\FooClass')->setFactory('Bar\FooClass::getInstance');
         $builder->register('qux', 'Bar\FooClass')->setFactory(array('Bar\FooClass', 'getInstance'));
         $builder->register('bar', 'Bar\FooClass')->setFactory(array(new Definition('Bar\FooClass'), 'getInstance'));
@@ -332,16 +331,15 @@
         $this->assertTrue($builder->get('qux')->called, '->createService() calls the factory method to create the service instance');
         $this->assertTrue($builder->get('bar')->called, '->createService() uses anonymous service as factory');
         $this->assertTrue($builder->get('baz')->called, '->createService() uses another service as factory');
-=======
-        $builder->register('bar', 'stdClass');
+
         $builder
-            ->register('foo1', 'FooClass')
+            ->register('foo1', 'Bar\FooClass')
             ->setFactoryClass('%foo_class%')
             ->setFactoryMethod('getInstance')
             ->addArgument(array('foo' => '%value%', '%value%' => 'foo', new Reference('bar')))
         ;
         $builder->setParameter('value', 'bar');
-        $builder->setParameter('foo_class', 'FooClass');
+        $builder->setParameter('foo_class', 'Bar\FooClass');
         $this->assertTrue($builder->get('foo1')->called, '->createService() calls the factory method to create the service instance');
         $this->assertEquals(array('foo' => 'bar', 'bar' => 'foo', $builder->get('bar')), $builder->get('foo1')->arguments, '->createService() passes the arguments to the factory method');
     }
@@ -352,15 +350,14 @@
     public function testCreateServiceFactoryService()
     {
         $builder = new ContainerBuilder();
-        $builder->register('foo_service', 'FooClass');
+        $builder->register('foo_service', 'Bar\FooClass');
         $builder
-            ->register('foo', 'FooClass')
+            ->register('foo', 'Bar\FooClass')
             ->setFactoryService('%foo_service%')
             ->setFactoryMethod('getInstance')
         ;
         $builder->setParameter('foo_service', 'foo_service');
         $this->assertTrue($builder->get('foo')->called, '->createService() calls the factory method to create the service instance');
->>>>>>> e34387d7
     }
 
     /**
