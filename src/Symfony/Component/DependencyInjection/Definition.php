--- conflicted
+++ resolved
@@ -571,13 +571,9 @@
      *
      * @param string $scope Whether the service must be shared or not
      *
-<<<<<<< HEAD
-     * @return Definition The current instance
+     * @return $this
      *
      * @deprecated since version 2.8, to be removed in 3.0.
-=======
-     * @return $this
->>>>>>> eeb9192c
      */
     public function setScope($scope, $triggerDeprecationError = true)
     {
