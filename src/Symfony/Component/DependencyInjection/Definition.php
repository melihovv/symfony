<?php

/*
 * This file is part of the Symfony package.
 *
 * (c) Fabien Potencier <fabien@symfony.com>
 *
 * For the full copyright and license information, please view the LICENSE
 * file that was distributed with this source code.
 */

namespace Symfony\Component\DependencyInjection;

use Symfony\Component\DependencyInjection\Argument\BoundArgument;
use Symfony\Component\DependencyInjection\Exception\InvalidArgumentException;
use Symfony\Component\DependencyInjection\Exception\OutOfBoundsException;

/**
 * Definition represents a service definition.
 *
 * @author Fabien Potencier <fabien@symfony.com>
 */
class Definition
{
    private const DEFAULT_DEPRECATION_TEMPLATE = 'The "%service_id%" service is deprecated. You should stop using it, as it will be removed in the future.';

    private ?string $class = null;
    private ?string $file = null;
    private string|array|null $factory = null;
    private bool $shared = true;
    private array $deprecation = [];
    private array $properties = [];
    private array $calls = [];
    private array $instanceof = [];
    private bool $autoconfigured = false;
    private string|array|null $configurator = null;
    private array $tags = [];
    private bool $public = false;
    private bool $synthetic = false;
    private bool $abstract = false;
    private bool $lazy = false;
    private ?array $decoratedService = null;
    private bool $autowired = false;
    private array $changes = [];
    private array $bindings = [];
    private array $errors = [];

    protected $arguments = [];

    /**
     * @internal
     *
     * Used to store the name of the inner id when using service decoration together with autowiring
     */
    public $innerServiceId;

    /**
     * @internal
     *
     * Used to store the behavior to follow when using service decoration and the decorated service is invalid
     */
    public $decorationOnInvalid;

    public function __construct(string $class = null, array $arguments = [])
    {
        if (null !== $class) {
            $this->setClass($class);
        }
        $this->arguments = $arguments;
    }

    /**
     * Returns all changes tracked for the Definition object.
     *
     * @return array
     */
    public function getChanges(): array
    {
        return $this->changes;
    }

    /**
     * Sets the tracked changes for the Definition object.
     *
     * @param array $changes An array of changes for this Definition
     *
     * @return $this
     */
    public function setChanges(array $changes): static
    {
        $this->changes = $changes;

        return $this;
    }

    /**
     * Sets a factory.
     *
     * @param string|array|Reference|null $factory A PHP function, reference or an array containing a class/Reference and a method to call
     *
     * @return $this
     */
    public function setFactory(string|array|Reference|null $factory): static
    {
        $this->changes['factory'] = true;

        if (\is_string($factory) && str_contains($factory, '::')) {
            $factory = explode('::', $factory, 2);
        } elseif ($factory instanceof Reference) {
            $factory = [$factory, '__invoke'];
        }

        $this->factory = $factory;

        return $this;
    }

    /**
     * Gets the factory.
     *
     * @return string|array|null The PHP function or an array containing a class/Reference and a method to call
     */
    public function getFactory(): string|array|null
    {
        return $this->factory;
    }

    /**
     * Sets the service that this service is decorating.
     *
     * @param string|null $id        The decorated service id, use null to remove decoration
     * @param string|null $renamedId The new decorated service id
     *
     * @return $this
     *
     * @throws InvalidArgumentException in case the decorated service id and the new decorated service id are equals
     */
    public function setDecoratedService(?string $id, string $renamedId = null, int $priority = 0, int $invalidBehavior = ContainerInterface::EXCEPTION_ON_INVALID_REFERENCE): static
    {
        if ($renamedId && $id === $renamedId) {
            throw new InvalidArgumentException(sprintf('The decorated service inner name for "%s" must be different than the service name itself.', $id));
        }

        $this->changes['decorated_service'] = true;

        if (null === $id) {
            $this->decoratedService = null;
        } else {
            $this->decoratedService = [$id, $renamedId, (int) $priority];

            if (ContainerInterface::EXCEPTION_ON_INVALID_REFERENCE !== $invalidBehavior) {
                $this->decoratedService[] = $invalidBehavior;
            }
        }

        return $this;
    }

    /**
     * Gets the service that this service is decorating.
     *
     * @return array|null An array composed of the decorated service id, the new id for it and the priority of decoration, null if no service is decorated
     */
    public function getDecoratedService(): ?array
    {
        return $this->decoratedService;
    }

    /**
     * Sets the service class.
     *
     * @return $this
     */
    public function setClass(?string $class): static
    {
        $this->changes['class'] = true;

        $this->class = $class;

        return $this;
    }

    /**
     * Gets the service class.
     *
     * @return string|null
     */
    public function getClass(): ?string
    {
        return $this->class;
    }

    /**
     * Sets the arguments to pass to the service constructor/factory method.
     *
     * @return $this
     */
    public function setArguments(array $arguments): static
    {
        $this->arguments = $arguments;

        return $this;
    }

    /**
     * Sets the properties to define when creating the service.
     *
     * @return $this
     */
    public function setProperties(array $properties): static
    {
        $this->properties = $properties;

        return $this;
    }

    /**
     * Gets the properties to define when creating the service.
     */
    public function getProperties(): array
    {
        return $this->properties;
    }

    /**
     * Sets a specific property.
     *
     * @return $this
     */
    public function setProperty(string $name, mixed $value): static
    {
        $this->properties[$name] = $value;

        return $this;
    }

    /**
     * Adds an argument to pass to the service constructor/factory method.
     *
     * @return $this
     */
    public function addArgument(mixed $argument): static
    {
        $this->arguments[] = $argument;

        return $this;
    }

    /**
     * Replaces a specific argument.
     *
     * @return $this
     *
     * @throws OutOfBoundsException When the replaced argument does not exist
     */
    public function replaceArgument(int|string $index, mixed $argument): static
    {
        if (0 === \count($this->arguments)) {
            throw new OutOfBoundsException('Cannot replace arguments if none have been configured yet.');
        }

        if (\is_int($index) && ($index < 0 || $index > \count($this->arguments) - 1)) {
            throw new OutOfBoundsException(sprintf('The index "%d" is not in the range [0, %d].', $index, \count($this->arguments) - 1));
        }

        if (!\array_key_exists($index, $this->arguments)) {
            throw new OutOfBoundsException(sprintf('The argument "%s" doesn\'t exist.', $index));
        }

        $this->arguments[$index] = $argument;

        return $this;
    }

    /**
     * Sets a specific argument.
     *
     * @return $this
     */
    public function setArgument(int|string $key, mixed $value): static
    {
        $this->arguments[$key] = $value;

        return $this;
    }

    /**
     * Gets the arguments to pass to the service constructor/factory method.
     *
     * @return array
     */
    public function getArguments(): array
    {
        return $this->arguments;
    }

    /**
     * Gets an argument to pass to the service constructor/factory method.
     *
<<<<<<< HEAD
     * @return mixed The argument value
=======
     * @param int|string $index
     *
     * @return mixed
>>>>>>> c91322d6
     *
     * @throws OutOfBoundsException When the argument does not exist
     */
    public function getArgument(int|string $index): mixed
    {
        if (!\array_key_exists($index, $this->arguments)) {
            throw new OutOfBoundsException(sprintf('The argument "%s" doesn\'t exist.', $index));
        }

        return $this->arguments[$index];
    }

    /**
     * Sets the methods to call after service initialization.
     *
     * @return $this
     */
    public function setMethodCalls(array $calls = []): static
    {
        $this->calls = [];
        foreach ($calls as $call) {
            $this->addMethodCall($call[0], $call[1], $call[2] ?? false);
        }

        return $this;
    }

    /**
     * Adds a method to call after service initialization.
     *
     * @param string $method       The method name to call
     * @param array  $arguments    An array of arguments to pass to the method call
     * @param bool   $returnsClone Whether the call returns the service instance or not
     *
     * @return $this
     *
     * @throws InvalidArgumentException on empty $method param
     */
    public function addMethodCall(string $method, array $arguments = [], bool $returnsClone = false): static
    {
        if (empty($method)) {
            throw new InvalidArgumentException('Method name cannot be empty.');
        }
        $this->calls[] = $returnsClone ? [$method, $arguments, true] : [$method, $arguments];

        return $this;
    }

    /**
     * Removes a method to call after service initialization.
     *
     * @return $this
     */
    public function removeMethodCall(string $method): static
    {
        foreach ($this->calls as $i => $call) {
            if ($call[0] === $method) {
                unset($this->calls[$i]);
            }
        }

        return $this;
    }

    /**
     * Check if the current definition has a given method to call after service initialization.
     */
    public function hasMethodCall(string $method): bool
    {
        foreach ($this->calls as $call) {
            if ($call[0] === $method) {
                return true;
            }
        }

        return false;
    }

    /**
     * Gets the methods to call after service initialization.
     *
     * @return array
     */
    public function getMethodCalls(): array
    {
        return $this->calls;
    }

    /**
     * Sets the definition templates to conditionally apply on the current definition, keyed by parent interface/class.
     *
     * @param ChildDefinition[] $instanceof
     *
     * @return $this
     */
    public function setInstanceofConditionals(array $instanceof): static
    {
        $this->instanceof = $instanceof;

        return $this;
    }

    /**
     * Gets the definition templates to conditionally apply on the current definition, keyed by parent interface/class.
     *
     * @return ChildDefinition[]
     */
    public function getInstanceofConditionals(): array
    {
        return $this->instanceof;
    }

    /**
     * Sets whether or not instanceof conditionals should be prepended with a global set.
     *
     * @return $this
     */
    public function setAutoconfigured(bool $autoconfigured): static
    {
        $this->changes['autoconfigured'] = true;

        $this->autoconfigured = $autoconfigured;

        return $this;
    }

    public function isAutoconfigured(): bool
    {
        return $this->autoconfigured;
    }

    /**
     * Sets tags for this definition.
     *
     * @return $this
     */
    public function setTags(array $tags): static
    {
        $this->tags = $tags;

        return $this;
    }

    /**
     * Returns all tags.
     *
     * @return array
     */
    public function getTags(): array
    {
        return $this->tags;
    }

    /**
     * Gets a tag by name.
     *
     * @return array
     */
    public function getTag(string $name): array
    {
        return $this->tags[$name] ?? [];
    }

    /**
     * Adds a tag for this definition.
     *
     * @return $this
     */
    public function addTag(string $name, array $attributes = []): static
    {
        $this->tags[$name][] = $attributes;

        return $this;
    }

    /**
     * Whether this definition has a tag with the given name.
     */
    public function hasTag(string $name): bool
    {
        return isset($this->tags[$name]);
    }

    /**
     * Clears all tags for a given name.
     *
     * @return $this
     */
    public function clearTag(string $name): static
    {
        unset($this->tags[$name]);

        return $this;
    }

    /**
     * Clears the tags for this definition.
     *
     * @return $this
     */
    public function clearTags(): static
    {
        $this->tags = [];

        return $this;
    }

    /**
     * Sets a file to require before creating the service.
     *
     * @return $this
     */
    public function setFile(?string $file): static
    {
        $this->changes['file'] = true;

        $this->file = $file;

        return $this;
    }

    /**
     * Gets the file to require before creating the service.
     *
     * @return string|null
     */
    public function getFile(): ?string
    {
        return $this->file;
    }

    /**
     * Sets if the service must be shared or not.
     *
     * @return $this
     */
    public function setShared(bool $shared): static
    {
        $this->changes['shared'] = true;

        $this->shared = $shared;

        return $this;
    }

    /**
     * Whether this service is shared.
     */
    public function isShared(): bool
    {
        return $this->shared;
    }

    /**
     * Sets the visibility of this service.
     *
     * @return $this
     */
    public function setPublic(bool $boolean): static
    {
        $this->changes['public'] = true;

        $this->public = $boolean;

        return $this;
    }

    /**
     * Whether this service is public facing.
     */
    public function isPublic(): bool
    {
        return $this->public;
    }

    /**
     * Whether this service is private.
     */
    public function isPrivate(): bool
    {
        return !$this->public;
    }

    /**
     * Sets the lazy flag of this service.
     *
     * @return $this
     */
    public function setLazy(bool $lazy): static
    {
        $this->changes['lazy'] = true;

        $this->lazy = $lazy;

        return $this;
    }

    /**
     * Whether this service is lazy.
     */
    public function isLazy(): bool
    {
        return $this->lazy;
    }

    /**
     * Sets whether this definition is synthetic, that is not constructed by the
     * container, but dynamically injected.
     *
     * @return $this
     */
    public function setSynthetic(bool $boolean): static
    {
        $this->synthetic = $boolean;

        if (!isset($this->changes['public'])) {
            $this->setPublic(true);
        }

        return $this;
    }

    /**
     * Whether this definition is synthetic, that is not constructed by the
     * container, but dynamically injected.
     */
    public function isSynthetic(): bool
    {
        return $this->synthetic;
    }

    /**
     * Whether this definition is abstract, that means it merely serves as a
     * template for other definitions.
     *
     * @return $this
     */
    public function setAbstract(bool $boolean): static
    {
        $this->abstract = $boolean;

        return $this;
    }

    /**
     * Whether this definition is abstract, that means it merely serves as a
     * template for other definitions.
     */
    public function isAbstract(): bool
    {
        return $this->abstract;
    }

    /**
     * Whether this definition is deprecated, that means it should not be called
     * anymore.
     *
     * @param string $package The name of the composer package that is triggering the deprecation
     * @param string $version The version of the package that introduced the deprecation
     * @param string $message The deprecation message to use
     *
     * @return $this
     *
     * @throws InvalidArgumentException when the message template is invalid
     */
    public function setDeprecated(string $package, string $version, string $message): static
    {
        if ('' !== $message) {
            if (preg_match('#[\r\n]|\*/#', $message)) {
                throw new InvalidArgumentException('Invalid characters found in deprecation template.');
            }

            if (!str_contains($message, '%service_id%')) {
                throw new InvalidArgumentException('The deprecation template must contain the "%service_id%" placeholder.');
            }
        }

        $this->changes['deprecated'] = true;
        $this->deprecation = ['package' => $package, 'version' => $version, 'message' => $message ?: self::DEFAULT_DEPRECATION_TEMPLATE];

        return $this;
    }

    /**
     * Whether this definition is deprecated, that means it should not be called
     * anymore.
     */
    public function isDeprecated(): bool
    {
        return (bool) $this->deprecation;
    }

    /**
     * @param string $id Service id relying on this definition
     */
    public function getDeprecation(string $id): array
    {
        return [
            'package' => $this->deprecation['package'],
            'version' => $this->deprecation['version'],
            'message' => str_replace('%service_id%', $id, $this->deprecation['message']),
        ];
    }

    /**
     * Sets a configurator to call after the service is fully initialized.
     *
     * @param string|array|Reference|null $configurator A PHP function, reference or an array containing a class/Reference and a method to call
     *
     * @return $this
     */
    public function setConfigurator(string|array|Reference|null $configurator): static
    {
        $this->changes['configurator'] = true;

        if (\is_string($configurator) && str_contains($configurator, '::')) {
            $configurator = explode('::', $configurator, 2);
        } elseif ($configurator instanceof Reference) {
            $configurator = [$configurator, '__invoke'];
        }

        $this->configurator = $configurator;

        return $this;
    }

    /**
     * Gets the configurator to call after the service is fully initialized.
     *
     * @return string|array|null
     */
    public function getConfigurator(): string|array|null
    {
        return $this->configurator;
    }

    /**
     * Is the definition autowired?
     */
    public function isAutowired(): bool
    {
        return $this->autowired;
    }

    /**
     * Enables/disables autowiring.
     *
     * @return $this
     */
    public function setAutowired(bool $autowired): static
    {
        $this->changes['autowired'] = true;

        $this->autowired = $autowired;

        return $this;
    }

    /**
     * Gets bindings.
     *
     * @return array|BoundArgument[]
     */
    public function getBindings(): array
    {
        return $this->bindings;
    }

    /**
     * Sets bindings.
     *
     * Bindings map $named or FQCN arguments to values that should be
     * injected in the matching parameters (of the constructor, of methods
     * called and of controller actions).
     *
     * @return $this
     */
    public function setBindings(array $bindings): static
    {
        foreach ($bindings as $key => $binding) {
            if (0 < strpos($key, '$') && $key !== $k = preg_replace('/[ \t]*\$/', ' $', $key)) {
                unset($bindings[$key]);
                $bindings[$key = $k] = $binding;
            }
            if (!$binding instanceof BoundArgument) {
                $bindings[$key] = new BoundArgument($binding);
            }
        }

        $this->bindings = $bindings;

        return $this;
    }

    /**
     * Add an error that occurred when building this Definition.
     *
     * @return $this
     */
    public function addError(string|\Closure|Definition $error): static
    {
        if ($error instanceof self) {
            $this->errors = array_merge($this->errors, $error->errors);
        } else {
            $this->errors[] = $error;
        }

        return $this;
    }

    /**
     * Returns any errors that occurred while building this Definition.
     */
    public function getErrors(): array
    {
        foreach ($this->errors as $i => $error) {
            if ($error instanceof \Closure) {
                $this->errors[$i] = (string) $error();
            } elseif (!\is_string($error)) {
                $this->errors[$i] = (string) $error;
            }
        }

        return $this->errors;
    }

    public function hasErrors(): bool
    {
        return (bool) $this->errors;
    }
}<|MERGE_RESOLUTION|>--- conflicted
+++ resolved
@@ -71,8 +71,6 @@
 
     /**
      * Returns all changes tracked for the Definition object.
-     *
-     * @return array
      */
     public function getChanges(): array
     {
@@ -182,8 +180,6 @@
 
     /**
      * Gets the service class.
-     *
-     * @return string|null
      */
     public function getClass(): ?string
     {
@@ -286,8 +282,6 @@
 
     /**
      * Gets the arguments to pass to the service constructor/factory method.
-     *
-     * @return array
      */
     public function getArguments(): array
     {
@@ -296,14 +290,6 @@
 
     /**
      * Gets an argument to pass to the service constructor/factory method.
-     *
-<<<<<<< HEAD
-     * @return mixed The argument value
-=======
-     * @param int|string $index
-     *
-     * @return mixed
->>>>>>> c91322d6
      *
      * @throws OutOfBoundsException When the argument does not exist
      */
@@ -384,8 +370,6 @@
 
     /**
      * Gets the methods to call after service initialization.
-     *
-     * @return array
      */
     public function getMethodCalls(): array
     {
@@ -449,8 +433,6 @@
 
     /**
      * Returns all tags.
-     *
-     * @return array
      */
     public function getTags(): array
     {
@@ -459,8 +441,6 @@
 
     /**
      * Gets a tag by name.
-     *
-     * @return array
      */
     public function getTag(string $name): array
     {
@@ -527,8 +507,6 @@
 
     /**
      * Gets the file to require before creating the service.
-     *
-     * @return string|null
      */
     public function getFile(): ?string
     {
