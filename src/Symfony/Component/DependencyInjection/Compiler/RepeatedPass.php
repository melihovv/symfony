--- conflicted
+++ resolved
@@ -28,12 +28,8 @@
      * Constructor.
      *
      * @param array $passes An array of RepeatablePassInterface objects
-<<<<<<< HEAD
-     * @throws InvalidArgumentException if a pass is not a RepeatablePassInterface instance
-=======
      *
-     * @throws \InvalidArgumentException when the passes don't implement RepeatablePassInterface
->>>>>>> d62f4925
+     * @throws InvalidArgumentException when the passes don't implement RepeatablePassInterface
      */
     public function __construct(array $passes)
     {
@@ -55,10 +51,6 @@
      */
     public function process(ContainerBuilder $container)
     {
-<<<<<<< HEAD
-=======
-        $container->getCompiler();
->>>>>>> d62f4925
         $this->repeat = false;
         foreach ($this->passes as $pass) {
             $pass->process($container);
