<?php

/*
 * This file is part of the Symfony package.
 *
 * (c) Fabien Potencier <fabien@symfony.com>
 *
 * For the full copyright and license information, please view the LICENSE
 * file that was distributed with this source code.
 */

namespace Symfony\Component\DependencyInjection\Compiler;

use Symfony\Component\DependencyInjection\Exception\InvalidArgumentException;

/**
 * This is a directed graph of your services.
 *
 * This information can be used by your compiler passes instead of collecting
 * it themselves which improves performance quite a lot.
 *
 * @author Johannes M. Schmitt <schmittjoh@gmail.com>
 */
class ServiceReferenceGraph
{
    /**
     * @var ServiceReferenceGraphNode[]
     */
    private $nodes = array();

    /**
     * Checks if the graph has a specific node.
     *
     * @param string $id Id to check
     *
     * @return bool
     */
    public function hasNode($id)
    {
        return isset($this->nodes[$id]);
    }

    /**
     * Gets a node by identifier.
     *
     * @param string $id The id to retrieve
     *
     * @return ServiceReferenceGraphNode
     *
     * @throws InvalidArgumentException if no node matches the supplied identifier
     */
    public function getNode($id)
    {
        if (!isset($this->nodes[$id])) {
            throw new InvalidArgumentException(sprintf('There is no node with id "%s".', $id));
        }

        return $this->nodes[$id];
    }

    /**
     * Returns all nodes.
     *
     * @return ServiceReferenceGraphNode[]
     */
    public function getNodes()
    {
        return $this->nodes;
    }

    /**
     * Clears all nodes.
     */
    public function clear()
    {
        $this->nodes = array();
    }

    /**
     * Connects 2 nodes together in the Graph.
     *
     * @param string $sourceId
     * @param mixed  $sourceValue
     * @param string $destId
     * @param mixed  $destValue
     * @param string $reference
     * @param bool   $lazy
     */
    public function connect($sourceId, $sourceValue, $destId, $destValue = null, $reference = null/*, bool $lazy = false*/)
    {
<<<<<<< HEAD
        if (func_num_args() >= 6) {
            $lazy = func_get_arg(5);
        } else {
            if (__CLASS__ !== get_class($this)) {
                $r = new \ReflectionMethod($this, __FUNCTION__);
                if (__CLASS__ !== $r->getDeclaringClass()->getName()) {
                    @trigger_error(sprintf('Method %s() will have a 6th `bool $lazy = false` argument in version 4.0. Not defining it is deprecated since 3.3.', __METHOD__), E_USER_DEPRECATED);
                }
            }
            $lazy = false;
=======
        if (null === $sourceId || null === $destId) {
            return;
>>>>>>> 2b95ba32
        }
        $sourceNode = $this->createNode($sourceId, $sourceValue);
        $destNode = $this->createNode($destId, $destValue);
        $edge = new ServiceReferenceGraphEdge($sourceNode, $destNode, $reference, $lazy);

        $sourceNode->addOutEdge($edge);
        $destNode->addInEdge($edge);
    }

    /**
     * Creates a graph node.
     *
     * @param string $id
     * @param mixed  $value
     *
     * @return ServiceReferenceGraphNode
     */
    private function createNode($id, $value)
    {
        if (isset($this->nodes[$id]) && $this->nodes[$id]->getValue() === $value) {
            return $this->nodes[$id];
        }

        return $this->nodes[$id] = new ServiceReferenceGraphNode($id, $value);
    }
}<|MERGE_RESOLUTION|>--- conflicted
+++ resolved
@@ -88,7 +88,6 @@
      */
     public function connect($sourceId, $sourceValue, $destId, $destValue = null, $reference = null/*, bool $lazy = false*/)
     {
-<<<<<<< HEAD
         if (func_num_args() >= 6) {
             $lazy = func_get_arg(5);
         } else {
@@ -99,11 +98,12 @@
                 }
             }
             $lazy = false;
-=======
+        }
+
         if (null === $sourceId || null === $destId) {
             return;
->>>>>>> 2b95ba32
         }
+
         $sourceNode = $this->createNode($sourceId, $sourceValue);
         $destNode = $this->createNode($destId, $destValue);
         $edge = new ServiceReferenceGraphEdge($sourceNode, $destNode, $reference, $lazy);
