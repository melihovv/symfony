--- conflicted
+++ resolved
@@ -52,7 +52,6 @@
      */
     private function processValue($value, $rootLevel = 0, $level = 0)
     {
-<<<<<<< HEAD
         if ($value instanceof ServiceClosureArgument) {
             $value->setValues($this->processValue($value->getValues(), 1, 1));
         } elseif ($value instanceof ArgumentInterface) {
@@ -64,18 +63,8 @@
             $value->setArguments($this->processValue($value->getArguments(), 0));
             $value->setProperties($this->processValue($value->getProperties(), 1));
             $value->setMethodCalls($this->processValue($value->getMethodCalls(), 2));
-        } elseif (is_array($value)) {
+        } elseif (\is_array($value)) {
             $i = 0;
-=======
-        foreach ($arguments as $k => $argument) {
-            if (\is_array($argument)) {
-                $arguments[$k] = $this->processArguments($argument, $inMethodCall);
-            } elseif ($argument instanceof Reference) {
-                $id = (string) $argument;
-
-                $invalidBehavior = $argument->getInvalidBehavior();
-                $exists = $this->container->has($id);
->>>>>>> 82d13dae
 
             foreach ($value as $k => $v) {
                 try {
