<?php

/*
 * This file is part of the Symfony package.
 *
 * (c) Fabien Potencier <fabien@symfony.com>
 *
 * For the full copyright and license information, please view the LICENSE
 * file that was distributed with this source code.
 */

namespace Symfony\Component\DependencyInjection\Compiler;

use Symfony\Component\DependencyInjection\Argument\BoundArgument;
use Symfony\Component\DependencyInjection\ContainerBuilder;
use Symfony\Component\DependencyInjection\Definition;
use Symfony\Component\DependencyInjection\Exception\InvalidArgumentException;
use Symfony\Component\DependencyInjection\Exception\RuntimeException;
use Symfony\Component\DependencyInjection\LazyProxy\ProxyHelper;
use Symfony\Component\DependencyInjection\Reference;
use Symfony\Component\DependencyInjection\TypedReference;

/**
 * @author Guilhem Niot <guilhem.niot@gmail.com>
 */
class ResolveBindingsPass extends AbstractRecursivePass
{
    private $usedBindings = [];
    private $unusedBindings = [];
    private $errorMessages = [];

    /**
     * {@inheritdoc}
     */
    public function process(ContainerBuilder $container)
    {
        try {
            parent::process($container);

            foreach ($this->unusedBindings as list($key, $serviceId)) {
                $message = sprintf('Unused binding "%s" in service "%s".', $key, $serviceId);
                if ($this->errorMessages) {
                    $message .= sprintf("\nCould be related to%s:", 1 < \count($this->errorMessages) ? ' one of' : '');
                }
                foreach ($this->errorMessages as $m) {
                    $message .= "\n - ".$m;
                }
                throw new InvalidArgumentException($message);
            }
        } finally {
            $this->usedBindings = [];
            $this->unusedBindings = [];
            $this->errorMessages = [];
        }
    }

    /**
     * {@inheritdoc}
     */
    protected function processValue($value, $isRoot = false)
    {
        if ($value instanceof TypedReference && $value->getType() === (string) $value) {
            // Already checked
            $bindings = $this->container->getDefinition($this->currentId)->getBindings();

            if (isset($bindings[$value->getType()])) {
                return $this->getBindingValue($bindings[$value->getType()]);
            }

            return parent::processValue($value, $isRoot);
        }

        if (!$value instanceof Definition || !$bindings = $value->getBindings()) {
            return parent::processValue($value, $isRoot);
        }

        foreach ($bindings as $key => $binding) {
            list($bindingValue, $bindingId, $used) = $binding->getValues();
            if ($used) {
                $this->usedBindings[$bindingId] = true;
                unset($this->unusedBindings[$bindingId]);
            } elseif (!isset($this->usedBindings[$bindingId])) {
                $this->unusedBindings[$bindingId] = [$key, $this->currentId];
            }

            if (preg_match('/^(?:(?:array|bool|float|int|string) )?\$/', $key)) {
                continue;
            }

            if (null !== $bindingValue && !$bindingValue instanceof Reference && !$bindingValue instanceof Definition) {
                throw new InvalidArgumentException(sprintf('Invalid value for binding key "%s" for service "%s": expected null, an instance of %s or an instance of %s, %s given.', $key, $this->currentId, Reference::class, Definition::class, \gettype($bindingValue)));
            }
        }

        if ($value->isAbstract()) {
            return parent::processValue($value, $isRoot);
        }

        $calls = $value->getMethodCalls();

        try {
            if ($constructor = $this->getConstructor($value, false)) {
                $calls[] = [$constructor, $value->getArguments()];
            }
        } catch (RuntimeException $e) {
            $this->errorMessages[] = $e->getMessage();
            $this->container->getDefinition($this->currentId)->addError($e->getMessage());

            return parent::processValue($value, $isRoot);
        }

        foreach ($calls as $i => $call) {
            list($method, $arguments) = $call;

            if ($method instanceof \ReflectionFunctionAbstract) {
                $reflectionMethod = $method;
            } else {
                $reflectionMethod = $this->getReflectionMethod($value, $method);
            }

            foreach ($reflectionMethod->getParameters() as $key => $parameter) {
                if (\array_key_exists($key, $arguments) && '' !== $arguments[$key]) {
                    continue;
                }

<<<<<<< HEAD
                $typeHint = ProxyHelper::getTypeHint($reflectionMethod, $parameter);

                if (array_key_exists($k = ltrim($typeHint, '\\').' $'.$parameter->name, $bindings)) {
                    $arguments[$key] = $this->getBindingValue($bindings[$k]);

                    continue;
                }

                if (array_key_exists('$'.$parameter->name, $bindings)) {
=======
                if (\array_key_exists('$'.$parameter->name, $bindings)) {
>>>>>>> b0a32085
                    $arguments[$key] = $this->getBindingValue($bindings['$'.$parameter->name]);

                    continue;
                }

                if (!$typeHint || '\\' !== $typeHint[0] || !isset($bindings[$typeHint = substr($typeHint, 1)])) {
                    continue;
                }

                $arguments[$key] = $this->getBindingValue($bindings[$typeHint]);
            }

            if ($arguments !== $call[1]) {
                ksort($arguments);
                $calls[$i][1] = $arguments;
            }
        }

        if ($constructor) {
            list(, $arguments) = array_pop($calls);

            if ($arguments !== $value->getArguments()) {
                $value->setArguments($arguments);
            }
        }

        if ($calls !== $value->getMethodCalls()) {
            $value->setMethodCalls($calls);
        }

        return parent::processValue($value, $isRoot);
    }

    private function getBindingValue(BoundArgument $binding)
    {
        list($bindingValue, $bindingId) = $binding->getValues();

        $this->usedBindings[$bindingId] = true;
        unset($this->unusedBindings[$bindingId]);

        return $bindingValue;
    }
}<|MERGE_RESOLUTION|>--- conflicted
+++ resolved
@@ -123,19 +123,15 @@
                     continue;
                 }
 
-<<<<<<< HEAD
                 $typeHint = ProxyHelper::getTypeHint($reflectionMethod, $parameter);
 
-                if (array_key_exists($k = ltrim($typeHint, '\\').' $'.$parameter->name, $bindings)) {
+                if (\array_key_exists($k = ltrim($typeHint, '\\').' $'.$parameter->name, $bindings)) {
                     $arguments[$key] = $this->getBindingValue($bindings[$k]);
 
                     continue;
                 }
 
-                if (array_key_exists('$'.$parameter->name, $bindings)) {
-=======
                 if (\array_key_exists('$'.$parameter->name, $bindings)) {
->>>>>>> b0a32085
                     $arguments[$key] = $this->getBindingValue($bindings['$'.$parameter->name]);
 
                     continue;
