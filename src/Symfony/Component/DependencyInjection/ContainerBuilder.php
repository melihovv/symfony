--- conflicted
+++ resolved
@@ -510,14 +510,9 @@
      */
     public function removeDefinition($id)
     {
-<<<<<<< HEAD
         if (isset($this->definitions[$id = (string) $id])) {
-            $this->removeId($id);
-=======
-        if (isset($this->definitions[$id = $this->normalizeId($id)])) {
             unset($this->definitions[$id]);
             $this->removedIds[$id] = true;
->>>>>>> facbaa52
         }
     }
 
@@ -851,14 +846,9 @@
      */
     public function removeAlias($alias)
     {
-<<<<<<< HEAD
         if (isset($this->aliasDefinitions[$alias = (string) $alias])) {
-            $this->removeId($alias);
-=======
-        if (isset($this->aliasDefinitions[$alias = $this->normalizeId($alias)])) {
             unset($this->aliasDefinitions[$alias]);
             $this->removedIds[$alias] = true;
->>>>>>> facbaa52
         }
     }
 
