<?php

/*
 * This file is part of the Symfony package.
 *
 * (c) Fabien Potencier <fabien@symfony.com>
 *
 * For the full copyright and license information, please view the LICENSE
 * file that was distributed with this source code.
 */

namespace Symfony\Component\DependencyInjection;

use Composer\InstalledVersions;
use Symfony\Component\Config\Resource\ClassExistenceResource;
use Symfony\Component\Config\Resource\ComposerResource;
use Symfony\Component\Config\Resource\DirectoryResource;
use Symfony\Component\Config\Resource\FileExistenceResource;
use Symfony\Component\Config\Resource\FileResource;
use Symfony\Component\Config\Resource\GlobResource;
use Symfony\Component\Config\Resource\ReflectionClassResource;
use Symfony\Component\Config\Resource\ResourceInterface;
use Symfony\Component\DependencyInjection\Argument\AbstractArgument;
use Symfony\Component\DependencyInjection\Argument\IteratorArgument;
use Symfony\Component\DependencyInjection\Argument\RewindableGenerator;
use Symfony\Component\DependencyInjection\Argument\ServiceClosureArgument;
use Symfony\Component\DependencyInjection\Argument\ServiceLocator;
use Symfony\Component\DependencyInjection\Argument\ServiceLocatorArgument;
use Symfony\Component\DependencyInjection\Attribute\Target;
use Symfony\Component\DependencyInjection\Compiler\Compiler;
use Symfony\Component\DependencyInjection\Compiler\CompilerPassInterface;
use Symfony\Component\DependencyInjection\Compiler\PassConfig;
use Symfony\Component\DependencyInjection\Compiler\ResolveEnvPlaceholdersPass;
use Symfony\Component\DependencyInjection\Exception\BadMethodCallException;
use Symfony\Component\DependencyInjection\Exception\InvalidArgumentException;
use Symfony\Component\DependencyInjection\Exception\LogicException;
use Symfony\Component\DependencyInjection\Exception\RuntimeException;
use Symfony\Component\DependencyInjection\Exception\ServiceCircularReferenceException;
use Symfony\Component\DependencyInjection\Exception\ServiceNotFoundException;
use Symfony\Component\DependencyInjection\Extension\ExtensionInterface;
use Symfony\Component\DependencyInjection\LazyProxy\Instantiator\InstantiatorInterface;
use Symfony\Component\DependencyInjection\LazyProxy\Instantiator\RealServiceInstantiator;
use Symfony\Component\DependencyInjection\ParameterBag\EnvPlaceholderParameterBag;
use Symfony\Component\DependencyInjection\ParameterBag\ParameterBag;
use Symfony\Component\DependencyInjection\ParameterBag\ParameterBagInterface;
use Symfony\Component\ExpressionLanguage\Expression;
use Symfony\Component\ExpressionLanguage\ExpressionFunctionProviderInterface;

/**
 * ContainerBuilder is a DI container that provides an API to easily describe services.
 *
 * @author Fabien Potencier <fabien@symfony.com>
 */
class ContainerBuilder extends Container implements TaggedContainerInterface
{
    /**
     * @var ExtensionInterface[]
     */
    private array $extensions = [];

    /**
     * @var ExtensionInterface[]
     */
    private array $extensionsByNs = [];

    /**
     * @var Definition[]
     */
    private array $definitions = [];

    /**
     * @var Alias[]
     */
    private array $aliasDefinitions = [];

    /**
     * @var ResourceInterface[]
     */
    private array $resources = [];

    private array $extensionConfigs = [];
    private Compiler $compiler;
    private bool $trackResources;
    private ?InstantiatorInterface $proxyInstantiator = null;
    private ExpressionLanguage $expressionLanguage;

    /**
     * @var ExpressionFunctionProviderInterface[]
     */
    private array $expressionLanguageProviders = [];

    /**
     * @var string[] with tag names used by findTaggedServiceIds
     */
    private array $usedTags = [];

    /**
     * @var string[][] a map of env var names to their placeholders
     */
    private array $envPlaceholders = [];

    /**
     * @var int[] a map of env vars to their resolution counter
     */
    private array $envCounters = [];

    /**
     * @var string[] the list of vendor directories
     */
    private array $vendors;

    private array $autoconfiguredInstanceof = [];

    /**
     * @var callable[]
     */
    private array $autoconfiguredAttributes = [];

    private array $removedIds = [];

    private array $removedBindingIds = [];

    private const INTERNAL_TYPES = [
        'int' => true,
        'float' => true,
        'string' => true,
        'bool' => true,
        'resource' => true,
        'object' => true,
        'array' => true,
        'null' => true,
        'callable' => true,
        'iterable' => true,
        'mixed' => true,
    ];

    public function __construct(ParameterBagInterface $parameterBag = null)
    {
        parent::__construct($parameterBag);

        $this->trackResources = interface_exists(ResourceInterface::class);
        $this->setDefinition('service_container', (new Definition(ContainerInterface::class))->setSynthetic(true)->setPublic(true));
    }

    /**
     * @var \ReflectionClass[] a list of class reflectors
     */
    private array $classReflectors;

    /**
     * Sets the track resources flag.
     *
     * If you are not using the loaders and therefore don't want
     * to depend on the Config component, set this flag to false.
     */
    public function setResourceTracking(bool $track)
    {
        $this->trackResources = $track;
    }

    /**
     * Checks if resources are tracked.
     *
     * @return bool
     */
    public function isTrackingResources(): bool
    {
        return $this->trackResources;
    }

    /**
     * Sets the instantiator to be used when fetching proxies.
     */
    public function setProxyInstantiator(InstantiatorInterface $proxyInstantiator)
    {
        $this->proxyInstantiator = $proxyInstantiator;
    }

    public function registerExtension(ExtensionInterface $extension)
    {
        $this->extensions[$extension->getAlias()] = $extension;

        if (false !== $extension->getNamespace()) {
            $this->extensionsByNs[$extension->getNamespace()] = $extension;
        }
    }

    /**
     * Returns an extension by alias or namespace.
     *
     * @throws LogicException if the extension is not registered
     */
    public function getExtension(string $name): ExtensionInterface
    {
        if (isset($this->extensions[$name])) {
            return $this->extensions[$name];
        }

        if (isset($this->extensionsByNs[$name])) {
            return $this->extensionsByNs[$name];
        }

        throw new LogicException(sprintf('Container extension "%s" is not registered.', $name));
    }

    /**
     * Returns all registered extensions.
     *
     * @return ExtensionInterface[]
     */
    public function getExtensions(): array
    {
        return $this->extensions;
    }

    /**
     * Checks if we have an extension.
     *
     * @return bool
     */
    public function hasExtension(string $name): bool
    {
        return isset($this->extensions[$name]) || isset($this->extensionsByNs[$name]);
    }

    /**
     * Returns an array of resources loaded to build this configuration.
     *
     * @return ResourceInterface[]
     */
    public function getResources(): array
    {
        return array_values($this->resources);
    }

    /**
     * @return $this
     */
    public function addResource(ResourceInterface $resource): static
    {
        if (!$this->trackResources) {
            return $this;
        }

        if ($resource instanceof GlobResource && $this->inVendors($resource->getPrefix())) {
            return $this;
        }

        $this->resources[(string) $resource] = $resource;

        return $this;
    }

    /**
     * Sets the resources for this configuration.
     *
     * @param ResourceInterface[] $resources An array of resources
     *
     * @return $this
     */
    public function setResources(array $resources): static
    {
        if (!$this->trackResources) {
            return $this;
        }

        $this->resources = $resources;

        return $this;
    }

    /**
     * Adds the object class hierarchy as resources.
     *
     * @param object|string $object An object instance or class name
     *
     * @return $this
     */
    public function addObjectResource(object|string $object): static
    {
        if ($this->trackResources) {
            if (\is_object($object)) {
                $object = \get_class($object);
            }
            if (!isset($this->classReflectors[$object])) {
                $this->classReflectors[$object] = new \ReflectionClass($object);
            }
            $class = $this->classReflectors[$object];

            foreach ($class->getInterfaceNames() as $name) {
                if (null === $interface = &$this->classReflectors[$name]) {
                    $interface = new \ReflectionClass($name);
                }
                $file = $interface->getFileName();
                if (false !== $file && file_exists($file)) {
                    $this->fileExists($file);
                }
            }
            do {
                $file = $class->getFileName();
                if (false !== $file && file_exists($file)) {
                    $this->fileExists($file);
                }
                foreach ($class->getTraitNames() as $name) {
                    $this->addObjectResource($name);
                }
            } while ($class = $class->getParentClass());
        }

        return $this;
    }

    /**
     * Retrieves the requested reflection class and registers it for resource tracking.
     *
     * @throws \ReflectionException when a parent class/interface/trait is not found and $throw is true
     *
     * @final
     */
    public function getReflectionClass(?string $class, bool $throw = true): ?\ReflectionClass
    {
        if (!$class = $this->getParameterBag()->resolveValue($class)) {
            return null;
        }

        if (isset(self::INTERNAL_TYPES[$class])) {
            return null;
        }

        $resource = $classReflector = null;

        try {
            if (isset($this->classReflectors[$class])) {
                $classReflector = $this->classReflectors[$class];
            } elseif (class_exists(ClassExistenceResource::class)) {
                $resource = new ClassExistenceResource($class, false);
                $classReflector = $resource->isFresh(0) ? false : new \ReflectionClass($class);
            } else {
                $classReflector = class_exists($class) ? new \ReflectionClass($class) : false;
            }
        } catch (\ReflectionException $e) {
            if ($throw) {
                throw $e;
            }
        }

        if ($this->trackResources) {
            if (!$classReflector) {
                $this->addResource($resource ?? new ClassExistenceResource($class, false));
            } elseif (!$classReflector->isInternal()) {
                $path = $classReflector->getFileName();

                if (!$this->inVendors($path)) {
                    $this->addResource(new ReflectionClassResource($classReflector, $this->vendors));
                }
            }
            $this->classReflectors[$class] = $classReflector;
        }

        return $classReflector ?: null;
    }

    /**
     * Checks whether the requested file or directory exists and registers the result for resource tracking.
     *
     * @param string      $path          The file or directory path for which to check the existence
     * @param bool|string $trackContents Whether to track contents of the given resource. If a string is passed,
     *                                   it will be used as pattern for tracking contents of the requested directory
     *
     * @final
     */
    public function fileExists(string $path, bool|string $trackContents = true): bool
    {
        $exists = file_exists($path);

        if (!$this->trackResources || $this->inVendors($path)) {
            return $exists;
        }

        if (!$exists) {
            $this->addResource(new FileExistenceResource($path));

            return $exists;
        }

        if (is_dir($path)) {
            if ($trackContents) {
                $this->addResource(new DirectoryResource($path, \is_string($trackContents) ? $trackContents : null));
            } else {
                $this->addResource(new GlobResource($path, '/*', false));
            }
        } elseif ($trackContents) {
            $this->addResource(new FileResource($path));
        }

        return $exists;
    }

    /**
     * Loads the configuration for an extension.
     *
     * @param string $extension The extension alias or namespace
     * @param array  $values    An array of values that customizes the extension
     *
     * @return $this
     *
     * @throws BadMethodCallException When this ContainerBuilder is compiled
     * @throws \LogicException        if the extension is not registered
     */
    public function loadFromExtension(string $extension, array $values = null): static
    {
        if ($this->isCompiled()) {
            throw new BadMethodCallException('Cannot load from an extension on a compiled container.');
        }

        if (\func_num_args() < 2) {
            $values = [];
        }

        $namespace = $this->getExtension($extension)->getAlias();

        $this->extensionConfigs[$namespace][] = $values;

        return $this;
    }

    /**
     * Adds a compiler pass.
     *
     * @param string $type     The type of compiler pass
     * @param int    $priority Used to sort the passes
     *
     * @return $this
     */
    public function addCompilerPass(CompilerPassInterface $pass, string $type = PassConfig::TYPE_BEFORE_OPTIMIZATION, int $priority = 0): static
    {
        $this->getCompiler()->addPass($pass, $type, $priority);

        $this->addObjectResource($pass);

        return $this;
    }

    /**
     * Returns the compiler pass config which can then be modified.
     *
     * @return PassConfig
     */
    public function getCompilerPassConfig(): PassConfig
    {
        return $this->getCompiler()->getPassConfig();
    }

    /**
     * Returns the compiler.
     *
     * @return Compiler
     */
    public function getCompiler(): Compiler
    {
        return $this->compiler ??= new Compiler();
    }

    /**
     * Sets a service.
     *
     * @throws BadMethodCallException When this ContainerBuilder is compiled
     */
    public function set(string $id, ?object $service)
    {
        if ($this->isCompiled() && (isset($this->definitions[$id]) && !$this->definitions[$id]->isSynthetic())) {
            // setting a synthetic service on a compiled container is alright
            throw new BadMethodCallException(sprintf('Setting service "%s" for an unknown or non-synthetic service definition on a compiled container is not allowed.', $id));
        }

        unset($this->definitions[$id], $this->aliasDefinitions[$id], $this->removedIds[$id]);

        parent::set($id, $service);
    }

    /**
     * Removes a service definition.
     */
    public function removeDefinition(string $id)
    {
        if (isset($this->definitions[$id])) {
            unset($this->definitions[$id]);
            $this->removedIds[$id] = true;
        }
    }

<<<<<<< HEAD
    public function has(string $id): bool
=======
    /**
     * Returns true if the given service is defined.
     *
     * @param string $id The service identifier
     *
     * @return bool
     */
    public function has(string $id)
>>>>>>> c91322d6
    {
        return isset($this->definitions[$id]) || isset($this->aliasDefinitions[$id]) || parent::has($id);
    }

    /**
     * @return object|null
     *
     * @throws InvalidArgumentException          when no definitions are available
     * @throws ServiceCircularReferenceException When a circular reference is detected
     * @throws ServiceNotFoundException          When the service is not defined
     * @throws \Exception
     *
     * @see Reference
     */
    public function get(string $id, int $invalidBehavior = ContainerInterface::EXCEPTION_ON_INVALID_REFERENCE): ?object
    {
        if ($this->isCompiled() && isset($this->removedIds[$id]) && ContainerInterface::EXCEPTION_ON_INVALID_REFERENCE >= $invalidBehavior) {
            return parent::get($id);
        }

        return $this->doGet($id, $invalidBehavior);
    }

    private function doGet(string $id, int $invalidBehavior = ContainerInterface::EXCEPTION_ON_INVALID_REFERENCE, array &$inlineServices = null, bool $isConstructorArgument = false): mixed
    {
        if (isset($inlineServices[$id])) {
            return $inlineServices[$id];
        }
        if (null === $inlineServices) {
            $isConstructorArgument = true;
            $inlineServices = [];
        }
        try {
            if (ContainerInterface::IGNORE_ON_UNINITIALIZED_REFERENCE === $invalidBehavior) {
                return parent::get($id, $invalidBehavior);
            }
            if ($service = parent::get($id, ContainerInterface::NULL_ON_INVALID_REFERENCE)) {
                return $service;
            }
        } catch (ServiceCircularReferenceException $e) {
            if ($isConstructorArgument) {
                throw $e;
            }
        }

        if (!isset($this->definitions[$id]) && isset($this->aliasDefinitions[$id])) {
            $alias = $this->aliasDefinitions[$id];

            if ($alias->isDeprecated()) {
                $deprecation = $alias->getDeprecation($id);
                trigger_deprecation($deprecation['package'], $deprecation['version'], $deprecation['message']);
            }

            return $this->doGet((string) $alias, $invalidBehavior, $inlineServices, $isConstructorArgument);
        }

        try {
            $definition = $this->getDefinition($id);
        } catch (ServiceNotFoundException $e) {
            if (ContainerInterface::EXCEPTION_ON_INVALID_REFERENCE < $invalidBehavior) {
                return null;
            }

            throw $e;
        }

        if ($definition->hasErrors() && $e = $definition->getErrors()) {
            throw new RuntimeException(reset($e));
        }

        if ($isConstructorArgument) {
            $this->loading[$id] = true;
        }

        try {
            return $this->createService($definition, $inlineServices, $isConstructorArgument, $id);
        } finally {
            if ($isConstructorArgument) {
                unset($this->loading[$id]);
            }
        }
    }

    /**
     * Merges a ContainerBuilder with the current ContainerBuilder configuration.
     *
     * Service definitions overrides the current defined ones.
     *
     * But for parameters, they are overridden by the current ones. It allows
     * the parameters passed to the container constructor to have precedence
     * over the loaded ones.
     *
     *     $container = new ContainerBuilder(new ParameterBag(['foo' => 'bar']));
     *     $loader = new LoaderXXX($container);
     *     $loader->load('resource_name');
     *     $container->register('foo', 'stdClass');
     *
     * In the above example, even if the loaded resource defines a foo
     * parameter, the value will still be 'bar' as defined in the ContainerBuilder
     * constructor.
     *
     * @throws BadMethodCallException When this ContainerBuilder is compiled
     */
    public function merge(self $container)
    {
        if ($this->isCompiled()) {
            throw new BadMethodCallException('Cannot merge on a compiled container.');
        }

        $this->addDefinitions($container->getDefinitions());
        $this->addAliases($container->getAliases());
        $this->getParameterBag()->add($container->getParameterBag()->all());

        if ($this->trackResources) {
            foreach ($container->getResources() as $resource) {
                $this->addResource($resource);
            }
        }

        foreach ($this->extensions as $name => $extension) {
            if (!isset($this->extensionConfigs[$name])) {
                $this->extensionConfigs[$name] = [];
            }

            $this->extensionConfigs[$name] = array_merge($this->extensionConfigs[$name], $container->getExtensionConfig($name));
        }

        if ($this->getParameterBag() instanceof EnvPlaceholderParameterBag && $container->getParameterBag() instanceof EnvPlaceholderParameterBag) {
            $envPlaceholders = $container->getParameterBag()->getEnvPlaceholders();
            $this->getParameterBag()->mergeEnvPlaceholders($container->getParameterBag());
        } else {
            $envPlaceholders = [];
        }

        foreach ($container->envCounters as $env => $count) {
            if (!$count && !isset($envPlaceholders[$env])) {
                continue;
            }
            if (!isset($this->envCounters[$env])) {
                $this->envCounters[$env] = $count;
            } else {
                $this->envCounters[$env] += $count;
            }
        }

        foreach ($container->getAutoconfiguredInstanceof() as $interface => $childDefinition) {
            if (isset($this->autoconfiguredInstanceof[$interface])) {
                throw new InvalidArgumentException(sprintf('"%s" has already been autoconfigured and merge() does not support merging autoconfiguration for the same class/interface.', $interface));
            }

            $this->autoconfiguredInstanceof[$interface] = $childDefinition;
        }

        foreach ($container->getAutoconfiguredAttributes() as $attribute => $configurator) {
            if (isset($this->autoconfiguredAttributes[$attribute])) {
                throw new InvalidArgumentException(sprintf('"%s" has already been autoconfigured and merge() does not support merging autoconfiguration for the same attribute.', $attribute));
            }

            $this->autoconfiguredAttributes[$attribute] = $configurator;
        }
    }

    /**
     * Returns the configuration array for the given extension.
     *
     * @return array
     */
    public function getExtensionConfig(string $name): array
    {
        if (!isset($this->extensionConfigs[$name])) {
            $this->extensionConfigs[$name] = [];
        }

        return $this->extensionConfigs[$name];
    }

    /**
     * Prepends a config array to the configs of the given extension.
     */
    public function prependExtensionConfig(string $name, array $config)
    {
        if (!isset($this->extensionConfigs[$name])) {
            $this->extensionConfigs[$name] = [];
        }

        array_unshift($this->extensionConfigs[$name], $config);
    }

    /**
     * Compiles the container.
     *
     * This method passes the container to compiler
     * passes whose job is to manipulate and optimize
     * the container.
     *
     * The main compiler passes roughly do four things:
     *
     *  * The extension configurations are merged;
     *  * Parameter values are resolved;
     *  * The parameter bag is frozen;
     *  * Extension loading is disabled.
     *
     * @param bool $resolveEnvPlaceholders Whether %env()% parameters should be resolved using the current
     *                                     env vars or be replaced by uniquely identifiable placeholders.
     *                                     Set to "true" when you want to use the current ContainerBuilder
     *                                     directly, keep to "false" when the container is dumped instead.
     */
    public function compile(bool $resolveEnvPlaceholders = false)
    {
        $compiler = $this->getCompiler();

        if ($this->trackResources) {
            foreach ($compiler->getPassConfig()->getPasses() as $pass) {
                $this->addObjectResource($pass);
            }
        }
        $bag = $this->getParameterBag();

        if ($resolveEnvPlaceholders && $bag instanceof EnvPlaceholderParameterBag) {
            $compiler->addPass(new ResolveEnvPlaceholdersPass(), PassConfig::TYPE_AFTER_REMOVING, -1000);
        }

        $compiler->compile($this);

        foreach ($this->definitions as $id => $definition) {
            if ($this->trackResources && $definition->isLazy()) {
                $this->getReflectionClass($definition->getClass());
            }
        }

        $this->extensionConfigs = [];

        if ($bag instanceof EnvPlaceholderParameterBag) {
            if ($resolveEnvPlaceholders) {
                $this->parameterBag = new ParameterBag($this->resolveEnvPlaceholders($bag->all(), true));
            }

            $this->envPlaceholders = $bag->getEnvPlaceholders();
        }

        parent::compile();

        foreach ($this->definitions + $this->aliasDefinitions as $id => $definition) {
            if (!$definition->isPublic() || $definition->isPrivate()) {
                $this->removedIds[$id] = true;
            }
        }
    }

    /**
     * {@inheritdoc}
     */
    public function getServiceIds(): array
    {
        return array_map('strval', array_unique(array_merge(array_keys($this->getDefinitions()), array_keys($this->aliasDefinitions), parent::getServiceIds())));
    }

    /**
     * Gets removed service or alias ids.
     */
    public function getRemovedIds(): array
    {
        return $this->removedIds;
    }

    /**
     * Adds the service aliases.
     */
    public function addAliases(array $aliases)
    {
        foreach ($aliases as $alias => $id) {
            $this->setAlias($alias, $id);
        }
    }

    /**
     * Sets the service aliases.
     */
    public function setAliases(array $aliases)
    {
        $this->aliasDefinitions = [];
        $this->addAliases($aliases);
    }

    /**
     * Sets an alias for an existing service.
     *
     * @throws InvalidArgumentException if the id is not a string or an Alias
     * @throws InvalidArgumentException if the alias is for itself
     */
    public function setAlias(string $alias, string|Alias $id): Alias
    {
        if ('' === $alias || '\\' === $alias[-1] || \strlen($alias) !== strcspn($alias, "\0\r\n'")) {
            throw new InvalidArgumentException(sprintf('Invalid alias id: "%s".', $alias));
        }

        if (\is_string($id)) {
            $id = new Alias($id);
        }

        if ($alias === (string) $id) {
            throw new InvalidArgumentException(sprintf('An alias can not reference itself, got a circular reference on "%s".', $alias));
        }

        unset($this->definitions[$alias], $this->removedIds[$alias]);

        return $this->aliasDefinitions[$alias] = $id;
    }

    public function removeAlias(string $alias)
    {
        if (isset($this->aliasDefinitions[$alias])) {
            unset($this->aliasDefinitions[$alias]);
            $this->removedIds[$alias] = true;
        }
    }

    /**
     * @return bool
     */
    public function hasAlias(string $id): bool
    {
        return isset($this->aliasDefinitions[$id]);
    }

    /**
     * @return Alias[]
     */
    public function getAliases(): array
    {
        return $this->aliasDefinitions;
    }

    /**
     * @throws InvalidArgumentException if the alias does not exist
     */
    public function getAlias(string $id): Alias
    {
        if (!isset($this->aliasDefinitions[$id])) {
            throw new InvalidArgumentException(sprintf('The service alias "%s" does not exist.', $id));
        }

        return $this->aliasDefinitions[$id];
    }

    /**
     * Registers a service definition.
     *
     * This methods allows for simple registration of service definition
     * with a fluid interface.
     */
    public function register(string $id, string $class = null): Definition
    {
        return $this->setDefinition($id, new Definition($class));
    }

    /**
     * Registers an autowired service definition.
     *
     * This method implements a shortcut for using setDefinition() with
     * an autowired definition.
     *
     * @return Definition
     */
    public function autowire(string $id, string $class = null): Definition
    {
        return $this->setDefinition($id, (new Definition($class))->setAutowired(true));
    }

    /**
     * Adds the service definitions.
     *
     * @param Definition[] $definitions An array of service definitions
     */
    public function addDefinitions(array $definitions)
    {
        foreach ($definitions as $id => $definition) {
            $this->setDefinition($id, $definition);
        }
    }

    /**
     * Sets the service definitions.
     *
     * @param Definition[] $definitions An array of service definitions
     */
    public function setDefinitions(array $definitions)
    {
        $this->definitions = [];
        $this->addDefinitions($definitions);
    }

    /**
     * Gets all service definitions.
     *
     * @return Definition[]
     */
    public function getDefinitions(): array
    {
        return $this->definitions;
    }

    /**
     * Sets a service definition.
     *
     * @return Definition
     *
     * @throws BadMethodCallException When this ContainerBuilder is compiled
     */
    public function setDefinition(string $id, Definition $definition): Definition
    {
        if ($this->isCompiled()) {
            throw new BadMethodCallException('Adding definition to a compiled container is not allowed.');
        }

        if ('' === $id || '\\' === $id[-1] || \strlen($id) !== strcspn($id, "\0\r\n'")) {
            throw new InvalidArgumentException(sprintf('Invalid service id: "%s".', $id));
        }

        unset($this->aliasDefinitions[$id], $this->removedIds[$id]);

        return $this->definitions[$id] = $definition;
    }

    /**
     * Returns true if a service definition exists under the given identifier.
     *
     * @return bool
     */
    public function hasDefinition(string $id): bool
    {
        return isset($this->definitions[$id]);
    }

    /**
     * Gets a service definition.
     *
     * @throws ServiceNotFoundException if the service definition does not exist
     */
    public function getDefinition(string $id): Definition
    {
        if (!isset($this->definitions[$id])) {
            throw new ServiceNotFoundException($id);
        }

        return $this->definitions[$id];
    }

    /**
     * Gets a service definition by id or alias.
     *
     * The method "unaliases" recursively to return a Definition instance.
     *
     * @throws ServiceNotFoundException if the service definition does not exist
     */
    public function findDefinition(string $id): Definition
    {
        $seen = [];
        while (isset($this->aliasDefinitions[$id])) {
            $id = (string) $this->aliasDefinitions[$id];

            if (isset($seen[$id])) {
                $seen = array_values($seen);
                $seen = \array_slice($seen, array_search($id, $seen));
                $seen[] = $id;

                throw new ServiceCircularReferenceException($id, $seen);
            }

            $seen[$id] = $id;
        }

        return $this->getDefinition($id);
    }

    /**
     * Creates a service for a service definition.
     *
<<<<<<< HEAD
=======
     * @return mixed
     *
>>>>>>> c91322d6
     * @throws RuntimeException         When the factory definition is incomplete
     * @throws RuntimeException         When the service is a synthetic service
     * @throws InvalidArgumentException When configure callable is not callable
     */
    private function createService(Definition $definition, array &$inlineServices, bool $isConstructorArgument = false, string $id = null, bool $tryProxy = true): mixed
    {
        if (null === $id && isset($inlineServices[$h = spl_object_hash($definition)])) {
            return $inlineServices[$h];
        }

        if ($definition instanceof ChildDefinition) {
            throw new RuntimeException(sprintf('Constructing service "%s" from a parent definition is not supported at build time.', $id));
        }

        if ($definition->isSynthetic()) {
            throw new RuntimeException(sprintf('You have requested a synthetic service ("%s"). The DIC does not know how to construct this service.', $id));
        }

        if ($definition->isDeprecated()) {
            $deprecation = $definition->getDeprecation($id);
            trigger_deprecation($deprecation['package'], $deprecation['version'], $deprecation['message']);
        }

        if ($tryProxy && $definition->isLazy() && !$tryProxy = !($proxy = $this->proxyInstantiator) || $proxy instanceof RealServiceInstantiator) {
            $proxy = $proxy->instantiateProxy(
                $this,
                $definition,
                $id, function () use ($definition, &$inlineServices, $id) {
                    return $this->createService($definition, $inlineServices, true, $id, false);
                }
            );
            $this->shareService($definition, $proxy, $id, $inlineServices);

            return $proxy;
        }

        $parameterBag = $this->getParameterBag();

        if (null !== $definition->getFile()) {
            require_once $parameterBag->resolveValue($definition->getFile());
        }

        $arguments = $this->doResolveServices($parameterBag->unescapeValue($parameterBag->resolveValue($definition->getArguments())), $inlineServices, $isConstructorArgument);

        if (null !== $factory = $definition->getFactory()) {
            if (\is_array($factory)) {
                $factory = [$this->doResolveServices($parameterBag->resolveValue($factory[0]), $inlineServices, $isConstructorArgument), $factory[1]];
            } elseif (!\is_string($factory)) {
                throw new RuntimeException(sprintf('Cannot create service "%s" because of invalid factory.', $id));
            }
        }

        if (null !== $id && $definition->isShared() && isset($this->services[$id]) && ($tryProxy || !$definition->isLazy())) {
            return $this->services[$id];
        }

        if (null !== $factory) {
            $service = $factory(...$arguments);

            if (!$definition->isDeprecated() && \is_array($factory) && \is_string($factory[0])) {
                $r = new \ReflectionClass($factory[0]);

                if (0 < strpos($r->getDocComment(), "\n * @deprecated ")) {
                    trigger_deprecation('', '', 'The "%s" service relies on the deprecated "%s" factory class. It should either be deprecated or its factory upgraded.', $id, $r->name);
                }
            }
        } else {
            $r = new \ReflectionClass($parameterBag->resolveValue($definition->getClass()));

            $service = null === $r->getConstructor() ? $r->newInstance() : $r->newInstanceArgs(array_values($arguments));

            if (!$definition->isDeprecated() && 0 < strpos($r->getDocComment(), "\n * @deprecated ")) {
                trigger_deprecation('', '', 'The "%s" service relies on the deprecated "%s" class. It should either be deprecated or its implementation upgraded.', $id, $r->name);
            }
        }

        $lastWitherIndex = null;
        foreach ($definition->getMethodCalls() as $k => $call) {
            if ($call[2] ?? false) {
                $lastWitherIndex = $k;
            }
        }

        if (null === $lastWitherIndex && ($tryProxy || !$definition->isLazy())) {
            // share only if proxying failed, or if not a proxy, and if no withers are found
            $this->shareService($definition, $service, $id, $inlineServices);
        }

        $properties = $this->doResolveServices($parameterBag->unescapeValue($parameterBag->resolveValue($definition->getProperties())), $inlineServices);
        foreach ($properties as $name => $value) {
            $service->$name = $value;
        }

        foreach ($definition->getMethodCalls() as $k => $call) {
            $service = $this->callMethod($service, $call, $inlineServices);

            if ($lastWitherIndex === $k && ($tryProxy || !$definition->isLazy())) {
                // share only if proxying failed, or if not a proxy, and this is the last wither
                $this->shareService($definition, $service, $id, $inlineServices);
            }
        }

        if ($callable = $definition->getConfigurator()) {
            if (\is_array($callable)) {
                $callable[0] = $parameterBag->resolveValue($callable[0]);

                if ($callable[0] instanceof Reference) {
                    $callable[0] = $this->doGet((string) $callable[0], $callable[0]->getInvalidBehavior(), $inlineServices);
                } elseif ($callable[0] instanceof Definition) {
                    $callable[0] = $this->createService($callable[0], $inlineServices);
                }
            }

            if (!\is_callable($callable)) {
                throw new InvalidArgumentException(sprintf('The configure callable for class "%s" is not a callable.', get_debug_type($service)));
            }

            $callable($service);
        }

        return $service;
    }

    /**
     * Replaces service references by the real service instance and evaluates expressions.
     *
     * @return mixed The same value with all service references replaced by
     *               the real service instances and all expressions evaluated
     */
    public function resolveServices(mixed $value): mixed
    {
        return $this->doResolveServices($value);
    }

    private function doResolveServices(mixed $value, array &$inlineServices = [], bool $isConstructorArgument = false): mixed
    {
        if (\is_array($value)) {
            foreach ($value as $k => $v) {
                $value[$k] = $this->doResolveServices($v, $inlineServices, $isConstructorArgument);
            }
        } elseif ($value instanceof ServiceClosureArgument) {
            $reference = $value->getValues()[0];
            $value = function () use ($reference) {
                return $this->resolveServices($reference);
            };
        } elseif ($value instanceof IteratorArgument) {
            $value = new RewindableGenerator(function () use ($value, &$inlineServices) {
                foreach ($value->getValues() as $k => $v) {
                    foreach (self::getServiceConditionals($v) as $s) {
                        if (!$this->has($s)) {
                            continue 2;
                        }
                    }
                    foreach (self::getInitializedConditionals($v) as $s) {
                        if (!$this->doGet($s, ContainerInterface::IGNORE_ON_UNINITIALIZED_REFERENCE, $inlineServices)) {
                            continue 2;
                        }
                    }

                    yield $k => $this->doResolveServices($v, $inlineServices);
                }
            }, function () use ($value): int {
                $count = 0;
                foreach ($value->getValues() as $v) {
                    foreach (self::getServiceConditionals($v) as $s) {
                        if (!$this->has($s)) {
                            continue 2;
                        }
                    }
                    foreach (self::getInitializedConditionals($v) as $s) {
                        if (!$this->doGet($s, ContainerInterface::IGNORE_ON_UNINITIALIZED_REFERENCE)) {
                            continue 2;
                        }
                    }

                    ++$count;
                }

                return $count;
            });
        } elseif ($value instanceof ServiceLocatorArgument) {
            $refs = $types = [];
            foreach ($value->getValues() as $k => $v) {
                if ($v) {
                    $refs[$k] = [$v];
                    $types[$k] = $v instanceof TypedReference ? $v->getType() : '?';
                }
            }
            $value = new ServiceLocator(\Closure::fromCallable([$this, 'resolveServices']), $refs, $types);
        } elseif ($value instanceof Reference) {
            $value = $this->doGet((string) $value, $value->getInvalidBehavior(), $inlineServices, $isConstructorArgument);
        } elseif ($value instanceof Definition) {
            $value = $this->createService($value, $inlineServices, $isConstructorArgument);
        } elseif ($value instanceof Parameter) {
            $value = $this->getParameter((string) $value);
        } elseif ($value instanceof Expression) {
            $value = $this->getExpressionLanguage()->evaluate($value, ['container' => $this]);
        } elseif ($value instanceof AbstractArgument) {
            throw new RuntimeException($value->getTextWithContext());
        }

        return $value;
    }

    /**
     * Returns service ids for a given tag.
     *
     * Example:
     *
     *     $container->register('foo')->addTag('my.tag', ['hello' => 'world']);
     *
     *     $serviceIds = $container->findTaggedServiceIds('my.tag');
     *     foreach ($serviceIds as $serviceId => $tags) {
     *         foreach ($tags as $tag) {
     *             echo $tag['hello'];
     *         }
     *     }
     *
     * @return array An array of tags with the tagged service as key, holding a list of attribute arrays
     */
    public function findTaggedServiceIds(string $name, bool $throwOnAbstract = false): array
    {
        $this->usedTags[] = $name;
        $tags = [];
        foreach ($this->getDefinitions() as $id => $definition) {
            if ($definition->hasTag($name)) {
                if ($throwOnAbstract && $definition->isAbstract()) {
                    throw new InvalidArgumentException(sprintf('The service "%s" tagged "%s" must not be abstract.', $id, $name));
                }
                $tags[$id] = $definition->getTag($name);
            }
        }

        return $tags;
    }

    /**
     * Returns all tags the defined services use.
     *
     * @return array
     */
    public function findTags(): array
    {
        $tags = [];
        foreach ($this->getDefinitions() as $id => $definition) {
            $tags = array_merge(array_keys($definition->getTags()), $tags);
        }

        return array_unique($tags);
    }

    /**
     * Returns all tags not queried by findTaggedServiceIds.
     *
     * @return string[]
     */
    public function findUnusedTags(): array
    {
        return array_values(array_diff($this->findTags(), $this->usedTags));
    }

    public function addExpressionLanguageProvider(ExpressionFunctionProviderInterface $provider)
    {
        $this->expressionLanguageProviders[] = $provider;
    }

    /**
     * @return ExpressionFunctionProviderInterface[]
     */
    public function getExpressionLanguageProviders(): array
    {
        return $this->expressionLanguageProviders;
    }

    /**
     * Returns a ChildDefinition that will be used for autoconfiguring the interface/class.
     */
    public function registerForAutoconfiguration(string $interface): ChildDefinition
    {
        if (!isset($this->autoconfiguredInstanceof[$interface])) {
            $this->autoconfiguredInstanceof[$interface] = new ChildDefinition('');
        }

        return $this->autoconfiguredInstanceof[$interface];
    }

    /**
     * Registers an attribute that will be used for autoconfiguring annotated classes.
     *
     * The configurator will receive a ChildDefinition instance, an instance of the attribute and the corresponding \ReflectionClass, in that order.
     */
    public function registerAttributeForAutoconfiguration(string $attributeClass, callable $configurator): void
    {
        $this->autoconfiguredAttributes[$attributeClass] = $configurator;
    }

    /**
     * Registers an autowiring alias that only binds to a specific argument name.
     *
     * The argument name is derived from $name if provided (from $id otherwise)
     * using camel case: "foo.bar" or "foo_bar" creates an alias bound to
     * "$fooBar"-named arguments with $type as type-hint. Such arguments will
     * receive the service $id when autowiring is used.
     */
    public function registerAliasForArgument(string $id, string $type, string $name = null): Alias
    {
        $name = (new Target($name ?? $id))->name;

        if (!preg_match('/^[a-zA-Z_\x7f-\xff]/', $name)) {
            throw new InvalidArgumentException(sprintf('Invalid argument name "%s" for service "%s": the first character must be a letter.', $name, $id));
        }

        return $this->setAlias($type.' $'.$name, $id);
    }

    /**
     * Returns an array of ChildDefinition[] keyed by interface.
     *
     * @return ChildDefinition[]
     */
    public function getAutoconfiguredInstanceof(): array
    {
        return $this->autoconfiguredInstanceof;
    }

    /**
     * @return callable[]
     */
    public function getAutoconfiguredAttributes(): array
    {
        return $this->autoconfiguredAttributes;
    }

    /**
     * Resolves env parameter placeholders in a string or an array.
     *
     * @param string|true|null $format    A sprintf() format returning the replacement for each env var name or
     *                                    null to resolve back to the original "%env(VAR)%" format or
     *                                    true to resolve to the actual values of the referenced env vars
     * @param array            &$usedEnvs Env vars found while resolving are added to this array
     *
     * @return mixed The value with env parameters resolved if a string or an array is passed
     */
    public function resolveEnvPlaceholders(mixed $value, string|bool $format = null, array &$usedEnvs = null): mixed
    {
        if (null === $format) {
            $format = '%%env(%s)%%';
        }

        $bag = $this->getParameterBag();
        if (true === $format) {
            $value = $bag->resolveValue($value);
        }

        if ($value instanceof Definition) {
            $value = (array) $value;
        }

        if (\is_array($value)) {
            $result = [];
            foreach ($value as $k => $v) {
                $result[\is_string($k) ? $this->resolveEnvPlaceholders($k, $format, $usedEnvs) : $k] = $this->resolveEnvPlaceholders($v, $format, $usedEnvs);
            }

            return $result;
        }

        if (!\is_string($value) || 38 > \strlen($value)) {
            return $value;
        }
        $envPlaceholders = $bag instanceof EnvPlaceholderParameterBag ? $bag->getEnvPlaceholders() : $this->envPlaceholders;

        $completed = false;
        foreach ($envPlaceholders as $env => $placeholders) {
            foreach ($placeholders as $placeholder) {
                if (false !== stripos($value, $placeholder)) {
                    if (true === $format) {
                        $resolved = $bag->escapeValue($this->getEnv($env));
                    } else {
                        $resolved = sprintf($format, $env);
                    }
                    if ($placeholder === $value) {
                        $value = $resolved;
                        $completed = true;
                    } else {
                        if (!\is_string($resolved) && !is_numeric($resolved)) {
                            throw new RuntimeException(sprintf('A string value must be composed of strings and/or numbers, but found parameter "env(%s)" of type "%s" inside string value "%s".', $env, get_debug_type($resolved), $this->resolveEnvPlaceholders($value)));
                        }
                        $value = str_ireplace($placeholder, $resolved, $value);
                    }
                    $usedEnvs[$env] = $env;
                    $this->envCounters[$env] = isset($this->envCounters[$env]) ? 1 + $this->envCounters[$env] : 1;

                    if ($completed) {
                        break 2;
                    }
                }
            }
        }

        return $value;
    }

    /**
     * Get statistics about env usage.
     *
     * @return int[] The number of time each env vars has been resolved
     */
    public function getEnvCounters(): array
    {
        $bag = $this->getParameterBag();
        $envPlaceholders = $bag instanceof EnvPlaceholderParameterBag ? $bag->getEnvPlaceholders() : $this->envPlaceholders;

        foreach ($envPlaceholders as $env => $placeholders) {
            if (!isset($this->envCounters[$env])) {
                $this->envCounters[$env] = 0;
            }
        }

        return $this->envCounters;
    }

    /**
     * @final
     */
    public function log(CompilerPassInterface $pass, string $message)
    {
        $this->getCompiler()->log($pass, $this->resolveEnvPlaceholders($message));
    }

    /**
     * Checks whether a class is available and will remain available in the "no-dev" mode of Composer.
     *
     * When parent packages are provided and if any of them is in dev-only mode,
     * the class will be considered available even if it is also in dev-only mode.
     */
    final public static function willBeAvailable(string $package, string $class, array $parentPackages): bool
    {
        if (!class_exists($class) && !interface_exists($class, false) && !trait_exists($class, false)) {
            return false;
        }

        if (!class_exists(InstalledVersions::class) || !InstalledVersions::isInstalled($package) || InstalledVersions::isInstalled($package, false)) {
            return true;
        }

        // the package is installed but in dev-mode only, check if this applies to one of the parent packages too

        $rootPackage = InstalledVersions::getRootPackage()['name'] ?? '';

        if ('symfony/symfony' === $rootPackage) {
            return true;
        }

        foreach ($parentPackages as $parentPackage) {
            if ($rootPackage === $parentPackage || (InstalledVersions::isInstalled($parentPackage) && !InstalledVersions::isInstalled($parentPackage, false))) {
                return true;
            }
        }

        return false;
    }

    /**
     * Gets removed binding ids.
     *
     * @internal
     */
    public function getRemovedBindingIds(): array
    {
        return $this->removedBindingIds;
    }

    /**
     * Removes bindings for a service.
     *
     * @internal
     */
    public function removeBindings(string $id)
    {
        if ($this->hasDefinition($id)) {
            foreach ($this->getDefinition($id)->getBindings() as $key => $binding) {
                [, $bindingId] = $binding->getValues();
                $this->removedBindingIds[(int) $bindingId] = true;
            }
        }
    }

    /**
     * @internal
     */
    public static function getServiceConditionals(mixed $value): array
    {
        $services = [];

        if (\is_array($value)) {
            foreach ($value as $v) {
                $services = array_unique(array_merge($services, self::getServiceConditionals($v)));
            }
        } elseif ($value instanceof Reference && ContainerInterface::IGNORE_ON_INVALID_REFERENCE === $value->getInvalidBehavior()) {
            $services[] = (string) $value;
        }

        return $services;
    }

    /**
     * @internal
     */
    public static function getInitializedConditionals(mixed $value): array
    {
        $services = [];

        if (\is_array($value)) {
            foreach ($value as $v) {
                $services = array_unique(array_merge($services, self::getInitializedConditionals($v)));
            }
        } elseif ($value instanceof Reference && ContainerInterface::IGNORE_ON_UNINITIALIZED_REFERENCE === $value->getInvalidBehavior()) {
            $services[] = (string) $value;
        }

        return $services;
    }

    /**
     * Computes a reasonably unique hash of a serializable value.
     */
    public static function hash(mixed $value): string
    {
        $hash = substr(base64_encode(hash('sha256', serialize($value), true)), 0, 7);

        return str_replace(['/', '+'], ['.', '_'], $hash);
    }

    /**
     * {@inheritdoc}
     */
    protected function getEnv(string $name): mixed
    {
        $value = parent::getEnv($name);
        $bag = $this->getParameterBag();

        if (!\is_string($value) || !$bag instanceof EnvPlaceholderParameterBag) {
            return $value;
        }

        $envPlaceholders = $bag->getEnvPlaceholders();
        if (isset($envPlaceholders[$name][$value])) {
            $bag = new ParameterBag($bag->all());

            return $bag->unescapeValue($bag->get("env($name)"));
        }
        foreach ($envPlaceholders as $env => $placeholders) {
            if (isset($placeholders[$value])) {
                return $this->getEnv($env);
            }
        }

        $this->resolving["env($name)"] = true;
        try {
            return $bag->unescapeValue($this->resolveEnvPlaceholders($bag->escapeValue($value), true));
        } finally {
            unset($this->resolving["env($name)"]);
        }
    }

    private function callMethod(object $service, array $call, array &$inlineServices): mixed
    {
        foreach (self::getServiceConditionals($call[1]) as $s) {
            if (!$this->has($s)) {
                return $service;
            }
        }
        foreach (self::getInitializedConditionals($call[1]) as $s) {
            if (!$this->doGet($s, ContainerInterface::IGNORE_ON_UNINITIALIZED_REFERENCE, $inlineServices)) {
                return $service;
            }
        }

        $result = $service->{$call[0]}(...$this->doResolveServices($this->getParameterBag()->unescapeValue($this->getParameterBag()->resolveValue($call[1])), $inlineServices));

        return empty($call[2]) ? $service : $result;
    }

    private function shareService(Definition $definition, mixed $service, ?string $id, array &$inlineServices)
    {
        $inlineServices[$id ?? spl_object_hash($definition)] = $service;

        if (null !== $id && $definition->isShared()) {
            $this->services[$id] = $service;
            unset($this->loading[$id]);
        }
    }

    private function getExpressionLanguage(): ExpressionLanguage
    {
        if (!isset($this->expressionLanguage)) {
            if (!class_exists(\Symfony\Component\ExpressionLanguage\ExpressionLanguage::class)) {
                throw new LogicException('Unable to use expressions as the Symfony ExpressionLanguage component is not installed.');
            }
            $this->expressionLanguage = new ExpressionLanguage(null, $this->expressionLanguageProviders);
        }

        return $this->expressionLanguage;
    }

    private function inVendors(string $path): bool
    {
        $this->vendors ??= (new ComposerResource())->getVendors();
        $path = realpath($path) ?: $path;

        foreach ($this->vendors as $vendor) {
            if (str_starts_with($path, $vendor) && false !== strpbrk(substr($path, \strlen($vendor), 1), '/'.\DIRECTORY_SEPARATOR)) {
                $this->addResource(new FileResource($vendor.'/composer/installed.json'));

                return true;
            }
        }

        return false;
    }
}<|MERGE_RESOLUTION|>--- conflicted
+++ resolved
@@ -160,8 +160,6 @@
 
     /**
      * Checks if resources are tracked.
-     *
-     * @return bool
      */
     public function isTrackingResources(): bool
     {
@@ -215,8 +213,6 @@
 
     /**
      * Checks if we have an extension.
-     *
-     * @return bool
      */
     public function hasExtension(string $name): bool
     {
@@ -443,8 +439,6 @@
 
     /**
      * Returns the compiler pass config which can then be modified.
-     *
-     * @return PassConfig
      */
     public function getCompilerPassConfig(): PassConfig
     {
@@ -453,8 +447,6 @@
 
     /**
      * Returns the compiler.
-     *
-     * @return Compiler
      */
     public function getCompiler(): Compiler
     {
@@ -489,25 +481,12 @@
         }
     }
 
-<<<<<<< HEAD
     public function has(string $id): bool
-=======
-    /**
-     * Returns true if the given service is defined.
-     *
-     * @param string $id The service identifier
-     *
-     * @return bool
-     */
-    public function has(string $id)
->>>>>>> c91322d6
     {
         return isset($this->definitions[$id]) || isset($this->aliasDefinitions[$id]) || parent::has($id);
     }
 
     /**
-     * @return object|null
-     *
      * @throws InvalidArgumentException          when no definitions are available
      * @throws ServiceCircularReferenceException When a circular reference is detected
      * @throws ServiceNotFoundException          When the service is not defined
@@ -665,8 +644,6 @@
 
     /**
      * Returns the configuration array for the given extension.
-     *
-     * @return array
      */
     public function getExtensionConfig(string $name): array
     {
@@ -818,9 +795,6 @@
         }
     }
 
-    /**
-     * @return bool
-     */
     public function hasAlias(string $id): bool
     {
         return isset($this->aliasDefinitions[$id]);
@@ -862,8 +836,6 @@
      *
      * This method implements a shortcut for using setDefinition() with
      * an autowired definition.
-     *
-     * @return Definition
      */
     public function autowire(string $id, string $class = null): Definition
     {
@@ -906,8 +878,6 @@
     /**
      * Sets a service definition.
      *
-     * @return Definition
-     *
      * @throws BadMethodCallException When this ContainerBuilder is compiled
      */
     public function setDefinition(string $id, Definition $definition): Definition
@@ -927,8 +897,6 @@
 
     /**
      * Returns true if a service definition exists under the given identifier.
-     *
-     * @return bool
      */
     public function hasDefinition(string $id): bool
     {
@@ -979,11 +947,6 @@
     /**
      * Creates a service for a service definition.
      *
-<<<<<<< HEAD
-=======
-     * @return mixed
-     *
->>>>>>> c91322d6
      * @throws RuntimeException         When the factory definition is incomplete
      * @throws RuntimeException         When the service is a synthetic service
      * @throws InvalidArgumentException When configure callable is not callable
@@ -1222,8 +1185,6 @@
 
     /**
      * Returns all tags the defined services use.
-     *
-     * @return array
      */
     public function findTags(): array
     {
