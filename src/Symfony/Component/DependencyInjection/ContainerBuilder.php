<?php

/*
 * This file is part of the Symfony package.
 *
 * (c) Fabien Potencier <fabien@symfony.com>
 *
 * For the full copyright and license information, please view the LICENSE
 * file that was distributed with this source code.
 */

namespace Symfony\Component\DependencyInjection;

use Psr\Container\ContainerInterface as PsrContainerInterface;
use Symfony\Component\DependencyInjection\Argument\IteratorArgument;
use Symfony\Component\DependencyInjection\Argument\RewindableGenerator;
use Symfony\Component\DependencyInjection\Argument\ServiceClosureArgument;
use Symfony\Component\DependencyInjection\Compiler\Compiler;
use Symfony\Component\DependencyInjection\Compiler\CompilerPassInterface;
use Symfony\Component\DependencyInjection\Compiler\PassConfig;
use Symfony\Component\DependencyInjection\Compiler\ResolveEnvPlaceholdersPass;
use Symfony\Component\DependencyInjection\Exception\BadMethodCallException;
use Symfony\Component\DependencyInjection\Exception\InvalidArgumentException;
use Symfony\Component\DependencyInjection\Exception\LogicException;
use Symfony\Component\DependencyInjection\Exception\RuntimeException;
use Symfony\Component\DependencyInjection\Exception\ServiceCircularReferenceException;
use Symfony\Component\DependencyInjection\Exception\ServiceNotFoundException;
use Symfony\Component\DependencyInjection\Extension\ExtensionInterface;
use Symfony\Component\DependencyInjection\ParameterBag\EnvPlaceholderParameterBag;
use Symfony\Component\DependencyInjection\ParameterBag\ParameterBag;
use Symfony\Component\Config\Resource\ClassExistenceResource;
use Symfony\Component\Config\Resource\ComposerResource;
use Symfony\Component\Config\Resource\DirectoryResource;
use Symfony\Component\Config\Resource\FileExistenceResource;
use Symfony\Component\Config\Resource\FileResource;
use Symfony\Component\Config\Resource\GlobResource;
use Symfony\Component\Config\Resource\ReflectionClassResource;
use Symfony\Component\Config\Resource\ResourceInterface;
use Symfony\Component\DependencyInjection\LazyProxy\Instantiator\InstantiatorInterface;
use Symfony\Component\DependencyInjection\LazyProxy\Instantiator\RealServiceInstantiator;
use Symfony\Component\DependencyInjection\ParameterBag\ParameterBagInterface;
use Symfony\Component\ExpressionLanguage\Expression;
use Symfony\Component\ExpressionLanguage\ExpressionFunctionProviderInterface;

/**
 * ContainerBuilder is a DI container that provides an API to easily describe services.
 *
 * @author Fabien Potencier <fabien@symfony.com>
 */
class ContainerBuilder extends Container implements TaggedContainerInterface
{
    /**
     * @var ExtensionInterface[]
     */
    private $extensions = array();

    /**
     * @var ExtensionInterface[]
     */
    private $extensionsByNs = array();

    /**
     * @var Definition[]
     */
    private $definitions = array();

    /**
     * @var Alias[]
     */
    private $aliasDefinitions = array();

    /**
     * @var ResourceInterface[]
     */
    private $resources = array();

    private $extensionConfigs = array();

    /**
     * @var Compiler
     */
    private $compiler;

    private $trackResources;

    /**
     * @var InstantiatorInterface|null
     */
    private $proxyInstantiator;

    /**
     * @var ExpressionLanguage|null
     */
    private $expressionLanguage;

    /**
     * @var ExpressionFunctionProviderInterface[]
     */
    private $expressionLanguageProviders = array();

    /**
     * @var string[] with tag names used by findTaggedServiceIds
     */
    private $usedTags = array();

    /**
     * @var string[][] a map of env var names to their placeholders
     */
    private $envPlaceholders = array();

    /**
     * @var int[] a map of env vars to their resolution counter
     */
    private $envCounters = array();

    /**
     * @var string[] the list of vendor directories
     */
    private $vendors;

    private $autoconfiguredInstanceof = array();

    private $removedIds = array();

    public function __construct(ParameterBagInterface $parameterBag = null)
    {
        parent::__construct($parameterBag);

        $this->trackResources = interface_exists('Symfony\Component\Config\Resource\ResourceInterface');
        $this->setDefinition('service_container', (new Definition(ContainerInterface::class))->setSynthetic(true)->setPublic(true));
        $this->setAlias(PsrContainerInterface::class, new Alias('service_container', false));
        $this->setAlias(ContainerInterface::class, new Alias('service_container', false));
    }

    /**
     * @var \ReflectionClass[] a list of class reflectors
     */
    private $classReflectors;

    /**
     * Sets the track resources flag.
     *
     * If you are not using the loaders and therefore don't want
     * to depend on the Config component, set this flag to false.
     *
     * @param bool $track true if you want to track resources, false otherwise
     */
    public function setResourceTracking($track)
    {
        $this->trackResources = (bool) $track;
    }

    /**
     * Checks if resources are tracked.
     *
     * @return bool true if resources are tracked, false otherwise
     */
    public function isTrackingResources()
    {
        return $this->trackResources;
    }

    /**
     * Sets the instantiator to be used when fetching proxies.
     */
    public function setProxyInstantiator(InstantiatorInterface $proxyInstantiator)
    {
        $this->proxyInstantiator = $proxyInstantiator;
    }

    public function registerExtension(ExtensionInterface $extension)
    {
        $this->extensions[$extension->getAlias()] = $extension;

        if (false !== $extension->getNamespace()) {
            $this->extensionsByNs[$extension->getNamespace()] = $extension;
        }
    }

    /**
     * Returns an extension by alias or namespace.
     *
     * @param string $name An alias or a namespace
     *
     * @return ExtensionInterface An extension instance
     *
     * @throws LogicException if the extension is not registered
     */
    public function getExtension($name)
    {
        if (isset($this->extensions[$name])) {
            return $this->extensions[$name];
        }

        if (isset($this->extensionsByNs[$name])) {
            return $this->extensionsByNs[$name];
        }

        throw new LogicException(sprintf('Container extension "%s" is not registered', $name));
    }

    /**
     * Returns all registered extensions.
     *
     * @return ExtensionInterface[] An array of ExtensionInterface
     */
    public function getExtensions()
    {
        return $this->extensions;
    }

    /**
     * Checks if we have an extension.
     *
     * @param string $name The name of the extension
     *
     * @return bool If the extension exists
     */
    public function hasExtension($name)
    {
        return isset($this->extensions[$name]) || isset($this->extensionsByNs[$name]);
    }

    /**
     * Returns an array of resources loaded to build this configuration.
     *
     * @return ResourceInterface[] An array of resources
     */
    public function getResources()
    {
        return array_values($this->resources);
    }

    /**
     * @return $this
     */
    public function addResource(ResourceInterface $resource)
    {
        if (!$this->trackResources) {
            return $this;
        }

        if ($resource instanceof GlobResource && $this->inVendors($resource->getPrefix())) {
            return $this;
        }

        $this->resources[(string) $resource] = $resource;

        return $this;
    }

    /**
     * Sets the resources for this configuration.
     *
     * @param ResourceInterface[] $resources An array of resources
     *
     * @return $this
     */
    public function setResources(array $resources)
    {
        if (!$this->trackResources) {
            return $this;
        }

        $this->resources = $resources;

        return $this;
    }

    /**
     * Adds the object class hierarchy as resources.
     *
     * @param object|string $object An object instance or class name
     *
     * @return $this
     */
    public function addObjectResource($object)
    {
        if ($this->trackResources) {
            if (is_object($object)) {
                $object = get_class($object);
            }
            if (!isset($this->classReflectors[$object])) {
                $this->classReflectors[$object] = new \ReflectionClass($object);
            }
            $class = $this->classReflectors[$object];

            foreach ($class->getInterfaceNames() as $name) {
                if (null === $interface = &$this->classReflectors[$name]) {
                    $interface = new \ReflectionClass($name);
                }
                $file = $interface->getFileName();
                if (false !== $file && file_exists($file)) {
                    $this->fileExists($file);
                }
            }
            do {
                $file = $class->getFileName();
                if (false !== $file && file_exists($file)) {
                    $this->fileExists($file);
                }
                foreach ($class->getTraitNames() as $name) {
                    $this->addObjectResource($name);
                }
            } while ($class = $class->getParentClass());
        }

        return $this;
    }

    /**
<<<<<<< HEAD
=======
     * Adds the given class hierarchy as resources.
     *
     * @return $this
     *
     * @deprecated since version 3.3, to be removed in 4.0. Use addObjectResource() or getReflectionClass() instead.
     */
    public function addClassResource(\ReflectionClass $class)
    {
        @trigger_error('The '.__METHOD__.'() method is deprecated since version 3.3 and will be removed in 4.0. Use the addObjectResource() or the getReflectionClass() method instead.', E_USER_DEPRECATED);

        return $this->addObjectResource($class->name);
    }

    /**
>>>>>>> 1e1b3775
     * Retrieves the requested reflection class and registers it for resource tracking.
     *
     * @param string $class
     * @param bool   $throw
     *
     * @return \ReflectionClass|null
     *
     * @throws \ReflectionException when a parent class/interface/trait is not found and $throw is true
     *
     * @final
     */
    public function getReflectionClass($class, $throw = true)
    {
        if (!$class = $this->getParameterBag()->resolveValue($class)) {
            return;
        }
        $resource = null;

        try {
            if (isset($this->classReflectors[$class])) {
                $classReflector = $this->classReflectors[$class];
            } else {
                $resource = new ClassExistenceResource($class, false);
                $classReflector = $resource->isFresh(0) ? false : new \ReflectionClass($class);
            }
        } catch (\ReflectionException $e) {
            if ($throw) {
                throw $e;
            }
            $classReflector = false;
        }

        if ($this->trackResources) {
            if (!$classReflector) {
                $this->addResource($resource ?: new ClassExistenceResource($class, false));
            } elseif (!$classReflector->isInternal()) {
                $path = $classReflector->getFileName();

                if (!$this->inVendors($path)) {
                    $this->addResource(new ReflectionClassResource($classReflector, $this->vendors));
                }
            }
            $this->classReflectors[$class] = $classReflector;
        }

        return $classReflector ?: null;
    }

    /**
     * Checks whether the requested file or directory exists and registers the result for resource tracking.
     *
     * @param string      $path          The file or directory path for which to check the existence
     * @param bool|string $trackContents Whether to track contents of the given resource. If a string is passed,
     *                                   it will be used as pattern for tracking contents of the requested directory
     *
     * @return bool
     *
     * @final
     */
    public function fileExists($path, $trackContents = true)
    {
        $exists = file_exists($path);

        if (!$this->trackResources || $this->inVendors($path)) {
            return $exists;
        }

        if (!$exists) {
            $this->addResource(new FileExistenceResource($path));

            return $exists;
        }

        if (is_dir($path)) {
            if ($trackContents) {
                $this->addResource(new DirectoryResource($path, is_string($trackContents) ? $trackContents : null));
            } else {
                $this->addResource(new GlobResource($path, '/*', false));
            }
        } elseif ($trackContents) {
            $this->addResource(new FileResource($path));
        }

        return $exists;
    }

    /**
     * Loads the configuration for an extension.
     *
     * @param string $extension The extension alias or namespace
     * @param array  $values    An array of values that customizes the extension
     *
     * @return $this
     *
     * @throws BadMethodCallException When this ContainerBuilder is compiled
     * @throws \LogicException        if the extension is not registered
     */
    public function loadFromExtension($extension, array $values = array())
    {
        if ($this->isCompiled()) {
            throw new BadMethodCallException('Cannot load from an extension on a compiled container.');
        }

        $namespace = $this->getExtension($extension)->getAlias();

        $this->extensionConfigs[$namespace][] = $values;

        return $this;
    }

    /**
     * Adds a compiler pass.
     *
     * @param CompilerPassInterface $pass     A compiler pass
     * @param string                $type     The type of compiler pass
     * @param int                   $priority Used to sort the passes
     *
     * @return $this
     */
    public function addCompilerPass(CompilerPassInterface $pass, $type = PassConfig::TYPE_BEFORE_OPTIMIZATION, int $priority = 0)
    {
        $this->getCompiler()->addPass($pass, $type, $priority);

        $this->addObjectResource($pass);

        return $this;
    }

    /**
     * Returns the compiler pass config which can then be modified.
     *
     * @return PassConfig The compiler pass config
     */
    public function getCompilerPassConfig()
    {
        return $this->getCompiler()->getPassConfig();
    }

    /**
     * Returns the compiler.
     *
     * @return Compiler The compiler
     */
    public function getCompiler()
    {
        if (null === $this->compiler) {
            $this->compiler = new Compiler();
        }

        return $this->compiler;
    }

    /**
     * Sets a service.
     *
     * @param string $id      The service identifier
     * @param object $service The service instance
     *
     * @throws BadMethodCallException When this ContainerBuilder is compiled
     */
    public function set($id, $service)
    {
        if ($this->isCompiled() && (isset($this->definitions[$id]) && !$this->definitions[$id]->isSynthetic())) {
            // setting a synthetic service on a compiled container is alright
            throw new BadMethodCallException(sprintf('Setting service "%s" for an unknown or non-synthetic service definition on a compiled container is not allowed.', $id));
        }

        unset($this->definitions[$id], $this->aliasDefinitions[$id], $this->removedIds[$id]);

        parent::set($id, $service);
    }

    /**
     * Removes a service definition.
     *
     * @param string $id The service identifier
     */
    public function removeDefinition($id)
    {
        if (isset($this->definitions[$id])) {
            unset($this->definitions[$id]);
            $this->removedIds[$id] = true;
        }
    }

    /**
     * Returns true if the given service is defined.
     *
     * @param string $id The service identifier
     *
     * @return bool true if the service is defined, false otherwise
     */
    public function has($id)
    {
        return isset($this->definitions[$id]) || isset($this->aliasDefinitions[$id]) || parent::has($id);
    }

    /**
     * Gets a service.
     *
     * @param string $id              The service identifier
     * @param int    $invalidBehavior The behavior when the service does not exist
     *
     * @return object The associated service
     *
     * @throws InvalidArgumentException          when no definitions are available
     * @throws ServiceCircularReferenceException When a circular reference is detected
     * @throws ServiceNotFoundException          When the service is not defined
     * @throws \Exception
     *
     * @see Reference
     */
    public function get($id, $invalidBehavior = ContainerInterface::EXCEPTION_ON_INVALID_REFERENCE)
    {
        if (ContainerInterface::IGNORE_ON_UNINITIALIZED_REFERENCE === $invalidBehavior) {
            return parent::get($id, $invalidBehavior);
        }
        if ($service = parent::get($id, ContainerInterface::NULL_ON_INVALID_REFERENCE)) {
            return $service;
        }

        if (!isset($this->definitions[$id]) && isset($this->aliasDefinitions[$id])) {
            return $this->get((string) $this->aliasDefinitions[$id], $invalidBehavior);
        }

        try {
            $definition = $this->getDefinition($id);
        } catch (ServiceNotFoundException $e) {
            if (ContainerInterface::EXCEPTION_ON_INVALID_REFERENCE !== $invalidBehavior) {
                return;
            }

            throw $e;
        }

        $this->loading[$id] = true;

        try {
            $service = $this->createService($definition, $id);
        } finally {
            unset($this->loading[$id]);
        }

        return $service;
    }

    /**
     * Merges a ContainerBuilder with the current ContainerBuilder configuration.
     *
     * Service definitions overrides the current defined ones.
     *
     * But for parameters, they are overridden by the current ones. It allows
     * the parameters passed to the container constructor to have precedence
     * over the loaded ones.
     *
     * $container = new ContainerBuilder(array('foo' => 'bar'));
     * $loader = new LoaderXXX($container);
     * $loader->load('resource_name');
     * $container->register('foo', new stdClass());
     *
     * In the above example, even if the loaded resource defines a foo
     * parameter, the value will still be 'bar' as defined in the ContainerBuilder
     * constructor.
     *
     * @throws BadMethodCallException When this ContainerBuilder is compiled
     */
    public function merge(ContainerBuilder $container)
    {
        if ($this->isCompiled()) {
            throw new BadMethodCallException('Cannot merge on a compiled container.');
        }

        $this->addDefinitions($container->getDefinitions());
        $this->addAliases($container->getAliases());
        $this->getParameterBag()->add($container->getParameterBag()->all());

        if ($this->trackResources) {
            foreach ($container->getResources() as $resource) {
                $this->addResource($resource);
            }
        }

        foreach ($this->extensions as $name => $extension) {
            if (!isset($this->extensionConfigs[$name])) {
                $this->extensionConfigs[$name] = array();
            }

            $this->extensionConfigs[$name] = array_merge($this->extensionConfigs[$name], $container->getExtensionConfig($name));
        }

        if ($this->getParameterBag() instanceof EnvPlaceholderParameterBag && $container->getParameterBag() instanceof EnvPlaceholderParameterBag) {
            $envPlaceholders = $container->getParameterBag()->getEnvPlaceholders();
            $this->getParameterBag()->mergeEnvPlaceholders($container->getParameterBag());
        } else {
            $envPlaceholders = array();
        }

        foreach ($container->envCounters as $env => $count) {
            if (!$count && !isset($envPlaceholders[$env])) {
                continue;
            }
            if (!isset($this->envCounters[$env])) {
                $this->envCounters[$env] = $count;
            } else {
                $this->envCounters[$env] += $count;
            }
        }

        foreach ($container->getAutoconfiguredInstanceof() as $interface => $childDefinition) {
            if (isset($this->autoconfiguredInstanceof[$interface])) {
                throw new InvalidArgumentException(sprintf('"%s" has already been autoconfigured and merge() does not support merging autoconfiguration for the same class/interface.', $interface));
            }

            $this->autoconfiguredInstanceof[$interface] = $childDefinition;
        }
    }

    /**
     * Returns the configuration array for the given extension.
     *
     * @param string $name The name of the extension
     *
     * @return array An array of configuration
     */
    public function getExtensionConfig($name)
    {
        if (!isset($this->extensionConfigs[$name])) {
            $this->extensionConfigs[$name] = array();
        }

        return $this->extensionConfigs[$name];
    }

    /**
     * Prepends a config array to the configs of the given extension.
     *
     * @param string $name   The name of the extension
     * @param array  $config The config to set
     */
    public function prependExtensionConfig($name, array $config)
    {
        if (!isset($this->extensionConfigs[$name])) {
            $this->extensionConfigs[$name] = array();
        }

        array_unshift($this->extensionConfigs[$name], $config);
    }

    /**
     * Compiles the container.
     *
     * This method passes the container to compiler
     * passes whose job is to manipulate and optimize
     * the container.
     *
     * The main compiler passes roughly do four things:
     *
     *  * The extension configurations are merged;
     *  * Parameter values are resolved;
     *  * The parameter bag is frozen;
     *  * Extension loading is disabled.
     *
     * @param bool $resolveEnvPlaceholders Whether %env()% parameters should be resolved using the current
     *                                     env vars or be replaced by uniquely identifiable placeholders.
     *                                     Set to "true" when you want to use the current ContainerBuilder
     *                                     directly, keep to "false" when the container is dumped instead.
     */
    public function compile(bool $resolveEnvPlaceholders = false)
    {
        $compiler = $this->getCompiler();

        if ($this->trackResources) {
            foreach ($compiler->getPassConfig()->getPasses() as $pass) {
                $this->addObjectResource($pass);
            }
        }
        $bag = $this->getParameterBag();

        if ($resolveEnvPlaceholders && $bag instanceof EnvPlaceholderParameterBag) {
            $compiler->addPass(new ResolveEnvPlaceholdersPass(), PassConfig::TYPE_AFTER_REMOVING, -1000);
        }

        $compiler->compile($this);

        foreach ($this->definitions as $id => $definition) {
            if ($this->trackResources && $definition->isLazy()) {
                $this->getReflectionClass($definition->getClass());
            }
        }

        $this->extensionConfigs = array();

        if ($bag instanceof EnvPlaceholderParameterBag) {
            if ($resolveEnvPlaceholders) {
                $this->parameterBag = new ParameterBag($this->resolveEnvPlaceholders($bag->all(), true));
            }

            $this->envPlaceholders = $bag->getEnvPlaceholders();
        }

        parent::compile();
    }

    /**
     * Gets all service ids.
     *
     * @return array An array of all defined service ids
     */
    public function getServiceIds()
    {
        return array_unique(array_merge(array_keys($this->getDefinitions()), array_keys($this->aliasDefinitions), parent::getServiceIds()));
    }

    /**
     * Gets removed service or alias ids.
     *
     * @return array
     */
    public function getRemovedIds()
    {
        return $this->removedIds;
    }

    /**
     * Adds the service aliases.
     */
    public function addAliases(array $aliases)
    {
        foreach ($aliases as $alias => $id) {
            $this->setAlias($alias, $id);
        }
    }

    /**
     * Sets the service aliases.
     */
    public function setAliases(array $aliases)
    {
        $this->aliasDefinitions = array();
        $this->addAliases($aliases);
    }

    /**
     * Sets an alias for an existing service.
     *
     * @param string       $alias The alias to create
     * @param string|Alias $id    The service to alias
     *
     * @return Alias
     *
     * @throws InvalidArgumentException if the id is not a string or an Alias
     * @throws InvalidArgumentException if the alias is for itself
     */
    public function setAlias($alias, $id)
    {
        if (is_string($id)) {
            $id = new Alias($id);
        } elseif (!$id instanceof Alias) {
            throw new InvalidArgumentException('$id must be a string, or an Alias object.');
        }

        if ($alias === (string) $id) {
            throw new InvalidArgumentException(sprintf('An alias can not reference itself, got a circular reference on "%s".', $alias));
        }

        unset($this->definitions[$alias], $this->removedIds[$alias]);

        return $this->aliasDefinitions[$alias] = $id;
    }

    /**
     * Removes an alias.
     *
     * @param string $alias The alias to remove
     */
    public function removeAlias($alias)
    {
        if (isset($this->aliasDefinitions[$alias])) {
            unset($this->aliasDefinitions[$alias]);
            $this->removedIds[$alias] = true;
        }
    }

    /**
     * Returns true if an alias exists under the given identifier.
     *
     * @param string $id The service identifier
     *
     * @return bool true if the alias exists, false otherwise
     */
    public function hasAlias($id)
    {
        return isset($this->aliasDefinitions[$id]);
    }

    /**
     * Gets all defined aliases.
     *
     * @return Alias[] An array of aliases
     */
    public function getAliases()
    {
        return $this->aliasDefinitions;
    }

    /**
     * Gets an alias.
     *
     * @param string $id The service identifier
     *
     * @return Alias An Alias instance
     *
     * @throws InvalidArgumentException if the alias does not exist
     */
    public function getAlias($id)
    {
        if (!isset($this->aliasDefinitions[$id])) {
            throw new InvalidArgumentException(sprintf('The service alias "%s" does not exist.', $id));
        }

        return $this->aliasDefinitions[$id];
    }

    /**
     * Registers a service definition.
     *
     * This methods allows for simple registration of service definition
     * with a fluid interface.
     *
     * @param string $id         The service identifier
     * @param string $class|null The service class
     *
     * @return Definition A Definition instance
     */
    public function register($id, $class = null)
    {
        return $this->setDefinition($id, new Definition($class));
    }

    /**
     * Registers an autowired service definition.
     *
     * This method implements a shortcut for using setDefinition() with
     * an autowired definition.
     *
     * @param string      $id    The service identifier
     * @param null|string $class The service class
     *
     * @return Definition The created definition
     */
    public function autowire($id, $class = null)
    {
        return $this->setDefinition($id, (new Definition($class))->setAutowired(true));
    }

    /**
     * Adds the service definitions.
     *
     * @param Definition[] $definitions An array of service definitions
     */
    public function addDefinitions(array $definitions)
    {
        foreach ($definitions as $id => $definition) {
            $this->setDefinition($id, $definition);
        }
    }

    /**
     * Sets the service definitions.
     *
     * @param Definition[] $definitions An array of service definitions
     */
    public function setDefinitions(array $definitions)
    {
        $this->definitions = array();
        $this->addDefinitions($definitions);
    }

    /**
     * Gets all service definitions.
     *
     * @return Definition[] An array of Definition instances
     */
    public function getDefinitions()
    {
        return $this->definitions;
    }

    /**
     * Sets a service definition.
     *
     * @param string     $id         The service identifier
     * @param Definition $definition A Definition instance
     *
     * @return Definition the service definition
     *
     * @throws BadMethodCallException When this ContainerBuilder is compiled
     */
    public function setDefinition($id, Definition $definition)
    {
        if ($this->isCompiled()) {
            throw new BadMethodCallException('Adding definition to a compiled container is not allowed');
        }

        unset($this->aliasDefinitions[$id], $this->removedIds[$id]);

        return $this->definitions[$id] = $definition;
    }

    /**
     * Returns true if a service definition exists under the given identifier.
     *
     * @param string $id The service identifier
     *
     * @return bool true if the service definition exists, false otherwise
     */
    public function hasDefinition($id)
    {
        return isset($this->definitions[$id]);
    }

    /**
     * Gets a service definition.
     *
     * @param string $id The service identifier
     *
     * @return Definition A Definition instance
     *
     * @throws ServiceNotFoundException if the service definition does not exist
     */
    public function getDefinition($id)
    {
        if (!isset($this->definitions[$id])) {
            throw new ServiceNotFoundException($id);
        }

        return $this->definitions[$id];
    }

    /**
     * Gets a service definition by id or alias.
     *
     * The method "unaliases" recursively to return a Definition instance.
     *
     * @param string $id The service identifier or alias
     *
     * @return Definition A Definition instance
     *
     * @throws ServiceNotFoundException if the service definition does not exist
     */
    public function findDefinition($id)
    {
        while (isset($this->aliasDefinitions[$id])) {
            $id = (string) $this->aliasDefinitions[$id];
        }

        return $this->getDefinition($id);
    }

    /**
     * Creates a service for a service definition.
     *
     * @param Definition $definition A service definition instance
     * @param string     $id         The service identifier
     * @param bool       $tryProxy   Whether to try proxying the service with a lazy proxy
     *
     * @return object The service described by the service definition
     *
     * @throws RuntimeException         When the factory definition is incomplete
     * @throws RuntimeException         When the service is a synthetic service
     * @throws InvalidArgumentException When configure callable is not callable
     */
    private function createService(Definition $definition, $id, $tryProxy = true)
    {
        if ($definition instanceof ChildDefinition) {
            throw new RuntimeException(sprintf('Constructing service "%s" from a parent definition is not supported at build time.', $id));
        }

        if ($definition->isSynthetic()) {
            throw new RuntimeException(sprintf('You have requested a synthetic service ("%s"). The DIC does not know how to construct this service.', $id));
        }

        if ($definition->isDeprecated()) {
            @trigger_error($definition->getDeprecationMessage($id), E_USER_DEPRECATED);
        }

        if ($tryProxy && $definition->isLazy()) {
            $proxy = $this
                ->getProxyInstantiator()
                ->instantiateProxy(
                    $this,
                    $definition,
                    $id, function () use ($definition, $id) {
                        return $this->createService($definition, $id, false);
                    }
                );
            $this->shareService($definition, $proxy, $id);

            return $proxy;
        }

        $parameterBag = $this->getParameterBag();

        if (null !== $definition->getFile()) {
            require_once $parameterBag->resolveValue($definition->getFile());
        }

        $arguments = $this->resolveServices($parameterBag->unescapeValue($parameterBag->resolveValue($definition->getArguments())));

        if (null !== $factory = $definition->getFactory()) {
            if (is_array($factory)) {
                $factory = array($this->resolveServices($parameterBag->resolveValue($factory[0])), $factory[1]);
            } elseif (!is_string($factory)) {
                throw new RuntimeException(sprintf('Cannot create service "%s" because of invalid factory', $id));
            }

            $service = call_user_func_array($factory, $arguments);

            if (!$definition->isDeprecated() && is_array($factory) && is_string($factory[0])) {
                $r = new \ReflectionClass($factory[0]);

                if (0 < strpos($r->getDocComment(), "\n * @deprecated ")) {
                    @trigger_error(sprintf('The "%s" service relies on the deprecated "%s" factory class. It should either be deprecated or its factory upgraded.', $id, $r->name), E_USER_DEPRECATED);
                }
            }
        } else {
            $r = new \ReflectionClass($class = $parameterBag->resolveValue($definition->getClass()));

            $service = null === $r->getConstructor() ? $r->newInstance() : $r->newInstanceArgs($arguments);

            if (!$definition->isDeprecated() && 0 < strpos($r->getDocComment(), "\n * @deprecated ")) {
                @trigger_error(sprintf('The "%s" service relies on the deprecated "%s" class. It should either be deprecated or its implementation upgraded.', $id, $r->name), E_USER_DEPRECATED);
            }
        }

        if ($tryProxy || !$definition->isLazy()) {
            // share only if proxying failed, or if not a proxy
            $this->shareService($definition, $service, $id);
        }

        $properties = $this->resolveServices($parameterBag->unescapeValue($parameterBag->resolveValue($definition->getProperties())));
        foreach ($properties as $name => $value) {
            $service->$name = $value;
        }

        foreach ($definition->getMethodCalls() as $call) {
            $this->callMethod($service, $call);
        }

        if ($callable = $definition->getConfigurator()) {
            if (is_array($callable)) {
                $callable[0] = $parameterBag->resolveValue($callable[0]);

                if ($callable[0] instanceof Reference) {
                    $callable[0] = $this->get((string) $callable[0], $callable[0]->getInvalidBehavior());
                } elseif ($callable[0] instanceof Definition) {
                    $callable[0] = $this->createService($callable[0], null);
                }
            }

            if (!is_callable($callable)) {
                throw new InvalidArgumentException(sprintf('The configure callable for class "%s" is not a callable.', get_class($service)));
            }

            call_user_func($callable, $service);
        }

        return $service;
    }

    /**
     * Replaces service references by the real service instance and evaluates expressions.
     *
     * @param mixed $value A value
     *
     * @return mixed The same value with all service references replaced by
     *               the real service instances and all expressions evaluated
     */
    public function resolveServices($value)
    {
        if (is_array($value)) {
            foreach ($value as $k => $v) {
                $value[$k] = $this->resolveServices($v);
            }
        } elseif ($value instanceof ServiceClosureArgument) {
            $reference = $value->getValues()[0];
            $value = function () use ($reference) {
                return $this->resolveServices($reference);
            };
        } elseif ($value instanceof IteratorArgument) {
            $value = new RewindableGenerator(function () use ($value) {
                foreach ($value->getValues() as $k => $v) {
                    foreach (self::getServiceConditionals($v) as $s) {
                        if (!$this->has($s)) {
                            continue 2;
                        }
                    }
                    foreach (self::getInitializedConditionals($v) as $s) {
                        if (!$this->get($s, ContainerInterface::IGNORE_ON_UNINITIALIZED_REFERENCE)) {
                            continue 2;
                        }
                    }

                    yield $k => $this->resolveServices($v);
                }
            }, function () use ($value) {
                $count = 0;
                foreach ($value->getValues() as $v) {
                    foreach (self::getServiceConditionals($v) as $s) {
                        if (!$this->has($s)) {
                            continue 2;
                        }
                    }
                    foreach (self::getInitializedConditionals($v) as $s) {
                        if (!$this->get($s, ContainerInterface::IGNORE_ON_UNINITIALIZED_REFERENCE)) {
                            continue 2;
                        }
                    }

                    ++$count;
                }

                return $count;
            });
        } elseif ($value instanceof Reference) {
            $value = $this->get((string) $value, $value->getInvalidBehavior());
        } elseif ($value instanceof Definition) {
            $value = $this->createService($value, null);
        } elseif ($value instanceof Expression) {
            $value = $this->getExpressionLanguage()->evaluate($value, array('container' => $this));
        }

        return $value;
    }

    /**
     * Returns service ids for a given tag.
     *
     * Example:
     *
     * $container->register('foo')->addTag('my.tag', array('hello' => 'world'));
     *
     * $serviceIds = $container->findTaggedServiceIds('my.tag');
     * foreach ($serviceIds as $serviceId => $tags) {
     *     foreach ($tags as $tag) {
     *         echo $tag['hello'];
     *     }
     * }
     *
     * @param string $name
     * @param bool   $throwOnAbstract
     *
     * @return array An array of tags with the tagged service as key, holding a list of attribute arrays
     */
    public function findTaggedServiceIds($name, $throwOnAbstract = false)
    {
        $this->usedTags[] = $name;
        $tags = array();
        foreach ($this->getDefinitions() as $id => $definition) {
            if ($definition->hasTag($name)) {
                if ($throwOnAbstract && $definition->isAbstract()) {
                    throw new InvalidArgumentException(sprintf('The service "%s" tagged "%s" must not be abstract.', $id, $name));
                }
                $tags[$id] = $definition->getTag($name);
            }
        }

        return $tags;
    }

    /**
     * Returns all tags the defined services use.
     *
     * @return array An array of tags
     */
    public function findTags()
    {
        $tags = array();
        foreach ($this->getDefinitions() as $id => $definition) {
            $tags = array_merge(array_keys($definition->getTags()), $tags);
        }

        return array_unique($tags);
    }

    /**
     * Returns all tags not queried by findTaggedServiceIds.
     *
     * @return string[] An array of tags
     */
    public function findUnusedTags()
    {
        return array_values(array_diff($this->findTags(), $this->usedTags));
    }

    public function addExpressionLanguageProvider(ExpressionFunctionProviderInterface $provider)
    {
        $this->expressionLanguageProviders[] = $provider;
    }

    /**
     * @return ExpressionFunctionProviderInterface[]
     */
    public function getExpressionLanguageProviders()
    {
        return $this->expressionLanguageProviders;
    }

    /**
     * Returns a ChildDefinition that will be used for autoconfiguring the interface/class.
     *
     * @param string $interface The class or interface to match
     *
     * @return ChildDefinition
     */
    public function registerForAutoconfiguration($interface)
    {
        if (!isset($this->autoconfiguredInstanceof[$interface])) {
            $this->autoconfiguredInstanceof[$interface] = new ChildDefinition('');
        }

        return $this->autoconfiguredInstanceof[$interface];
    }

    /**
     * Returns an array of ChildDefinition[] keyed by interface.
     *
     * @return ChildDefinition[]
     */
    public function getAutoconfiguredInstanceof()
    {
        return $this->autoconfiguredInstanceof;
    }

    /**
     * Resolves env parameter placeholders in a string or an array.
     *
     * @param mixed            $value     The value to resolve
     * @param string|true|null $format    A sprintf() format returning the replacement for each env var name or
     *                                    null to resolve back to the original "%env(VAR)%" format or
     *                                    true to resolve to the actual values of the referenced env vars
     * @param array            &$usedEnvs Env vars found while resolving are added to this array
     *
     * @return string The string with env parameters resolved
     */
    public function resolveEnvPlaceholders($value, $format = null, array &$usedEnvs = null)
    {
        if (null === $format) {
            $format = '%%env(%s)%%';
        }

        if (is_array($value)) {
            $result = array();
            foreach ($value as $k => $v) {
                $result[$this->resolveEnvPlaceholders($k, $format, $usedEnvs)] = $this->resolveEnvPlaceholders($v, $format, $usedEnvs);
            }

            return $result;
        }

        if (!is_string($value)) {
            return $value;
        }

        $bag = $this->getParameterBag();
        if (true === $format) {
            $value = $bag->resolveValue($value);
        }
        $envPlaceholders = $bag instanceof EnvPlaceholderParameterBag ? $bag->getEnvPlaceholders() : $this->envPlaceholders;

        foreach ($envPlaceholders as $env => $placeholders) {
            foreach ($placeholders as $placeholder) {
                if (false !== stripos($value, $placeholder)) {
                    if (true === $format) {
                        $resolved = $bag->escapeValue($this->getEnv($env));
                    } else {
                        $resolved = sprintf($format, $env);
                    }
                    if ($placeholder === $value) {
                        $value = $resolved;
                    } else {
                        if (!is_string($resolved) && !is_numeric($resolved)) {
                            throw new RuntimeException(sprintf('A string value must be composed of strings and/or numbers, but found parameter "env(%s)" of type %s inside string value "%s".', $env, gettype($resolved), $value));
                        }
                        $value = str_ireplace($placeholder, $resolved, $value);
                    }
                    $usedEnvs[$env] = $env;
                    $this->envCounters[$env] = isset($this->envCounters[$env]) ? 1 + $this->envCounters[$env] : 1;
                }
            }
        }

        return $value;
    }

    /**
     * Get statistics about env usage.
     *
     * @return int[] The number of time each env vars has been resolved
     */
    public function getEnvCounters()
    {
        $bag = $this->getParameterBag();
        $envPlaceholders = $bag instanceof EnvPlaceholderParameterBag ? $bag->getEnvPlaceholders() : $this->envPlaceholders;

        foreach ($envPlaceholders as $env => $placeholders) {
            if (!isset($this->envCounters[$env])) {
                $this->envCounters[$env] = 0;
            }
        }

        return $this->envCounters;
    }

    /**
     * @final
     */
    public function log(CompilerPassInterface $pass, $message)
    {
        $this->getCompiler()->log($pass, $message);
    }

    /**
     * Returns the Service Conditionals.
     *
     * @param mixed $value An array of conditionals to return
     *
     * @return array An array of Service conditionals
     *
     * @internal since version 3.4
     */
    public static function getServiceConditionals($value)
    {
        $services = array();

        if (is_array($value)) {
            foreach ($value as $v) {
                $services = array_unique(array_merge($services, self::getServiceConditionals($v)));
            }
        } elseif ($value instanceof Reference && ContainerInterface::IGNORE_ON_INVALID_REFERENCE === $value->getInvalidBehavior()) {
            $services[] = (string) $value;
        }

        return $services;
    }

    /**
     * Returns the initialized conditionals.
     *
     * @param mixed $value An array of conditionals to return
     *
     * @return array An array of uninitialized conditionals
     *
     * @internal
     */
    public static function getInitializedConditionals($value)
    {
        $services = array();

        if (is_array($value)) {
            foreach ($value as $v) {
                $services = array_unique(array_merge($services, self::getInitializedConditionals($v)));
            }
        } elseif ($value instanceof Reference && ContainerInterface::IGNORE_ON_UNINITIALIZED_REFERENCE === $value->getInvalidBehavior()) {
            $services[] = (string) $value;
        }

        return $services;
    }

    /**
     * Computes a reasonably unique hash of a value.
     *
     * @param mixed $value A serializable value
     *
     * @return string
     */
    public static function hash($value)
    {
        $hash = substr(base64_encode(hash('sha256', serialize($value), true)), 0, 7);

        return str_replace(array('/', '+'), array('.', '_'), $hash);
    }

    /**
     * {@inheritdoc}
     */
    protected function getEnv($name)
    {
        $value = parent::getEnv($name);
        $bag = $this->getParameterBag();

        if (!is_string($value) || !$bag instanceof EnvPlaceholderParameterBag) {
            return $value;
        }

        foreach ($bag->getEnvPlaceholders() as $env => $placeholders) {
            if (isset($placeholders[$value])) {
                $bag = new ParameterBag($bag->all());

                return $bag->unescapeValue($bag->get("env($name)"));
            }
        }

        $this->resolving["env($name)"] = true;
        try {
            return $bag->unescapeValue($this->resolveEnvPlaceholders($bag->escapeValue($value), true));
        } finally {
            unset($this->resolving["env($name)"]);
        }
    }

    /**
     * Retrieves the currently set proxy instantiator or instantiates one.
     *
     * @return InstantiatorInterface
     */
    private function getProxyInstantiator()
    {
        if (!$this->proxyInstantiator) {
            $this->proxyInstantiator = new RealServiceInstantiator();
        }

        return $this->proxyInstantiator;
    }

    private function callMethod($service, $call)
    {
        foreach (self::getServiceConditionals($call[1]) as $s) {
            if (!$this->has($s)) {
                return;
            }
        }
        foreach (self::getInitializedConditionals($call[1]) as $s) {
            if (!$this->get($s, ContainerInterface::IGNORE_ON_UNINITIALIZED_REFERENCE)) {
                return;
            }
        }

        call_user_func_array(array($service, $call[0]), $this->resolveServices($this->getParameterBag()->unescapeValue($this->getParameterBag()->resolveValue($call[1]))));
    }

    /**
     * Shares a given service in the container.
     *
     * @param Definition  $definition
     * @param object      $service
     * @param string|null $id
     */
    private function shareService(Definition $definition, $service, $id)
    {
        if (null !== $id && $definition->isShared()) {
            $this->services[$id] = $service;
        }
    }

    private function getExpressionLanguage()
    {
        if (null === $this->expressionLanguage) {
            if (!class_exists('Symfony\Component\ExpressionLanguage\ExpressionLanguage')) {
                throw new RuntimeException('Unable to use expressions as the Symfony ExpressionLanguage component is not installed.');
            }
            $this->expressionLanguage = new ExpressionLanguage(null, $this->expressionLanguageProviders);
        }

        return $this->expressionLanguage;
    }

    private function inVendors($path)
    {
        if (null === $this->vendors) {
            $resource = new ComposerResource();
            $this->vendors = $resource->getVendors();
            $this->addResource($resource);
        }
        $path = realpath($path) ?: $path;

        foreach ($this->vendors as $vendor) {
            if (0 === strpos($path, $vendor) && false !== strpbrk(substr($path, strlen($vendor), 1), '/'.DIRECTORY_SEPARATOR)) {
                return true;
            }
        }

        return false;
    }
}<|MERGE_RESOLUTION|>--- conflicted
+++ resolved
@@ -309,23 +309,6 @@
     }
 
     /**
-<<<<<<< HEAD
-=======
-     * Adds the given class hierarchy as resources.
-     *
-     * @return $this
-     *
-     * @deprecated since version 3.3, to be removed in 4.0. Use addObjectResource() or getReflectionClass() instead.
-     */
-    public function addClassResource(\ReflectionClass $class)
-    {
-        @trigger_error('The '.__METHOD__.'() method is deprecated since version 3.3 and will be removed in 4.0. Use the addObjectResource() or the getReflectionClass() method instead.', E_USER_DEPRECATED);
-
-        return $this->addObjectResource($class->name);
-    }
-
-    /**
->>>>>>> 1e1b3775
      * Retrieves the requested reflection class and registers it for resource tracking.
      *
      * @param string $class
