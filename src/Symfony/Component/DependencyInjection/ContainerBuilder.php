<?php

/*
 * This file is part of the Symfony package.
 *
 * (c) Fabien Potencier <fabien@symfony.com>
 *
 * For the full copyright and license information, please view the LICENSE
 * file that was distributed with this source code.
 */

namespace Symfony\Component\DependencyInjection;

use Composer\InstalledVersions;
use Symfony\Component\Config\Resource\ClassExistenceResource;
use Symfony\Component\Config\Resource\ComposerResource;
use Symfony\Component\Config\Resource\DirectoryResource;
use Symfony\Component\Config\Resource\FileExistenceResource;
use Symfony\Component\Config\Resource\FileResource;
use Symfony\Component\Config\Resource\GlobResource;
use Symfony\Component\Config\Resource\ReflectionClassResource;
use Symfony\Component\Config\Resource\ResourceInterface;
use Symfony\Component\DependencyInjection\Argument\AbstractArgument;
use Symfony\Component\DependencyInjection\Argument\IteratorArgument;
use Symfony\Component\DependencyInjection\Argument\RewindableGenerator;
use Symfony\Component\DependencyInjection\Argument\ServiceClosureArgument;
use Symfony\Component\DependencyInjection\Argument\ServiceLocator;
use Symfony\Component\DependencyInjection\Argument\ServiceLocatorArgument;
use Symfony\Component\DependencyInjection\Attribute\Target;
use Symfony\Component\DependencyInjection\Compiler\Compiler;
use Symfony\Component\DependencyInjection\Compiler\CompilerPassInterface;
use Symfony\Component\DependencyInjection\Compiler\PassConfig;
use Symfony\Component\DependencyInjection\Compiler\ResolveEnvPlaceholdersPass;
use Symfony\Component\DependencyInjection\Exception\BadMethodCallException;
use Symfony\Component\DependencyInjection\Exception\InvalidArgumentException;
use Symfony\Component\DependencyInjection\Exception\LogicException;
use Symfony\Component\DependencyInjection\Exception\RuntimeException;
use Symfony\Component\DependencyInjection\Exception\ServiceCircularReferenceException;
use Symfony\Component\DependencyInjection\Exception\ServiceNotFoundException;
use Symfony\Component\DependencyInjection\Extension\ExtensionInterface;
use Symfony\Component\DependencyInjection\LazyProxy\Instantiator\InstantiatorInterface;
use Symfony\Component\DependencyInjection\LazyProxy\Instantiator\RealServiceInstantiator;
use Symfony\Component\DependencyInjection\ParameterBag\EnvPlaceholderParameterBag;
use Symfony\Component\DependencyInjection\ParameterBag\ParameterBag;
use Symfony\Component\DependencyInjection\ParameterBag\ParameterBagInterface;
use Symfony\Component\ExpressionLanguage\Expression;
use Symfony\Component\ExpressionLanguage\ExpressionFunctionProviderInterface;

/**
 * ContainerBuilder is a DI container that provides an API to easily describe services.
 *
 * @author Fabien Potencier <fabien@symfony.com>
 */
class ContainerBuilder extends Container implements TaggedContainerInterface
{
    /**
     * @var array<string, ExtensionInterface>
     */
    private array $extensions = [];

    /**
     * @var array<string, ExtensionInterface>
     */
    private array $extensionsByNs = [];

    /**
     * @var array<string, Definition>
     */
    private array $definitions = [];

    /**
     * @var array<string, Alias>
     */
    private array $aliasDefinitions = [];

    /**
     * @var array<string, ResourceInterface>
     */
    private array $resources = [];

    /**
     * @var array<string, array<array<string, mixed>>>
     */
    private array $extensionConfigs = [];

    private Compiler $compiler;
    private bool $trackResources;
    private ?InstantiatorInterface $proxyInstantiator = null;
    private ExpressionLanguage $expressionLanguage;

    /**
     * @var ExpressionFunctionProviderInterface[]
     */
    private array $expressionLanguageProviders = [];

    /**
     * @var string[] with tag names used by findTaggedServiceIds
     */
    private array $usedTags = [];

    /**
     * @var string[][] a map of env var names to their placeholders
     */
    private array $envPlaceholders = [];

    /**
     * @var int[] a map of env vars to their resolution counter
     */
    private array $envCounters = [];

    /**
     * @var string[] the list of vendor directories
     */
    private array $vendors;

    /**
     * @var array<string, ChildDefinition>
     */
    private array $autoconfiguredInstanceof = [];

    /**
     * @var array<string, callable>
     */
    private array $autoconfiguredAttributes = [];

    /**
     * @var array<string, bool>
     */
    private array $removedIds = [];

    /**
     * @var array<int, bool>
     */
    private array $removedBindingIds = [];

    private const INTERNAL_TYPES = [
        'int' => true,
        'float' => true,
        'string' => true,
        'bool' => true,
        'resource' => true,
        'object' => true,
        'array' => true,
        'null' => true,
        'callable' => true,
        'iterable' => true,
        'mixed' => true,
    ];

    public function __construct(ParameterBagInterface $parameterBag = null)
    {
        parent::__construct($parameterBag);

        $this->trackResources = interface_exists(ResourceInterface::class);
        $this->setDefinition('service_container', (new Definition(ContainerInterface::class))->setSynthetic(true)->setPublic(true));
    }

    /**
     * @var array<string, \ReflectionClass>
     */
    private array $classReflectors;

    /**
     * Sets the track resources flag.
     *
     * If you are not using the loaders and therefore don't want
     * to depend on the Config component, set this flag to false.
     */
    public function setResourceTracking(bool $track)
    {
        $this->trackResources = $track;
    }

    /**
     * Checks if resources are tracked.
     */
    public function isTrackingResources(): bool
    {
        return $this->trackResources;
    }

    /**
     * Sets the instantiator to be used when fetching proxies.
     */
    public function setProxyInstantiator(InstantiatorInterface $proxyInstantiator)
    {
        $this->proxyInstantiator = $proxyInstantiator;
    }

    public function registerExtension(ExtensionInterface $extension)
    {
        $this->extensions[$extension->getAlias()] = $extension;

        if (false !== $extension->getNamespace()) {
            $this->extensionsByNs[$extension->getNamespace()] = $extension;
        }
    }

    /**
     * Returns an extension by alias or namespace.
     *
     * @throws LogicException if the extension is not registered
     */
    public function getExtension(string $name): ExtensionInterface
    {
        if (isset($this->extensions[$name])) {
            return $this->extensions[$name];
        }

        if (isset($this->extensionsByNs[$name])) {
            return $this->extensionsByNs[$name];
        }

        throw new LogicException(sprintf('Container extension "%s" is not registered.', $name));
    }

    /**
     * Returns all registered extensions.
     *
     * @return array<string, ExtensionInterface>
     */
    public function getExtensions(): array
    {
        return $this->extensions;
    }

    /**
     * Checks if we have an extension.
     */
    public function hasExtension(string $name): bool
    {
        return isset($this->extensions[$name]) || isset($this->extensionsByNs[$name]);
    }

    /**
     * Returns an array of resources loaded to build this configuration.
     *
     * @return ResourceInterface[]
     */
    public function getResources(): array
    {
        return array_values($this->resources);
    }

    /**
     * @return $this
     */
    public function addResource(ResourceInterface $resource): static
    {
        if (!$this->trackResources) {
            return $this;
        }

        if ($resource instanceof GlobResource && $this->inVendors($resource->getPrefix())) {
            return $this;
        }

        $this->resources[(string) $resource] = $resource;

        return $this;
    }

    /**
     * Sets the resources for this configuration.
     *
     * @param array<string, ResourceInterface> $resources
     *
     * @return $this
     */
    public function setResources(array $resources): static
    {
        if (!$this->trackResources) {
            return $this;
        }

        $this->resources = $resources;

        return $this;
    }

    /**
     * Adds the object class hierarchy as resources.
     *
     * @param object|string $object An object instance or class name
     *
     * @return $this
     */
    public function addObjectResource(object|string $object): static
    {
        if ($this->trackResources) {
            if (\is_object($object)) {
                $object = \get_class($object);
            }
            if (!isset($this->classReflectors[$object])) {
                $this->classReflectors[$object] = new \ReflectionClass($object);
            }
            $class = $this->classReflectors[$object];

            foreach ($class->getInterfaceNames() as $name) {
                if (null === $interface = &$this->classReflectors[$name]) {
                    $interface = new \ReflectionClass($name);
                }
                $file = $interface->getFileName();
                if (false !== $file && file_exists($file)) {
                    $this->fileExists($file);
                }
            }
            do {
                $file = $class->getFileName();
                if (false !== $file && file_exists($file)) {
                    $this->fileExists($file);
                }
                foreach ($class->getTraitNames() as $name) {
                    $this->addObjectResource($name);
                }
            } while ($class = $class->getParentClass());
        }

        return $this;
    }

    /**
     * Retrieves the requested reflection class and registers it for resource tracking.
     *
     * @throws \ReflectionException when a parent class/interface/trait is not found and $throw is true
     *
     * @final
     */
    public function getReflectionClass(?string $class, bool $throw = true): ?\ReflectionClass
    {
        if (!$class = $this->getParameterBag()->resolveValue($class)) {
            return null;
        }

        if (isset(self::INTERNAL_TYPES[$class])) {
            return null;
        }

        $resource = $classReflector = null;

        try {
            if (isset($this->classReflectors[$class])) {
                $classReflector = $this->classReflectors[$class];
            } elseif (class_exists(ClassExistenceResource::class)) {
                $resource = new ClassExistenceResource($class, false);
                $classReflector = $resource->isFresh(0) ? false : new \ReflectionClass($class);
            } else {
                $classReflector = class_exists($class) ? new \ReflectionClass($class) : false;
            }
        } catch (\ReflectionException $e) {
            if ($throw) {
                throw $e;
            }
        }

        if ($this->trackResources) {
            if (!$classReflector) {
                $this->addResource($resource ?? new ClassExistenceResource($class, false));
            } elseif (!$classReflector->isInternal()) {
                $path = $classReflector->getFileName();

                if (!$this->inVendors($path)) {
                    $this->addResource(new ReflectionClassResource($classReflector, $this->vendors));
                }
            }
            $this->classReflectors[$class] = $classReflector;
        }

        return $classReflector ?: null;
    }

    /**
     * Checks whether the requested file or directory exists and registers the result for resource tracking.
     *
     * @param string      $path          The file or directory path for which to check the existence
     * @param bool|string $trackContents Whether to track contents of the given resource. If a string is passed,
     *                                   it will be used as pattern for tracking contents of the requested directory
     *
     * @final
     */
    public function fileExists(string $path, bool|string $trackContents = true): bool
    {
        $exists = file_exists($path);

        if (!$this->trackResources || $this->inVendors($path)) {
            return $exists;
        }

        if (!$exists) {
            $this->addResource(new FileExistenceResource($path));

            return $exists;
        }

        if (is_dir($path)) {
            if ($trackContents) {
                $this->addResource(new DirectoryResource($path, \is_string($trackContents) ? $trackContents : null));
            } else {
                $this->addResource(new GlobResource($path, '/*', false));
            }
        } elseif ($trackContents) {
            $this->addResource(new FileResource($path));
        }

        return $exists;
    }

    /**
     * Loads the configuration for an extension.
     *
     * @param string                    $extension The extension alias or namespace
     * @param array<string, mixed>|null $values    An array of values that customizes the extension
     *
     * @return $this
     *
     * @throws BadMethodCallException When this ContainerBuilder is compiled
     * @throws \LogicException        if the extension is not registered
     */
    public function loadFromExtension(string $extension, array $values = null): static
    {
        if ($this->isCompiled()) {
            throw new BadMethodCallException('Cannot load from an extension on a compiled container.');
        }

        $namespace = $this->getExtension($extension)->getAlias();

        $this->extensionConfigs[$namespace][] = $values ?? [];

        return $this;
    }

    /**
     * Adds a compiler pass.
     *
     * @param string $type     The type of compiler pass
     * @param int    $priority Used to sort the passes
     *
     * @return $this
     */
    public function addCompilerPass(CompilerPassInterface $pass, string $type = PassConfig::TYPE_BEFORE_OPTIMIZATION, int $priority = 0): static
    {
        $this->getCompiler()->addPass($pass, $type, $priority);

        $this->addObjectResource($pass);

        return $this;
    }

    /**
     * Returns the compiler pass config which can then be modified.
     */
    public function getCompilerPassConfig(): PassConfig
    {
        return $this->getCompiler()->getPassConfig();
    }

    /**
     * Returns the compiler.
     */
    public function getCompiler(): Compiler
    {
        return $this->compiler ??= new Compiler();
    }

    /**
     * Sets a service.
     *
     * @throws BadMethodCallException When this ContainerBuilder is compiled
     */
    public function set(string $id, ?object $service)
    {
        if ($this->isCompiled() && (isset($this->definitions[$id]) && !$this->definitions[$id]->isSynthetic())) {
            // setting a synthetic service on a compiled container is alright
            throw new BadMethodCallException(sprintf('Setting service "%s" for an unknown or non-synthetic service definition on a compiled container is not allowed.', $id));
        }

        unset($this->definitions[$id], $this->aliasDefinitions[$id], $this->removedIds[$id]);

        parent::set($id, $service);
    }

    /**
     * Removes a service definition.
     */
    public function removeDefinition(string $id)
    {
        if (isset($this->definitions[$id])) {
            unset($this->definitions[$id]);
            $this->removedIds[$id] = true;
        }
    }

    public function has(string $id): bool
    {
        return isset($this->definitions[$id]) || isset($this->aliasDefinitions[$id]) || parent::has($id);
    }

    /**
     * @throws InvalidArgumentException          when no definitions are available
     * @throws ServiceCircularReferenceException When a circular reference is detected
     * @throws ServiceNotFoundException          When the service is not defined
     * @throws \Exception
     *
     * @see Reference
     */
    public function get(string $id, int $invalidBehavior = ContainerInterface::EXCEPTION_ON_INVALID_REFERENCE): ?object
    {
        if ($this->isCompiled() && isset($this->removedIds[$id])) {
            return ContainerInterface::EXCEPTION_ON_INVALID_REFERENCE >= $invalidBehavior ? parent::get($id) : null;
        }

        return $this->doGet($id, $invalidBehavior);
    }

    private function doGet(string $id, int $invalidBehavior = ContainerInterface::EXCEPTION_ON_INVALID_REFERENCE, array &$inlineServices = null, bool $isConstructorArgument = false): mixed
    {
        if (isset($inlineServices[$id])) {
            return $inlineServices[$id];
        }
        if (null === $inlineServices) {
            $isConstructorArgument = true;
            $inlineServices = [];
        }
        try {
            if (ContainerInterface::IGNORE_ON_UNINITIALIZED_REFERENCE === $invalidBehavior) {
                return $this->privates[$id] ?? parent::get($id, $invalidBehavior);
            }
            if (null !== $service = $this->privates[$id] ?? parent::get($id, ContainerInterface::NULL_ON_INVALID_REFERENCE)) {
                return $service;
            }
        } catch (ServiceCircularReferenceException $e) {
            if ($isConstructorArgument) {
                throw $e;
            }
        }

        if (!isset($this->definitions[$id]) && isset($this->aliasDefinitions[$id])) {
            $alias = $this->aliasDefinitions[$id];

            if ($alias->isDeprecated()) {
                $deprecation = $alias->getDeprecation($id);
                trigger_deprecation($deprecation['package'], $deprecation['version'], $deprecation['message']);
            }

            return $this->doGet((string) $alias, $invalidBehavior, $inlineServices, $isConstructorArgument);
        }

        try {
            $definition = $this->getDefinition($id);
        } catch (ServiceNotFoundException $e) {
            if (ContainerInterface::EXCEPTION_ON_INVALID_REFERENCE < $invalidBehavior) {
                return null;
            }

            throw $e;
        }

        if ($definition->hasErrors() && $e = $definition->getErrors()) {
            throw new RuntimeException(reset($e));
        }

        if ($isConstructorArgument) {
            $this->loading[$id] = true;
        }

        try {
            return $this->createService($definition, $inlineServices, $isConstructorArgument, $id);
        } finally {
            if ($isConstructorArgument) {
                unset($this->loading[$id]);
            }
        }
    }

    /**
     * Merges a ContainerBuilder with the current ContainerBuilder configuration.
     *
     * Service definitions overrides the current defined ones.
     *
     * But for parameters, they are overridden by the current ones. It allows
     * the parameters passed to the container constructor to have precedence
     * over the loaded ones.
     *
     *     $container = new ContainerBuilder(new ParameterBag(['foo' => 'bar']));
     *     $loader = new LoaderXXX($container);
     *     $loader->load('resource_name');
     *     $container->register('foo', 'stdClass');
     *
     * In the above example, even if the loaded resource defines a foo
     * parameter, the value will still be 'bar' as defined in the ContainerBuilder
     * constructor.
     *
     * @throws BadMethodCallException When this ContainerBuilder is compiled
     */
    public function merge(self $container)
    {
        if ($this->isCompiled()) {
            throw new BadMethodCallException('Cannot merge on a compiled container.');
        }

        $this->addDefinitions($container->getDefinitions());
        $this->addAliases($container->getAliases());
        $this->getParameterBag()->add($container->getParameterBag()->all());

        if ($this->trackResources) {
            foreach ($container->getResources() as $resource) {
                $this->addResource($resource);
            }
        }

        foreach ($this->extensions as $name => $extension) {
            if (!isset($this->extensionConfigs[$name])) {
                $this->extensionConfigs[$name] = [];
            }

            $this->extensionConfigs[$name] = array_merge($this->extensionConfigs[$name], $container->getExtensionConfig($name));
        }

        if ($this->getParameterBag() instanceof EnvPlaceholderParameterBag && $container->getParameterBag() instanceof EnvPlaceholderParameterBag) {
            $envPlaceholders = $container->getParameterBag()->getEnvPlaceholders();
            $this->getParameterBag()->mergeEnvPlaceholders($container->getParameterBag());
        } else {
            $envPlaceholders = [];
        }

        foreach ($container->envCounters as $env => $count) {
            if (!$count && !isset($envPlaceholders[$env])) {
                continue;
            }
            if (!isset($this->envCounters[$env])) {
                $this->envCounters[$env] = $count;
            } else {
                $this->envCounters[$env] += $count;
            }
        }

        foreach ($container->getAutoconfiguredInstanceof() as $interface => $childDefinition) {
            if (isset($this->autoconfiguredInstanceof[$interface])) {
                throw new InvalidArgumentException(sprintf('"%s" has already been autoconfigured and merge() does not support merging autoconfiguration for the same class/interface.', $interface));
            }

            $this->autoconfiguredInstanceof[$interface] = $childDefinition;
        }

        foreach ($container->getAutoconfiguredAttributes() as $attribute => $configurator) {
            if (isset($this->autoconfiguredAttributes[$attribute])) {
                throw new InvalidArgumentException(sprintf('"%s" has already been autoconfigured and merge() does not support merging autoconfiguration for the same attribute.', $attribute));
            }

            $this->autoconfiguredAttributes[$attribute] = $configurator;
        }
    }

    /**
     * Returns the configuration array for the given extension.
     *
     * @return array<array<string, mixed>>
     */
    public function getExtensionConfig(string $name): array
    {
        if (!isset($this->extensionConfigs[$name])) {
            $this->extensionConfigs[$name] = [];
        }

        return $this->extensionConfigs[$name];
    }

    /**
     * Prepends a config array to the configs of the given extension.
     *
     * @param array<string, mixed> $config
     */
    public function prependExtensionConfig(string $name, array $config)
    {
        if (!isset($this->extensionConfigs[$name])) {
            $this->extensionConfigs[$name] = [];
        }

        array_unshift($this->extensionConfigs[$name], $config);
    }

    /**
     * Compiles the container.
     *
     * This method passes the container to compiler
     * passes whose job is to manipulate and optimize
     * the container.
     *
     * The main compiler passes roughly do four things:
     *
     *  * The extension configurations are merged;
     *  * Parameter values are resolved;
     *  * The parameter bag is frozen;
     *  * Extension loading is disabled.
     *
     * @param bool $resolveEnvPlaceholders Whether %env()% parameters should be resolved using the current
     *                                     env vars or be replaced by uniquely identifiable placeholders.
     *                                     Set to "true" when you want to use the current ContainerBuilder
     *                                     directly, keep to "false" when the container is dumped instead.
     */
    public function compile(bool $resolveEnvPlaceholders = false)
    {
        $compiler = $this->getCompiler();

        if ($this->trackResources) {
            foreach ($compiler->getPassConfig()->getPasses() as $pass) {
                $this->addObjectResource($pass);
            }
        }
        $bag = $this->getParameterBag();

        if ($resolveEnvPlaceholders && $bag instanceof EnvPlaceholderParameterBag) {
            $compiler->addPass(new ResolveEnvPlaceholdersPass(), PassConfig::TYPE_AFTER_REMOVING, -1000);
        }

        $compiler->compile($this);

        foreach ($this->definitions as $id => $definition) {
            if ($this->trackResources && $definition->isLazy()) {
                $this->getReflectionClass($definition->getClass());
            }
        }

        $this->extensionConfigs = [];

        if ($bag instanceof EnvPlaceholderParameterBag) {
            if ($resolveEnvPlaceholders) {
                $this->parameterBag = new ParameterBag($this->resolveEnvPlaceholders($bag->all(), true));
            }

            $this->envPlaceholders = $bag->getEnvPlaceholders();
        }

        parent::compile();

        foreach ($this->definitions + $this->aliasDefinitions as $id => $definition) {
            if (!$definition->isPublic() || $definition->isPrivate()) {
                $this->removedIds[$id] = true;
            }
        }
    }

    /**
     * {@inheritdoc}
     */
    public function getServiceIds(): array
    {
        return array_map('strval', array_unique(array_merge(array_keys($this->getDefinitions()), array_keys($this->aliasDefinitions), parent::getServiceIds())));
    }

    /**
     * Gets removed service or alias ids.
     *
     * @return array<string, bool>
     */
    public function getRemovedIds(): array
    {
        return $this->removedIds;
    }

    /**
     * Adds the service aliases.
     *
     * @param array<string, string|Alias> $aliases
     */
    public function addAliases(array $aliases)
    {
        foreach ($aliases as $alias => $id) {
            $this->setAlias($alias, $id);
        }
    }

    /**
     * Sets the service aliases.
     *
     * @param array<string, string|Alias> $aliases
     */
    public function setAliases(array $aliases)
    {
        $this->aliasDefinitions = [];
        $this->addAliases($aliases);
    }

    /**
     * Sets an alias for an existing service.
     *
     * @throws InvalidArgumentException if the id is not a string or an Alias
     * @throws InvalidArgumentException if the alias is for itself
     */
    public function setAlias(string $alias, string|Alias $id): Alias
    {
        if ('' === $alias || '\\' === $alias[-1] || \strlen($alias) !== strcspn($alias, "\0\r\n'")) {
            throw new InvalidArgumentException(sprintf('Invalid alias id: "%s".', $alias));
        }

        if (\is_string($id)) {
            $id = new Alias($id);
        }

        if ($alias === (string) $id) {
            throw new InvalidArgumentException(sprintf('An alias cannot reference itself, got a circular reference on "%s".', $alias));
        }

        unset($this->definitions[$alias], $this->removedIds[$alias]);

        return $this->aliasDefinitions[$alias] = $id;
    }

    public function removeAlias(string $alias)
    {
        if (isset($this->aliasDefinitions[$alias])) {
            unset($this->aliasDefinitions[$alias]);
            $this->removedIds[$alias] = true;
        }
    }

    public function hasAlias(string $id): bool
    {
        return isset($this->aliasDefinitions[$id]);
    }

    /**
     * @return array<string, Alias>
     */
    public function getAliases(): array
    {
        return $this->aliasDefinitions;
    }

    /**
     * @throws InvalidArgumentException if the alias does not exist
     */
    public function getAlias(string $id): Alias
    {
        if (!isset($this->aliasDefinitions[$id])) {
            throw new InvalidArgumentException(sprintf('The service alias "%s" does not exist.', $id));
        }

        return $this->aliasDefinitions[$id];
    }

    /**
     * Registers a service definition.
     *
     * This methods allows for simple registration of service definition
     * with a fluid interface.
     */
    public function register(string $id, string $class = null): Definition
    {
        return $this->setDefinition($id, new Definition($class));
    }

    /**
     * Registers an autowired service definition.
     *
     * This method implements a shortcut for using setDefinition() with
     * an autowired definition.
     */
    public function autowire(string $id, string $class = null): Definition
    {
        return $this->setDefinition($id, (new Definition($class))->setAutowired(true));
    }

    /**
     * Adds the service definitions.
     *
     * @param array<string, Definition> $definitions
     */
    public function addDefinitions(array $definitions)
    {
        foreach ($definitions as $id => $definition) {
            $this->setDefinition($id, $definition);
        }
    }

    /**
     * Sets the service definitions.
     *
     * @param array<string, Definition> $definitions
     */
    public function setDefinitions(array $definitions)
    {
        $this->definitions = [];
        $this->addDefinitions($definitions);
    }

    /**
     * Gets all service definitions.
     *
     * @return array<string, Definition>
     */
    public function getDefinitions(): array
    {
        return $this->definitions;
    }

    /**
     * Sets a service definition.
     *
     * @throws BadMethodCallException When this ContainerBuilder is compiled
     */
    public function setDefinition(string $id, Definition $definition): Definition
    {
        if ($this->isCompiled()) {
            throw new BadMethodCallException('Adding definition to a compiled container is not allowed.');
        }

        if ('' === $id || '\\' === $id[-1] || \strlen($id) !== strcspn($id, "\0\r\n'")) {
            throw new InvalidArgumentException(sprintf('Invalid service id: "%s".', $id));
        }

        unset($this->aliasDefinitions[$id], $this->removedIds[$id]);

        return $this->definitions[$id] = $definition;
    }

    /**
     * Returns true if a service definition exists under the given identifier.
     */
    public function hasDefinition(string $id): bool
    {
        return isset($this->definitions[$id]);
    }

    /**
     * Gets a service definition.
     *
     * @throws ServiceNotFoundException if the service definition does not exist
     */
    public function getDefinition(string $id): Definition
    {
        if (!isset($this->definitions[$id])) {
            throw new ServiceNotFoundException($id);
        }

        return $this->definitions[$id];
    }

    /**
     * Gets a service definition by id or alias.
     *
     * The method "unaliases" recursively to return a Definition instance.
     *
     * @throws ServiceNotFoundException if the service definition does not exist
     */
    public function findDefinition(string $id): Definition
    {
        $seen = [];
        while (isset($this->aliasDefinitions[$id])) {
            $id = (string) $this->aliasDefinitions[$id];

            if (isset($seen[$id])) {
                $seen = array_values($seen);
                $seen = \array_slice($seen, array_search($id, $seen));
                $seen[] = $id;

                throw new ServiceCircularReferenceException($id, $seen);
            }

            $seen[$id] = $id;
        }

        return $this->getDefinition($id);
    }

    /**
     * Creates a service for a service definition.
     *
     * @throws RuntimeException         When the factory definition is incomplete
     * @throws RuntimeException         When the service is a synthetic service
     * @throws InvalidArgumentException When configure callable is not callable
     */
    private function createService(Definition $definition, array &$inlineServices, bool $isConstructorArgument = false, string $id = null, bool $tryProxy = true): mixed
    {
        if (null === $id && isset($inlineServices[$h = spl_object_hash($definition)])) {
            return $inlineServices[$h];
        }

        if ($definition instanceof ChildDefinition) {
            throw new RuntimeException(sprintf('Constructing service "%s" from a parent definition is not supported at build time.', $id));
        }

        if ($definition->isSynthetic()) {
            throw new RuntimeException(sprintf('You have requested a synthetic service ("%s"). The DIC does not know how to construct this service.', $id));
        }

        if ($definition->isDeprecated()) {
            $deprecation = $definition->getDeprecation($id);
            trigger_deprecation($deprecation['package'], $deprecation['version'], $deprecation['message']);
        }

        if ($tryProxy && $definition->isLazy() && !$tryProxy = !($proxy = $this->proxyInstantiator) || $proxy instanceof RealServiceInstantiator) {
            $proxy = $proxy->instantiateProxy(
                $this,
                $definition,
                $id, function () use ($definition, &$inlineServices, $id) {
                    return $this->createService($definition, $inlineServices, true, $id, false);
                }
            );
            $this->shareService($definition, $proxy, $id, $inlineServices);

            return $proxy;
        }

        $parameterBag = $this->getParameterBag();

        if (null !== $definition->getFile()) {
            require_once $parameterBag->resolveValue($definition->getFile());
        }

        $arguments = $definition->getArguments();

        if (null !== $factory = $definition->getFactory()) {
            if (\is_array($factory)) {
                $factory = [$this->doResolveServices($parameterBag->resolveValue($factory[0]), $inlineServices, $isConstructorArgument), $factory[1]];
            } elseif (!\is_string($factory)) {
                throw new RuntimeException(sprintf('Cannot create service "%s" because of invalid factory.', $id));
            } elseif (str_starts_with($factory, '@=')) {
                $factory = function (ServiceLocator $arguments) use ($factory) {
                    return $this->getExpressionLanguage()->evaluate(substr($factory, 2), ['container' => $this, 'args' => $arguments]);
                };
                $arguments = [new ServiceLocatorArgument($arguments)];
            }
        }

<<<<<<< HEAD
        $arguments = $this->doResolveServices($parameterBag->unescapeValue($parameterBag->resolveValue($arguments)), $inlineServices, $isConstructorArgument);

        if (null !== $id && $definition->isShared() && isset($this->services[$id]) && ($tryProxy || !$definition->isLazy())) {
            return $this->services[$id];
=======
        if (null !== $id && $definition->isShared() && (isset($this->services[$id]) || isset($this->privates[$id])) && ($tryProxy || !$definition->isLazy())) {
            return $this->services[$id] ?? $this->privates[$id];
>>>>>>> 34f24133
        }

        if (null !== $factory) {
            $service = $factory(...$arguments);

            if (!$definition->isDeprecated() && \is_array($factory) && \is_string($factory[0])) {
                $r = new \ReflectionClass($factory[0]);

                if (0 < strpos($r->getDocComment(), "\n * @deprecated ")) {
                    trigger_deprecation('', '', 'The "%s" service relies on the deprecated "%s" factory class. It should either be deprecated or its factory upgraded.', $id, $r->name);
                }
            }
        } else {
            $r = new \ReflectionClass($parameterBag->resolveValue($definition->getClass()));

            $service = null === $r->getConstructor() ? $r->newInstance() : $r->newInstanceArgs(array_values($arguments));

            if (!$definition->isDeprecated() && 0 < strpos($r->getDocComment(), "\n * @deprecated ")) {
                trigger_deprecation('', '', 'The "%s" service relies on the deprecated "%s" class. It should either be deprecated or its implementation upgraded.', $id, $r->name);
            }
        }

        $lastWitherIndex = null;
        foreach ($definition->getMethodCalls() as $k => $call) {
            if ($call[2] ?? false) {
                $lastWitherIndex = $k;
            }
        }

        if (null === $lastWitherIndex && ($tryProxy || !$definition->isLazy())) {
            // share only if proxying failed, or if not a proxy, and if no withers are found
            $this->shareService($definition, $service, $id, $inlineServices);
        }

        $properties = $this->doResolveServices($parameterBag->unescapeValue($parameterBag->resolveValue($definition->getProperties())), $inlineServices);
        foreach ($properties as $name => $value) {
            $service->$name = $value;
        }

        foreach ($definition->getMethodCalls() as $k => $call) {
            $service = $this->callMethod($service, $call, $inlineServices);

            if ($lastWitherIndex === $k && ($tryProxy || !$definition->isLazy())) {
                // share only if proxying failed, or if not a proxy, and this is the last wither
                $this->shareService($definition, $service, $id, $inlineServices);
            }
        }

        if ($callable = $definition->getConfigurator()) {
            if (\is_array($callable)) {
                $callable[0] = $parameterBag->resolveValue($callable[0]);

                if ($callable[0] instanceof Reference) {
                    $callable[0] = $this->doGet((string) $callable[0], $callable[0]->getInvalidBehavior(), $inlineServices);
                } elseif ($callable[0] instanceof Definition) {
                    $callable[0] = $this->createService($callable[0], $inlineServices);
                }
            }

            if (!\is_callable($callable)) {
                throw new InvalidArgumentException(sprintf('The configure callable for class "%s" is not a callable.', get_debug_type($service)));
            }

            $callable($service);
        }

        return $service;
    }

    /**
     * Replaces service references by the real service instance and evaluates expressions.
     *
     * @return mixed The same value with all service references replaced by
     *               the real service instances and all expressions evaluated
     */
    public function resolveServices(mixed $value): mixed
    {
        return $this->doResolveServices($value);
    }

    private function doResolveServices(mixed $value, array &$inlineServices = [], bool $isConstructorArgument = false): mixed
    {
        if (\is_array($value)) {
            foreach ($value as $k => $v) {
                $value[$k] = $this->doResolveServices($v, $inlineServices, $isConstructorArgument);
            }
        } elseif ($value instanceof ServiceClosureArgument) {
            $reference = $value->getValues()[0];
            $value = function () use ($reference) {
                return $this->resolveServices($reference);
            };
        } elseif ($value instanceof IteratorArgument) {
            $value = new RewindableGenerator(function () use ($value, &$inlineServices) {
                foreach ($value->getValues() as $k => $v) {
                    foreach (self::getServiceConditionals($v) as $s) {
                        if (!$this->has($s)) {
                            continue 2;
                        }
                    }
                    foreach (self::getInitializedConditionals($v) as $s) {
                        if (!$this->doGet($s, ContainerInterface::IGNORE_ON_UNINITIALIZED_REFERENCE, $inlineServices)) {
                            continue 2;
                        }
                    }

                    yield $k => $this->doResolveServices($v, $inlineServices);
                }
            }, function () use ($value): int {
                $count = 0;
                foreach ($value->getValues() as $v) {
                    foreach (self::getServiceConditionals($v) as $s) {
                        if (!$this->has($s)) {
                            continue 2;
                        }
                    }
                    foreach (self::getInitializedConditionals($v) as $s) {
                        if (!$this->doGet($s, ContainerInterface::IGNORE_ON_UNINITIALIZED_REFERENCE)) {
                            continue 2;
                        }
                    }

                    ++$count;
                }

                return $count;
            });
        } elseif ($value instanceof ServiceLocatorArgument) {
            $refs = $types = [];
            foreach ($value->getValues() as $k => $v) {
                $refs[$k] = [$v, null];
                $types[$k] = $v instanceof TypedReference ? $v->getType() : '?';
            }
            $value = new ServiceLocator($this->resolveServices(...), $refs, $types);
        } elseif ($value instanceof Reference) {
            $value = $this->doGet((string) $value, $value->getInvalidBehavior(), $inlineServices, $isConstructorArgument);
        } elseif ($value instanceof Definition) {
            $value = $this->createService($value, $inlineServices, $isConstructorArgument);
        } elseif ($value instanceof Parameter) {
            $value = $this->getParameter((string) $value);
        } elseif ($value instanceof Expression) {
            $value = $this->getExpressionLanguage()->evaluate($value, ['container' => $this]);
        } elseif ($value instanceof AbstractArgument) {
            throw new RuntimeException($value->getTextWithContext());
        }

        return $value;
    }

    /**
     * Returns service ids for a given tag.
     *
     * Example:
     *
     *     $container->register('foo')->addTag('my.tag', ['hello' => 'world']);
     *
     *     $serviceIds = $container->findTaggedServiceIds('my.tag');
     *     foreach ($serviceIds as $serviceId => $tags) {
     *         foreach ($tags as $tag) {
     *             echo $tag['hello'];
     *         }
     *     }
     *
     * @return array<string, array> An array of tags with the tagged service as key, holding a list of attribute arrays
     */
    public function findTaggedServiceIds(string $name, bool $throwOnAbstract = false): array
    {
        $this->usedTags[] = $name;
        $tags = [];
        foreach ($this->getDefinitions() as $id => $definition) {
            if ($definition->hasTag($name)) {
                if ($throwOnAbstract && $definition->isAbstract()) {
                    throw new InvalidArgumentException(sprintf('The service "%s" tagged "%s" must not be abstract.', $id, $name));
                }
                $tags[$id] = $definition->getTag($name);
            }
        }

        return $tags;
    }

    /**
     * Returns all tags the defined services use.
     *
     * @return string[]
     */
    public function findTags(): array
    {
        $tags = [];
        foreach ($this->getDefinitions() as $id => $definition) {
            $tags[] = array_keys($definition->getTags());
        }

        return array_unique(array_merge([], ...$tags));
    }

    /**
     * Returns all tags not queried by findTaggedServiceIds.
     *
     * @return string[]
     */
    public function findUnusedTags(): array
    {
        return array_values(array_diff($this->findTags(), $this->usedTags));
    }

    public function addExpressionLanguageProvider(ExpressionFunctionProviderInterface $provider)
    {
        $this->expressionLanguageProviders[] = $provider;
    }

    /**
     * @return ExpressionFunctionProviderInterface[]
     */
    public function getExpressionLanguageProviders(): array
    {
        return $this->expressionLanguageProviders;
    }

    /**
     * Returns a ChildDefinition that will be used for autoconfiguring the interface/class.
     */
    public function registerForAutoconfiguration(string $interface): ChildDefinition
    {
        if (!isset($this->autoconfiguredInstanceof[$interface])) {
            $this->autoconfiguredInstanceof[$interface] = new ChildDefinition('');
        }

        return $this->autoconfiguredInstanceof[$interface];
    }

    /**
     * Registers an attribute that will be used for autoconfiguring annotated classes.
     *
     * The third argument passed to the callable is the reflector of the
     * class/method/property/parameter that the attribute targets. Using one or many of
     * \ReflectionClass|\ReflectionMethod|\ReflectionProperty|\ReflectionParameter as a type-hint
     * for this argument allows filtering which attributes should be passed to the callable.
     *
     * @template T
     *
     * @param class-string<T>                                $attributeClass
     * @param callable(ChildDefinition, T, \Reflector): void $configurator
     */
    public function registerAttributeForAutoconfiguration(string $attributeClass, callable $configurator): void
    {
        $this->autoconfiguredAttributes[$attributeClass] = $configurator;
    }

    /**
     * Registers an autowiring alias that only binds to a specific argument name.
     *
     * The argument name is derived from $name if provided (from $id otherwise)
     * using camel case: "foo.bar" or "foo_bar" creates an alias bound to
     * "$fooBar"-named arguments with $type as type-hint. Such arguments will
     * receive the service $id when autowiring is used.
     */
    public function registerAliasForArgument(string $id, string $type, string $name = null): Alias
    {
        $name = (new Target($name ?? $id))->name;

        if (!preg_match('/^[a-zA-Z_\x7f-\xff]/', $name)) {
            throw new InvalidArgumentException(sprintf('Invalid argument name "%s" for service "%s": the first character must be a letter.', $name, $id));
        }

        return $this->setAlias($type.' $'.$name, $id);
    }

    /**
     * Returns an array of ChildDefinition[] keyed by interface.
     *
     * @return array<string, ChildDefinition>
     */
    public function getAutoconfiguredInstanceof(): array
    {
        return $this->autoconfiguredInstanceof;
    }

    /**
     * @return array<string, callable>
     */
    public function getAutoconfiguredAttributes(): array
    {
        return $this->autoconfiguredAttributes;
    }

    /**
     * Resolves env parameter placeholders in a string or an array.
     *
     * @param string|true|null $format    A sprintf() format returning the replacement for each env var name or
     *                                    null to resolve back to the original "%env(VAR)%" format or
     *                                    true to resolve to the actual values of the referenced env vars
     * @param array            &$usedEnvs Env vars found while resolving are added to this array
     *
     * @return mixed The value with env parameters resolved if a string or an array is passed
     */
    public function resolveEnvPlaceholders(mixed $value, string|bool $format = null, array &$usedEnvs = null): mixed
    {
        if (null === $format) {
            $format = '%%env(%s)%%';
        }

        $bag = $this->getParameterBag();
        if (true === $format) {
            $value = $bag->resolveValue($value);
        }

        if ($value instanceof Definition) {
            $value = (array) $value;
        }

        if (\is_array($value)) {
            $result = [];
            foreach ($value as $k => $v) {
                $result[\is_string($k) ? $this->resolveEnvPlaceholders($k, $format, $usedEnvs) : $k] = $this->resolveEnvPlaceholders($v, $format, $usedEnvs);
            }

            return $result;
        }

        if (!\is_string($value) || 38 > \strlen($value) || !preg_match('/env[_(]/i', $value)) {
            return $value;
        }
        $envPlaceholders = $bag instanceof EnvPlaceholderParameterBag ? $bag->getEnvPlaceholders() : $this->envPlaceholders;

        $completed = false;
        foreach ($envPlaceholders as $env => $placeholders) {
            foreach ($placeholders as $placeholder) {
                if (false !== stripos($value, $placeholder)) {
                    if (true === $format) {
                        $resolved = $bag->escapeValue($this->getEnv($env));
                    } else {
                        $resolved = sprintf($format, $env);
                    }
                    if ($placeholder === $value) {
                        $value = $resolved;
                        $completed = true;
                    } else {
                        if (!\is_string($resolved) && !is_numeric($resolved)) {
                            throw new RuntimeException(sprintf('A string value must be composed of strings and/or numbers, but found parameter "env(%s)" of type "%s" inside string value "%s".', $env, get_debug_type($resolved), $this->resolveEnvPlaceholders($value)));
                        }
                        $value = str_ireplace($placeholder, $resolved, $value);
                    }
                    $usedEnvs[$env] = $env;
                    $this->envCounters[$env] = isset($this->envCounters[$env]) ? 1 + $this->envCounters[$env] : 1;

                    if ($completed) {
                        break 2;
                    }
                }
            }
        }

        return $value;
    }

    /**
     * Get statistics about env usage.
     *
     * @return int[] The number of time each env vars has been resolved
     */
    public function getEnvCounters(): array
    {
        $bag = $this->getParameterBag();
        $envPlaceholders = $bag instanceof EnvPlaceholderParameterBag ? $bag->getEnvPlaceholders() : $this->envPlaceholders;

        foreach ($envPlaceholders as $env => $placeholders) {
            if (!isset($this->envCounters[$env])) {
                $this->envCounters[$env] = 0;
            }
        }

        return $this->envCounters;
    }

    /**
     * @final
     */
    public function log(CompilerPassInterface $pass, string $message)
    {
        $this->getCompiler()->log($pass, $this->resolveEnvPlaceholders($message));
    }

    /**
     * Checks whether a class is available and will remain available in the "no-dev" mode of Composer.
     *
     * When parent packages are provided and if any of them is in dev-only mode,
     * the class will be considered available even if it is also in dev-only mode.
     *
     * @throws \LogicException If dependencies have been installed with Composer 1
     */
    final public static function willBeAvailable(string $package, string $class, array $parentPackages): bool
    {
        if (!class_exists(InstalledVersions::class)) {
            throw new \LogicException(sprintf('Calling "%s" when dependencies have been installed with Composer 1 is not supported. Consider upgrading to Composer 2.', __METHOD__));
        }

        if (!class_exists($class) && !interface_exists($class, false) && !trait_exists($class, false)) {
            return false;
        }

        if (!InstalledVersions::isInstalled($package) || InstalledVersions::isInstalled($package, false)) {
            return true;
        }

        // the package is installed but in dev-mode only, check if this applies to one of the parent packages too

        $rootPackage = InstalledVersions::getRootPackage()['name'] ?? '';

        if ('symfony/symfony' === $rootPackage) {
            return true;
        }

        foreach ($parentPackages as $parentPackage) {
            if ($rootPackage === $parentPackage || (InstalledVersions::isInstalled($parentPackage) && !InstalledVersions::isInstalled($parentPackage, false))) {
                return true;
            }
        }

        return false;
    }

    /**
     * Gets removed binding ids.
     *
     * @return array<int, bool>
     *
     * @internal
     */
    public function getRemovedBindingIds(): array
    {
        return $this->removedBindingIds;
    }

    /**
     * Removes bindings for a service.
     *
     * @internal
     */
    public function removeBindings(string $id)
    {
        if ($this->hasDefinition($id)) {
            foreach ($this->getDefinition($id)->getBindings() as $key => $binding) {
                [, $bindingId] = $binding->getValues();
                $this->removedBindingIds[(int) $bindingId] = true;
            }
        }
    }

    /**
     * @return string[]
     *
     * @internal
     */
    public static function getServiceConditionals(mixed $value): array
    {
        $services = [];

        if (\is_array($value)) {
            foreach ($value as $v) {
                $services = array_unique(array_merge($services, self::getServiceConditionals($v)));
            }
        } elseif ($value instanceof Reference && ContainerInterface::IGNORE_ON_INVALID_REFERENCE === $value->getInvalidBehavior()) {
            $services[] = (string) $value;
        }

        return $services;
    }

    /**
     * @return string[]
     *
     * @internal
     */
    public static function getInitializedConditionals(mixed $value): array
    {
        $services = [];

        if (\is_array($value)) {
            foreach ($value as $v) {
                $services = array_unique(array_merge($services, self::getInitializedConditionals($v)));
            }
        } elseif ($value instanceof Reference && ContainerInterface::IGNORE_ON_UNINITIALIZED_REFERENCE === $value->getInvalidBehavior()) {
            $services[] = (string) $value;
        }

        return $services;
    }

    /**
     * Computes a reasonably unique hash of a serializable value.
     */
    public static function hash(mixed $value): string
    {
        $hash = substr(base64_encode(hash('sha256', serialize($value), true)), 0, 7);

        return str_replace(['/', '+'], ['.', '_'], $hash);
    }

    /**
     * {@inheritdoc}
     */
    protected function getEnv(string $name): mixed
    {
        $value = parent::getEnv($name);
        $bag = $this->getParameterBag();

        if (!\is_string($value) || !$bag instanceof EnvPlaceholderParameterBag) {
            return $value;
        }

        $envPlaceholders = $bag->getEnvPlaceholders();
        if (isset($envPlaceholders[$name][$value])) {
            $bag = new ParameterBag($bag->all());

            return $bag->unescapeValue($bag->get("env($name)"));
        }
        foreach ($envPlaceholders as $env => $placeholders) {
            if (isset($placeholders[$value])) {
                return $this->getEnv($env);
            }
        }

        $this->resolving["env($name)"] = true;
        try {
            return $bag->unescapeValue($this->resolveEnvPlaceholders($bag->escapeValue($value), true));
        } finally {
            unset($this->resolving["env($name)"]);
        }
    }

    private function callMethod(object $service, array $call, array &$inlineServices): mixed
    {
        foreach (self::getServiceConditionals($call[1]) as $s) {
            if (!$this->has($s)) {
                return $service;
            }
        }
        foreach (self::getInitializedConditionals($call[1]) as $s) {
            if (!$this->doGet($s, ContainerInterface::IGNORE_ON_UNINITIALIZED_REFERENCE, $inlineServices)) {
                return $service;
            }
        }

        $result = $service->{$call[0]}(...$this->doResolveServices($this->getParameterBag()->unescapeValue($this->getParameterBag()->resolveValue($call[1])), $inlineServices));

        return empty($call[2]) ? $service : $result;
    }

    private function shareService(Definition $definition, mixed $service, ?string $id, array &$inlineServices)
    {
        $inlineServices[$id ?? spl_object_hash($definition)] = $service;

        if (null !== $id && $definition->isShared()) {
            if ($definition->isPrivate() && $this->isCompiled()) {
                $this->privates[$id] = $service;
            } else {
                $this->services[$id] = $service;
            }
            unset($this->loading[$id]);
        }
    }

    private function getExpressionLanguage(): ExpressionLanguage
    {
        if (!isset($this->expressionLanguage)) {
            if (!class_exists(Expression::class)) {
                throw new LogicException('Expressions cannot be used without the ExpressionLanguage component. Try running "composer require symfony/expression-language".');
            }
            $this->expressionLanguage = new ExpressionLanguage(null, $this->expressionLanguageProviders, null, $this->getEnv(...));
        }

        return $this->expressionLanguage;
    }

    private function inVendors(string $path): bool
    {
        $this->vendors ??= (new ComposerResource())->getVendors();
        $path = realpath($path) ?: $path;

        foreach ($this->vendors as $vendor) {
            if (str_starts_with($path, $vendor) && false !== strpbrk(substr($path, \strlen($vendor), 1), '/'.\DIRECTORY_SEPARATOR)) {
                $this->addResource(new FileResource($vendor.'/composer/installed.json'));

                return true;
            }
        }

        return false;
    }
}<|MERGE_RESOLUTION|>--- conflicted
+++ resolved
@@ -1023,15 +1023,10 @@
             }
         }
 
-<<<<<<< HEAD
         $arguments = $this->doResolveServices($parameterBag->unescapeValue($parameterBag->resolveValue($arguments)), $inlineServices, $isConstructorArgument);
 
-        if (null !== $id && $definition->isShared() && isset($this->services[$id]) && ($tryProxy || !$definition->isLazy())) {
-            return $this->services[$id];
-=======
         if (null !== $id && $definition->isShared() && (isset($this->services[$id]) || isset($this->privates[$id])) && ($tryProxy || !$definition->isLazy())) {
             return $this->services[$id] ?? $this->privates[$id];
->>>>>>> 34f24133
         }
 
         if (null !== $factory) {
