<?php

/*
 * This file is part of the Symfony package.
 *
 * (c) Fabien Potencier <fabien@symfony.com>
 *
 * For the full copyright and license information, please view the LICENSE
 * file that was distributed with this source code.
 */

namespace Symfony\Component\DependencyInjection\Loader;

use Symfony\Component\Config\Resource\FileResource;
use Symfony\Component\Config\Util\XmlUtils;
use Symfony\Component\DependencyInjection\DefinitionDecorator;
use Symfony\Component\DependencyInjection\ContainerInterface;
use Symfony\Component\DependencyInjection\Alias;
use Symfony\Component\DependencyInjection\Definition;
use Symfony\Component\DependencyInjection\Reference;
use Symfony\Component\DependencyInjection\Exception\InvalidArgumentException;
use Symfony\Component\DependencyInjection\Exception\RuntimeException;
use Symfony\Component\ExpressionLanguage\Expression;

/**
 * XmlFileLoader loads XML files service definitions.
 *
 * @author Fabien Potencier <fabien@symfony.com>
 */
class XmlFileLoader extends FileLoader
{
    const NS = 'http://symfony.com/schema/dic/services';

    /**
     * {@inheritdoc}
     */
    public function load($resource, $type = null)
    {
        $path = $this->locator->locate($resource);

        $xml = $this->parseFileToDOM($path);

        $this->container->addResource(new FileResource($path));

        // anonymous services
        $this->processAnonymousServices($xml, $path);

        // imports
        $this->parseImports($xml, $path);

        // parameters
        $this->parseParameters($xml);

        // extensions
        $this->loadFromExtensions($xml);

        // services
        $this->parseDefinitions($xml, $path);
    }

    /**
     * {@inheritdoc}
     */
    public function supports($resource, $type = null)
    {
        return is_string($resource) && 'xml' === pathinfo($resource, PATHINFO_EXTENSION);
    }

    /**
     * Parses parameters.
     *
     * @param \DOMDocument $xml
     */
    private function parseParameters(\DOMDocument $xml)
    {
        if ($parameters = $this->getChildren($xml->documentElement, 'parameters')) {
            $this->container->getParameterBag()->add($this->getArgumentsAsPhp($parameters[0], 'parameter'));
        }
    }

    /**
     * Parses imports.
     *
     * @param \DOMDocument $xml
     * @param string       $file
     */
    private function parseImports(\DOMDocument $xml, $file)
    {
        $xpath = new \DOMXPath($xml);
        $xpath->registerNamespace('container', self::NS);

        if (false === $imports = $xpath->query('//container:imports/container:import')) {
            return;
        }

        $defaultDirectory = dirname($file);
        foreach ($imports as $import) {
            $this->setCurrentDir($defaultDirectory);
            $this->import($import->getAttribute('resource'), null, (bool) XmlUtils::phpize($import->getAttribute('ignore-errors')), $file);
        }
    }

    /**
     * Parses multiple definitions.
     *
     * @param \DOMDocument $xml
     * @param string       $file
     */
    private function parseDefinitions(\DOMDocument $xml, $file)
    {
        $xpath = new \DOMXPath($xml);
        $xpath->registerNamespace('container', self::NS);

        if (false === $services = $xpath->query('//container:services/container:service')) {
            return;
        }

        foreach ($services as $service) {
            if (null !== $definition = $this->parseDefinition($service, $file)) {
                $this->container->setDefinition((string) $service->getAttribute('id'), $definition);
            }
        }
    }

    /**
     * Parses an individual Definition.
     *
     * @param \DOMElement $service
     * @param string      $file
     *
     * @return Definition|null
     */
    private function parseDefinition(\DOMElement $service, $file)
    {
        if ($alias = $service->getAttribute('alias')) {
            $public = true;
            if ($publicAttr = $service->getAttribute('public')) {
                $public = XmlUtils::phpize($publicAttr);
            }
            $this->container->setAlias((string) $service->getAttribute('id'), new Alias($alias, $public));

            return;
        }

        if ($parent = $service->getAttribute('parent')) {
            $definition = new DefinitionDecorator($parent);
        } else {
            $definition = new Definition();
        }

        foreach (array('class', 'scope', 'public', 'factory-class', 'factory-method', 'factory-service', 'synthetic', 'lazy', 'abstract') as $key) {
            if ($value = $service->getAttribute($key)) {
                if (in_array($key, array('factory-class', 'factory-method', 'factory-service'))) {
                    @trigger_error(sprintf('The "%s" attribute of service "%s" in file "%s" is deprecated since version 2.6 and will be removed in 3.0. Use the "factory" element instead.', $key, (string) $service->getAttribute('id'), $file), E_USER_DEPRECATED);
                }
                $method = 'set'.str_replace('-', '', $key);
                $definition->$method(XmlUtils::phpize($value));
            }
        }

        if ($value = $service->getAttribute('synchronized')) {
            $triggerDeprecation = 'request' !== (string) $service->getAttribute('id');

            if ($triggerDeprecation) {
                @trigger_error(sprintf('The "synchronized" attribute of service "%s" in file "%s" is deprecated since version 2.7 and will be removed in 3.0.', (string) $service->getAttribute('id'), $file), E_USER_DEPRECATED);
            }

            $definition->setSynchronized(XmlUtils::phpize($value), $triggerDeprecation);
        }

        if ($files = $this->getChildren($service, 'file')) {
            $definition->setFile($files[0]->nodeValue);
        }

        $definition->setArguments($this->getArgumentsAsPhp($service, 'argument'));
        $definition->setProperties($this->getArgumentsAsPhp($service, 'property'));

        if ($factories = $this->getChildren($service, 'factory')) {
            $factory = $factories[0];
            if ($function = $factory->getAttribute('function')) {
                $definition->setFactory($function);
            } else {
                $factoryService = $this->getChildren($factory, 'service');

                if (isset($factoryService[0])) {
                    $class = $this->parseDefinition($factoryService[0], $file);
                } elseif ($childService = $factory->getAttribute('service')) {
                    $class = new Reference($childService, ContainerInterface::EXCEPTION_ON_INVALID_REFERENCE, false);
                } else {
                    $class = $factory->getAttribute('class');
                }

                $definition->setFactory(array($class, $factory->getAttribute('method')));
            }
        }

        if ($configurators = $this->getChildren($service, 'configurator')) {
            $configurator = $configurators[0];
            if ($function = $configurator->getAttribute('function')) {
                $definition->setConfigurator($function);
            } else {
                $configuratorService = $this->getChildren($configurator, 'service');

                if (isset($configuratorService[0])) {
                    $class = $this->parseDefinition($configuratorService[0], $file);
                } elseif ($childService = $configurator->getAttribute('service')) {
                    $class = new Reference($childService, ContainerInterface::EXCEPTION_ON_INVALID_REFERENCE, false);
                } else {
                    $class = $configurator->getAttribute('class');
                }

                $definition->setConfigurator(array($class, $configurator->getAttribute('method')));
            }
        }

        foreach ($this->getChildren($service, 'call') as $call) {
            $definition->addMethodCall($call->getAttribute('method'), $this->getArgumentsAsPhp($call, 'argument'));
        }

        foreach ($this->getChildren($service, 'tag') as $tag) {
            $parameters = array();
            foreach ($tag->attributes as $name => $node) {
                if ('name' === $name) {
                    continue;
                }

                if (false !== strpos($name, '-') && false === strpos($name, '_') && !array_key_exists($normalizedName = str_replace('-', '_', $name), $parameters)) {
                    $parameters[$normalizedName] = XmlUtils::phpize($node->nodeValue);
                }
                // keep not normalized key for BC too
                $parameters[$name] = XmlUtils::phpize($node->nodeValue);
            }

<<<<<<< HEAD
            $definition->addTag($tag->getAttribute('name'), $parameters);
        }

        if ($value = $service->getAttribute('decorates')) {
            $renameId = $service->hasAttribute('decoration-inner-name') ? $service->getAttribute('decoration-inner-name') : null;
            $definition->setDecoratedService($value, $renameId);
=======
            if ('' === (string) $tag['name']) {
                throw new InvalidArgumentException(sprintf('The tag name for service "%s" in %s must be a non-empty string.', $id, $file));
            }

            $definition->addTag((string) $tag['name'], $parameters);
>>>>>>> 27de5632
        }

        return $definition;
    }

    /**
     * Parses a XML file to a \DOMDocument.
     *
     * @param string $file Path to a file
     *
     * @return \DOMDocument
     *
     * @throws InvalidArgumentException When loading of XML file returns error
     */
    private function parseFileToDOM($file)
    {
        try {
            $dom = XmlUtils::loadFile($file, array($this, 'validateSchema'));
        } catch (\InvalidArgumentException $e) {
            throw new InvalidArgumentException(sprintf('Unable to parse file "%s".', $file), $e->getCode(), $e);
        }

        $this->validateExtensions($dom, $file);

        return $dom;
    }

    /**
     * Processes anonymous services.
     *
     * @param \DOMDocument $xml
     * @param string       $file
     */
    private function processAnonymousServices(\DOMDocument $xml, $file)
    {
        $definitions = array();
        $count = 0;

        $xpath = new \DOMXPath($xml);
        $xpath->registerNamespace('container', self::NS);

        // anonymous services as arguments/properties
        if (false !== $nodes = $xpath->query('//container:argument[@type="service"][not(@id)]|//container:property[@type="service"][not(@id)]')) {
            foreach ($nodes as $node) {
                // give it a unique name
                $id = sprintf('%s_%d', hash('sha256', $file), ++$count);
                $node->setAttribute('id', $id);

                if ($services = $this->getChildren($node, 'service')) {
                    $definitions[$id] = array($services[0], $file, false);
                    $services[0]->setAttribute('id', $id);
                }
            }
        }

        // anonymous services "in the wild"
        if (false !== $nodes = $xpath->query('//container:services/container:service[not(@id)]')) {
            foreach ($nodes as $node) {
                // give it a unique name
                $id = sprintf('%s_%d', hash('sha256', $file), ++$count);
                $node->setAttribute('id', $id);

                if ($services = $this->getChildren($node, 'service')) {
                    $definitions[$id] = array($node, $file, true);
                    $services[0]->setAttribute('id', $id);
                }
            }
        }

        // resolve definitions
        krsort($definitions);
        foreach ($definitions as $id => $def) {
            list($domElement, $file, $wild) = $def;

            // anonymous services are always private
            // we could not use the constant false here, because of XML parsing
            $domElement->setAttribute('public', 'false');

            if (null !== $definition = $this->parseDefinition($domElement, $file)) {
                $this->container->setDefinition($id, $definition);
            }

            if (true === $wild) {
                $tmpDomElement = new \DOMElement('_services', null, self::NS);
                $domElement->parentNode->replaceChild($tmpDomElement, $domElement);
                $tmpDomElement->setAttribute('id', $id);
            } else {
                $domElement->parentNode->removeChild($domElement);
            }
        }
    }

    /**
     * Returns arguments as valid php types.
     *
     * @param \DOMElement $node
     * @param string      $name
     * @param bool        $lowercase
     *
     * @return mixed
     */
    private function getArgumentsAsPhp(\DOMElement $node, $name, $lowercase = true)
    {
        $arguments = array();
        foreach ($this->getChildren($node, $name) as $arg) {
            if ($arg->hasAttribute('name')) {
                $arg->setAttribute('key', $arg->getAttribute('name'));
            }

            if (!$arg->hasAttribute('key')) {
                $key = !$arguments ? 0 : max(array_keys($arguments)) + 1;
            } else {
                $key = $arg->getAttribute('key');
            }

            // parameter keys are case insensitive
            if ('parameter' == $name && $lowercase) {
                $key = strtolower($key);
            }

            // this is used by DefinitionDecorator to overwrite a specific
            // argument of the parent definition
            if ($arg->hasAttribute('index')) {
                $key = 'index_'.$arg->getAttribute('index');
            }

            switch ($arg->getAttribute('type')) {
                case 'service':
                    $onInvalid = $arg->getAttribute('on-invalid');
                    $invalidBehavior = ContainerInterface::EXCEPTION_ON_INVALID_REFERENCE;
                    if ('ignore' == $onInvalid) {
                        $invalidBehavior = ContainerInterface::IGNORE_ON_INVALID_REFERENCE;
                    } elseif ('null' == $onInvalid) {
                        $invalidBehavior = ContainerInterface::NULL_ON_INVALID_REFERENCE;
                    }

                    if ($strict = $arg->getAttribute('strict')) {
                        $strict = XmlUtils::phpize($strict);
                    } else {
                        $strict = true;
                    }

                    $arguments[$key] = new Reference($arg->getAttribute('id'), $invalidBehavior, $strict);
                    break;
                case 'expression':
                    $arguments[$key] = new Expression($arg->nodeValue);
                    break;
                case 'collection':
                    $arguments[$key] = $this->getArgumentsAsPhp($arg, $name, false);
                    break;
                case 'string':
                    $arguments[$key] = $arg->nodeValue;
                    break;
                case 'constant':
                    $arguments[$key] = constant($arg->nodeValue);
                    break;
                default:
                    $arguments[$key] = XmlUtils::phpize($arg->nodeValue);
            }
        }

        return $arguments;
    }

    /**
     * Get child elements by name.
     *
     * @param \DOMNode $node
     * @param mixed    $name
     *
     * @return array
     */
    private function getChildren(\DOMNode $node, $name)
    {
        $children = array();
        foreach ($node->childNodes as $child) {
            if ($child instanceof \DOMElement && $child->localName === $name && $child->namespaceURI === self::NS) {
                $children[] = $child;
            }
        }

        return $children;
    }

    /**
     * Validates a documents XML schema.
     *
     * @param \DOMDocument $dom
     *
     * @return bool
     *
     * @throws RuntimeException When extension references a non-existent XSD file
     */
    public function validateSchema(\DOMDocument $dom)
    {
        $schemaLocations = array('http://symfony.com/schema/dic/services' => str_replace('\\', '/', __DIR__.'/schema/dic/services/services-1.0.xsd'));

        if ($element = $dom->documentElement->getAttributeNS('http://www.w3.org/2001/XMLSchema-instance', 'schemaLocation')) {
            $items = preg_split('/\s+/', $element);
            for ($i = 0, $nb = count($items); $i < $nb; $i += 2) {
                if (!$this->container->hasExtension($items[$i])) {
                    continue;
                }

                if (($extension = $this->container->getExtension($items[$i])) && false !== $extension->getXsdValidationBasePath()) {
                    $path = str_replace($extension->getNamespace(), str_replace('\\', '/', $extension->getXsdValidationBasePath()).'/', $items[$i + 1]);

                    if (!is_file($path)) {
                        throw new RuntimeException(sprintf('Extension "%s" references a non-existent XSD file "%s"', get_class($extension), $path));
                    }

                    $schemaLocations[$items[$i]] = $path;
                }
            }
        }

        $tmpfiles = array();
        $imports = '';
        foreach ($schemaLocations as $namespace => $location) {
            $parts = explode('/', $location);
            if (0 === stripos($location, 'phar://')) {
                $tmpfile = tempnam(sys_get_temp_dir(), 'sf2');
                if ($tmpfile) {
                    copy($location, $tmpfile);
                    $tmpfiles[] = $tmpfile;
                    $parts = explode('/', str_replace('\\', '/', $tmpfile));
                }
            }
            $drive = '\\' === DIRECTORY_SEPARATOR ? array_shift($parts).'/' : '';
            $location = 'file:///'.$drive.implode('/', array_map('rawurlencode', $parts));

            $imports .= sprintf('  <xsd:import namespace="%s" schemaLocation="%s" />'."\n", $namespace, $location);
        }

        $source = <<<EOF
<?xml version="1.0" encoding="utf-8" ?>
<xsd:schema xmlns="http://symfony.com/schema"
    xmlns:xsd="http://www.w3.org/2001/XMLSchema"
    targetNamespace="http://symfony.com/schema"
    elementFormDefault="qualified">

    <xsd:import namespace="http://www.w3.org/XML/1998/namespace"/>
$imports
</xsd:schema>
EOF
        ;

        $valid = @$dom->schemaValidateSource($source);

        foreach ($tmpfiles as $tmpfile) {
            @unlink($tmpfile);
        }

        return $valid;
    }

    /**
     * Validates an extension.
     *
     * @param \DOMDocument $dom
     * @param string       $file
     *
     * @throws InvalidArgumentException When no extension is found corresponding to a tag
     */
    private function validateExtensions(\DOMDocument $dom, $file)
    {
        foreach ($dom->documentElement->childNodes as $node) {
            if (!$node instanceof \DOMElement || 'http://symfony.com/schema/dic/services' === $node->namespaceURI) {
                continue;
            }

            // can it be handled by an extension?
            if (!$this->container->hasExtension($node->namespaceURI)) {
                $extensionNamespaces = array_filter(array_map(function ($ext) { return $ext->getNamespace(); }, $this->container->getExtensions()));
                throw new InvalidArgumentException(sprintf(
                    'There is no extension able to load the configuration for "%s" (in %s). Looked for namespace "%s", found %s',
                    $node->tagName,
                    $file,
                    $node->namespaceURI,
                    $extensionNamespaces ? sprintf('"%s"', implode('", "', $extensionNamespaces)) : 'none'
                ));
            }
        }
    }

    /**
     * Loads from an extension.
     *
     * @param \DOMDocument $xml
     */
    private function loadFromExtensions(\DOMDocument $xml)
    {
        foreach ($xml->documentElement->childNodes as $node) {
            if (!$node instanceof \DOMElement || $node->namespaceURI === self::NS) {
                continue;
            }

            $values = static::convertDomElementToArray($node);
            if (!is_array($values)) {
                $values = array();
            }

            $this->container->loadFromExtension($node->namespaceURI, $values);
        }
    }

    /**
     * Converts a \DomElement object to a PHP array.
     *
     * The following rules applies during the conversion:
     *
     *  * Each tag is converted to a key value or an array
     *    if there is more than one "value"
     *
     *  * The content of a tag is set under a "value" key (<foo>bar</foo>)
     *    if the tag also has some nested tags
     *
     *  * The attributes are converted to keys (<foo foo="bar"/>)
     *
     *  * The nested-tags are converted to keys (<foo><foo>bar</foo></foo>)
     *
     * @param \DomElement $element A \DomElement instance
     *
     * @return array A PHP array
     */
    public static function convertDomElementToArray(\DomElement $element)
    {
        return XmlUtils::convertDomElementToArray($element);
    }
}<|MERGE_RESOLUTION|>--- conflicted
+++ resolved
@@ -231,20 +231,16 @@
                 $parameters[$name] = XmlUtils::phpize($node->nodeValue);
             }
 
-<<<<<<< HEAD
+            if ('' === $tag->getAttribute('name')) {
+                throw new InvalidArgumentException(sprintf('The tag name for service "%s" in %s must be a non-empty string.', (string) $service->getAttribute('id'), $file));
+            }
+
             $definition->addTag($tag->getAttribute('name'), $parameters);
         }
 
         if ($value = $service->getAttribute('decorates')) {
             $renameId = $service->hasAttribute('decoration-inner-name') ? $service->getAttribute('decoration-inner-name') : null;
             $definition->setDecoratedService($value, $renameId);
-=======
-            if ('' === (string) $tag['name']) {
-                throw new InvalidArgumentException(sprintf('The tag name for service "%s" in %s must be a non-empty string.', $id, $file));
-            }
-
-            $definition->addTag((string) $tag['name'], $parameters);
->>>>>>> 27de5632
         }
 
         return $definition;
