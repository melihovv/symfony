--- conflicted
+++ resolved
@@ -18,11 +18,7 @@
  */
 class InlineServiceConfigurator extends AbstractConfigurator
 {
-<<<<<<< HEAD
-    const FACTORY = 'service';
-=======
-    public const FACTORY = 'inline';
->>>>>>> 018415e1
+    public const FACTORY = 'service';
 
     use Traits\ArgumentTrait;
     use Traits\AutowireTrait;
