--- conflicted
+++ resolved
@@ -78,41 +78,7 @@
 
     /**
      * {@inheritdoc}
-     *
      */
-<<<<<<< HEAD
-=======
-    public function setFactoryClass($class)
-    {
-        $this->changes['factory_class'] = true;
-
-        return parent::setFactoryClass($class);
-    }
-
-    /**
-     * {@inheritdoc}
-     */
-    public function setFactoryMethod($method)
-    {
-        $this->changes['factory_method'] = true;
-
-        return parent::setFactoryMethod($method);
-    }
-
-    /**
-     * {@inheritdoc}
-     */
-    public function setFactoryService($service)
-    {
-        $this->changes['factory_service'] = true;
-
-        return parent::setFactoryService($service);
-    }
-
-    /**
-     * {@inheritdoc}
-     */
->>>>>>> 00dffe73
     public function setConfigurator($callable)
     {
         $this->changes['configurator'] = true;
