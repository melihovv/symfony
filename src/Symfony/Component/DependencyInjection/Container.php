<?php

/*
 * This file is part of the Symfony package.
 *
 * (c) Fabien Potencier <fabien@symfony.com>
 *
 * For the full copyright and license information, please view the LICENSE
 * file that was distributed with this source code.
 */

namespace Symfony\Component\DependencyInjection;

use Symfony\Component\DependencyInjection\Exception\EnvNotFoundException;
use Symfony\Component\DependencyInjection\Exception\InvalidArgumentException;
use Symfony\Component\DependencyInjection\Exception\ServiceNotFoundException;
use Symfony\Component\DependencyInjection\Exception\ServiceCircularReferenceException;
use Symfony\Component\DependencyInjection\ParameterBag\ParameterBagInterface;
use Symfony\Component\DependencyInjection\ParameterBag\EnvPlaceholderParameterBag;
use Symfony\Component\DependencyInjection\ParameterBag\FrozenParameterBag;

/**
 * Container is a dependency injection container.
 *
 * It gives access to object instances (services).
 *
 * Services and parameters are simple key/pair stores.
 *
 * Parameter keys are case insensitive.
 *
 * The container can have three possible behaviors when a service does not exist:
 *
 *  * EXCEPTION_ON_INVALID_REFERENCE: Throws an exception (the default)
 *  * NULL_ON_INVALID_REFERENCE:      Returns null
 *  * IGNORE_ON_INVALID_REFERENCE:    Ignores the wrapping command asking for the reference
 *                                    (for instance, ignore a setter if the service does not exist)
 *
 * @author Fabien Potencier <fabien@symfony.com>
 * @author Johannes M. Schmitt <schmittjoh@gmail.com>
 */
class Container implements ResettableContainerInterface
{
    /**
     * @var ParameterBagInterface
     */
    protected $parameterBag;

    protected $services = array();
    protected $fileMap = array();
    protected $methodMap = array();
    protected $aliases = array();
    protected $loading = array();

    private $envCache = array();
    private $compiled = false;

    /**
     * @param ParameterBagInterface $parameterBag A ParameterBagInterface instance
     */
    public function __construct(ParameterBagInterface $parameterBag = null)
    {
        $this->parameterBag = $parameterBag ?: new EnvPlaceholderParameterBag();
    }

    /**
     * Compiles the container.
     *
     * This method does two things:
     *
     *  * Parameter values are resolved;
     *  * The parameter bag is frozen.
     */
    public function compile()
    {
        $this->parameterBag->resolve();

        $this->parameterBag = new FrozenParameterBag($this->parameterBag->all());

        $this->compiled = true;
    }

    /**
     * Returns true if the container is compiled.
     *
     * @return bool
     */
    public function isCompiled()
    {
        return $this->compiled;
    }

    /**
     * Gets the service container parameter bag.
     *
     * @return ParameterBagInterface A ParameterBagInterface instance
     */
    public function getParameterBag()
    {
        return $this->parameterBag;
    }

    /**
     * Gets a parameter.
     *
     * @param string $name The parameter name
     *
     * @return mixed The parameter value
     *
     * @throws InvalidArgumentException if the parameter is not defined
     */
    public function getParameter($name)
    {
        return $this->parameterBag->get($name);
    }

    /**
     * Checks if a parameter exists.
     *
     * @param string $name The parameter name
     *
     * @return bool The presence of parameter in container
     */
    public function hasParameter($name)
    {
        return $this->parameterBag->has($name);
    }

    /**
     * Sets a parameter.
     *
     * @param string $name  The parameter name
     * @param mixed  $value The parameter value
     */
    public function setParameter($name, $value)
    {
        $this->parameterBag->set($name, $value);
    }

    /**
     * Sets a service.
     *
     * Setting a service to null resets the service: has() returns false and get()
     * behaves in the same way as if the service was never created.
     *
     * @param string $id      The service identifier
     * @param object $service The service instance
     */
    public function set($id, $service)
    {
        if ('service_container' === $id) {
            throw new InvalidArgumentException('You cannot set service "service_container".');
        }

        if (isset($this->methodMap[$id])) {
            throw new InvalidArgumentException(sprintf('You cannot set the pre-defined service "%s".', $id));
        }

        if (isset($this->aliases[$id])) {
            unset($this->aliases[$id]);
        }

        if (null === $service) {
            unset($this->services[$id]);

<<<<<<< HEAD
            return;
=======
        if (isset($this->privates[$id])) {
            if (null === $service) {
                @trigger_error(sprintf('Unsetting the "%s" private service is deprecated since Symfony 3.2 and won\'t be supported anymore in Symfony 4.0.', $id), E_USER_DEPRECATED);
                unset($this->privates[$id]);
            } else {
                @trigger_error(sprintf('Setting the "%s" private service is deprecated since Symfony 3.2 and won\'t be supported anymore in Symfony 4.0.', $id), E_USER_DEPRECATED);
            }
        } elseif (isset($this->fileMap[$id]) || isset($this->methodMap[$id])) {
            if (null === $service) {
                @trigger_error(sprintf('Unsetting the "%s" pre-defined service is deprecated since Symfony 3.3 and won\'t be supported anymore in Symfony 4.0.', $id), E_USER_DEPRECATED);
            } else {
                @trigger_error(sprintf('Setting the "%s" pre-defined service is deprecated since Symfony 3.3 and won\'t be supported anymore in Symfony 4.0.', $id), E_USER_DEPRECATED);
            }
>>>>>>> 100fe4e9
        }

        $this->services[$id] = $service;
    }

    /**
     * Returns true if the given service is defined.
     *
     * @param string $id The service identifier
     *
     * @return bool true if the service is defined, false otherwise
     */
    public function has($id)
    {
<<<<<<< HEAD
        if (isset($this->aliases[$id])) {
            $id = $this->aliases[$id];
        }
        if (isset($this->services[$id])) {
            return true;
        }
        if ('service_container' === $id) {
            return true;
        }
=======
        for ($i = 2;;) {
            if (isset($this->privates[$id])) {
                @trigger_error(sprintf('Checking for the existence of the "%s" private service is deprecated since Symfony 3.2 and won\'t be supported anymore in Symfony 4.0.', $id), E_USER_DEPRECATED);
            }
            if (isset($this->aliases[$id])) {
                $id = $this->aliases[$id];
            }
            if (isset($this->services[$id])) {
                return true;
            }
            if ('service_container' === $id) {
                return true;
            }

            if (isset($this->fileMap[$id]) || isset($this->methodMap[$id])) {
                return true;
            }

            if (--$i && $id !== $normalizedId = $this->normalizeId($id)) {
                $id = $normalizedId;
                continue;
            }

            // We only check the convention-based factory in a compiled container (i.e. a child class other than a ContainerBuilder,
            // and only when the dumper has not generated the method map (otherwise the method map is considered to be fully populated by the dumper)
            if (!$this->methodMap && !$this instanceof ContainerBuilder && __CLASS__ !== static::class && method_exists($this, 'get'.strtr($id, $this->underscoreMap).'Service')) {
                @trigger_error('Generating a dumped container without populating the method map is deprecated since 3.2 and will be unsupported in 4.0. Update your dumper to generate the method map.', E_USER_DEPRECATED);

                return true;
            }
>>>>>>> 100fe4e9

        if (isset($this->methodMap[$id])) {
            return true;
        }

        return false;
    }

    /**
     * Gets a service.
     *
     * If a service is defined both through a set() method and
     * with a get{$id}Service() method, the former has always precedence.
     *
     * @param string $id              The service identifier
     * @param int    $invalidBehavior The behavior when the service does not exist
     *
     * @return object The associated service
     *
     * @throws ServiceCircularReferenceException When a circular reference is detected
     * @throws ServiceNotFoundException          When the service is not defined
     * @throws \Exception                        if an exception has been thrown when the service has been resolved
     *
     * @see Reference
     */
    public function get($id, $invalidBehavior = self::EXCEPTION_ON_INVALID_REFERENCE)
    {
        if (isset($this->aliases[$id])) {
            $id = $this->aliases[$id];
        }

        // Re-use shared service instance if it exists.
        if (isset($this->services[$id])) {
            return $this->services[$id];
        }
        if ('service_container' === $id) {
            return $this;
        }

        if (isset($this->loading[$id])) {
            throw new ServiceCircularReferenceException($id, array_keys($this->loading));
        }

<<<<<<< HEAD
        if (isset($this->methodMap[$id])) {
            $method = $this->methodMap[$id];
        } else {
            if (self::EXCEPTION_ON_INVALID_REFERENCE === $invalidBehavior) {
                if (!$id) {
                    throw new ServiceNotFoundException($id);
                }

                $alternatives = array();
                foreach ($this->getServiceIds() as $knownId) {
                    $lev = levenshtein($id, $knownId);
                    if ($lev <= strlen($id) / 3 || false !== strpos($knownId, $id)) {
                        $alternatives[] = $knownId;
                    }
                }

                throw new ServiceNotFoundException($id, null, null, $alternatives);
            }

            return;
        }

        $this->loading[$id] = true;

        try {
            $service = $this->$method();
        } catch (\Exception $e) {
            unset($this->services[$id]);

            throw $e;
        } finally {
            unset($this->loading[$id]);
=======
            $this->loading[$id] = true;

            try {
                if (isset($this->fileMap[$id])) {
                    return $this->load($this->fileMap[$id]);
                } elseif (isset($this->methodMap[$id])) {
                    return $this->{$this->methodMap[$id]}();
                } elseif (--$i && $id !== $normalizedId = $this->normalizeId($id)) {
                    $id = $normalizedId;
                    continue;
                } elseif (!$this->methodMap && !$this instanceof ContainerBuilder && __CLASS__ !== static::class && method_exists($this, $method = 'get'.strtr($id, $this->underscoreMap).'Service')) {
                    // We only check the convention-based factory in a compiled container (i.e. a child class other than a ContainerBuilder,
                    // and only when the dumper has not generated the method map (otherwise the method map is considered to be fully populated by the dumper)
                    @trigger_error('Generating a dumped container without populating the method map is deprecated since 3.2 and will be unsupported in 4.0. Update your dumper to generate the method map.', E_USER_DEPRECATED);

                    return $this->{$method}();
                }

                break;
            } catch (\Exception $e) {
                unset($this->services[$id]);

                throw $e;
            } finally {
                unset($this->loading[$id]);
            }
        }

        if (self::EXCEPTION_ON_INVALID_REFERENCE === $invalidBehavior) {
            if (!$id) {
                throw new ServiceNotFoundException($id);
            }

            $alternatives = array();
            foreach ($this->getServiceIds() as $knownId) {
                $lev = levenshtein($id, $knownId);
                if ($lev <= strlen($id) / 3 || false !== strpos($knownId, $id)) {
                    $alternatives[] = $knownId;
                }
            }

            throw new ServiceNotFoundException($id, null, null, $alternatives);
>>>>>>> 100fe4e9
        }

        return $service;
    }

    /**
     * Returns true if the given service has actually been initialized.
     *
     * @param string $id The service identifier
     *
     * @return bool true if service has already been initialized, false otherwise
     */
    public function initialized($id)
    {
        if (isset($this->aliases[$id])) {
            $id = $this->aliases[$id];
        }

        if ('service_container' === $id) {
            return false;
        }

        return isset($this->services[$id]);
    }

    /**
     * {@inheritdoc}
     */
    public function reset()
    {
        $this->services = array();
    }

    /**
     * Gets all service ids.
     *
     * @return array An array of all defined service ids
     */
    public function getServiceIds()
    {
<<<<<<< HEAD
        return array_unique(array_merge(array('service_container'), array_keys($this->methodMap), array_keys($this->services)));
=======
        $ids = array();

        if (!$this->methodMap && !$this instanceof ContainerBuilder && __CLASS__ !== static::class) {
            // We only check the convention-based factory in a compiled container (i.e. a child class other than a ContainerBuilder,
            // and only when the dumper has not generated the method map (otherwise the method map is considered to be fully populated by the dumper)
            @trigger_error('Generating a dumped container without populating the method map is deprecated since 3.2 and will be unsupported in 4.0. Update your dumper to generate the method map.', E_USER_DEPRECATED);

            foreach (get_class_methods($this) as $method) {
                if (preg_match('/^get(.+)Service$/', $method, $match)) {
                    $ids[] = self::underscore($match[1]);
                }
            }
        }
        $ids[] = 'service_container';

        return array_unique(array_merge($ids, array_keys($this->methodMap), array_keys($this->fileMap), array_keys($this->services)));
>>>>>>> 100fe4e9
    }

    /**
     * Camelizes a string.
     *
     * @param string $id A string to camelize
     *
     * @return string The camelized string
     */
    public static function camelize($id)
    {
        return strtr(ucwords(strtr($id, array('_' => ' ', '.' => '_ ', '\\' => '_ '))), array(' ' => ''));
    }

    /**
     * A string to underscore.
     *
     * @param string $id The string to underscore
     *
     * @return string The underscored string
     */
    public static function underscore($id)
    {
        return strtolower(preg_replace(array('/([A-Z]+)([A-Z][a-z])/', '/([a-z\d])([A-Z])/'), array('\\1_\\2', '\\1_\\2'), str_replace('_', '.', $id)));
    }

    /**
     * Creates a service by requiring its factory file.
     *
     * @return object The service created by the file
     */
    protected function load($file)
    {
        return require $file;
    }

    /**
     * Fetches a variable from the environment.
     *
     * @param string The name of the environment variable
     *
     * @return scalar The value to use for the provided environment variable name
     *
     * @throws EnvNotFoundException When the environment variable is not found and has no default value
     */
    protected function getEnv($name)
    {
        if (isset($this->envCache[$name]) || array_key_exists($name, $this->envCache)) {
            return $this->envCache[$name];
        }
        if (isset($_ENV[$name])) {
            return $this->envCache[$name] = $_ENV[$name];
        }
        if (false !== $env = getenv($name)) {
            return $this->envCache[$name] = $env;
        }
        if (!$this->hasParameter("env($name)")) {
            throw new EnvNotFoundException($name);
        }

        return $this->envCache[$name] = $this->getParameter("env($name)");
    }

    private function __clone()
    {
    }
}<|MERGE_RESOLUTION|>--- conflicted
+++ resolved
@@ -151,7 +151,7 @@
             throw new InvalidArgumentException('You cannot set service "service_container".');
         }
 
-        if (isset($this->methodMap[$id])) {
+        if (isset($this->fileMap[$id]) || isset($this->methodMap[$id])) {
             throw new InvalidArgumentException(sprintf('You cannot set the pre-defined service "%s".', $id));
         }
 
@@ -162,23 +162,7 @@
         if (null === $service) {
             unset($this->services[$id]);
 
-<<<<<<< HEAD
             return;
-=======
-        if (isset($this->privates[$id])) {
-            if (null === $service) {
-                @trigger_error(sprintf('Unsetting the "%s" private service is deprecated since Symfony 3.2 and won\'t be supported anymore in Symfony 4.0.', $id), E_USER_DEPRECATED);
-                unset($this->privates[$id]);
-            } else {
-                @trigger_error(sprintf('Setting the "%s" private service is deprecated since Symfony 3.2 and won\'t be supported anymore in Symfony 4.0.', $id), E_USER_DEPRECATED);
-            }
-        } elseif (isset($this->fileMap[$id]) || isset($this->methodMap[$id])) {
-            if (null === $service) {
-                @trigger_error(sprintf('Unsetting the "%s" pre-defined service is deprecated since Symfony 3.3 and won\'t be supported anymore in Symfony 4.0.', $id), E_USER_DEPRECATED);
-            } else {
-                @trigger_error(sprintf('Setting the "%s" pre-defined service is deprecated since Symfony 3.3 and won\'t be supported anymore in Symfony 4.0.', $id), E_USER_DEPRECATED);
-            }
->>>>>>> 100fe4e9
         }
 
         $this->services[$id] = $service;
@@ -193,7 +177,6 @@
      */
     public function has($id)
     {
-<<<<<<< HEAD
         if (isset($this->aliases[$id])) {
             $id = $this->aliases[$id];
         }
@@ -203,51 +186,12 @@
         if ('service_container' === $id) {
             return true;
         }
-=======
-        for ($i = 2;;) {
-            if (isset($this->privates[$id])) {
-                @trigger_error(sprintf('Checking for the existence of the "%s" private service is deprecated since Symfony 3.2 and won\'t be supported anymore in Symfony 4.0.', $id), E_USER_DEPRECATED);
-            }
-            if (isset($this->aliases[$id])) {
-                $id = $this->aliases[$id];
-            }
-            if (isset($this->services[$id])) {
-                return true;
-            }
-            if ('service_container' === $id) {
-                return true;
-            }
-
-            if (isset($this->fileMap[$id]) || isset($this->methodMap[$id])) {
-                return true;
-            }
-
-            if (--$i && $id !== $normalizedId = $this->normalizeId($id)) {
-                $id = $normalizedId;
-                continue;
-            }
-
-            // We only check the convention-based factory in a compiled container (i.e. a child class other than a ContainerBuilder,
-            // and only when the dumper has not generated the method map (otherwise the method map is considered to be fully populated by the dumper)
-            if (!$this->methodMap && !$this instanceof ContainerBuilder && __CLASS__ !== static::class && method_exists($this, 'get'.strtr($id, $this->underscoreMap).'Service')) {
-                @trigger_error('Generating a dumped container without populating the method map is deprecated since 3.2 and will be unsupported in 4.0. Update your dumper to generate the method map.', E_USER_DEPRECATED);
-
-                return true;
-            }
->>>>>>> 100fe4e9
-
-        if (isset($this->methodMap[$id])) {
-            return true;
-        }
-
-        return false;
+
+        return isset($this->fileMap[$id]) || isset($this->methodMap[$id]);
     }
 
     /**
      * Gets a service.
-     *
-     * If a service is defined both through a set() method and
-     * with a get{$id}Service() method, the former has always precedence.
      *
      * @param string $id              The service identifier
      * @param int    $invalidBehavior The behavior when the service does not exist
@@ -278,66 +222,20 @@
             throw new ServiceCircularReferenceException($id, array_keys($this->loading));
         }
 
-<<<<<<< HEAD
-        if (isset($this->methodMap[$id])) {
-            $method = $this->methodMap[$id];
-        } else {
-            if (self::EXCEPTION_ON_INVALID_REFERENCE === $invalidBehavior) {
-                if (!$id) {
-                    throw new ServiceNotFoundException($id);
-                }
-
-                $alternatives = array();
-                foreach ($this->getServiceIds() as $knownId) {
-                    $lev = levenshtein($id, $knownId);
-                    if ($lev <= strlen($id) / 3 || false !== strpos($knownId, $id)) {
-                        $alternatives[] = $knownId;
-                    }
-                }
-
-                throw new ServiceNotFoundException($id, null, null, $alternatives);
+        $this->loading[$id] = true;
+
+        try {
+            if (isset($this->fileMap[$id])) {
+                return $this->load($this->fileMap[$id]);
+            } elseif (isset($this->methodMap[$id])) {
+                return $this->{$this->methodMap[$id]}();
             }
-
-            return;
-        }
-
-        $this->loading[$id] = true;
-
-        try {
-            $service = $this->$method();
         } catch (\Exception $e) {
             unset($this->services[$id]);
 
             throw $e;
         } finally {
             unset($this->loading[$id]);
-=======
-            $this->loading[$id] = true;
-
-            try {
-                if (isset($this->fileMap[$id])) {
-                    return $this->load($this->fileMap[$id]);
-                } elseif (isset($this->methodMap[$id])) {
-                    return $this->{$this->methodMap[$id]}();
-                } elseif (--$i && $id !== $normalizedId = $this->normalizeId($id)) {
-                    $id = $normalizedId;
-                    continue;
-                } elseif (!$this->methodMap && !$this instanceof ContainerBuilder && __CLASS__ !== static::class && method_exists($this, $method = 'get'.strtr($id, $this->underscoreMap).'Service')) {
-                    // We only check the convention-based factory in a compiled container (i.e. a child class other than a ContainerBuilder,
-                    // and only when the dumper has not generated the method map (otherwise the method map is considered to be fully populated by the dumper)
-                    @trigger_error('Generating a dumped container without populating the method map is deprecated since 3.2 and will be unsupported in 4.0. Update your dumper to generate the method map.', E_USER_DEPRECATED);
-
-                    return $this->{$method}();
-                }
-
-                break;
-            } catch (\Exception $e) {
-                unset($this->services[$id]);
-
-                throw $e;
-            } finally {
-                unset($this->loading[$id]);
-            }
         }
 
         if (self::EXCEPTION_ON_INVALID_REFERENCE === $invalidBehavior) {
@@ -354,10 +252,7 @@
             }
 
             throw new ServiceNotFoundException($id, null, null, $alternatives);
->>>>>>> 100fe4e9
-        }
-
-        return $service;
+        }
     }
 
     /**
@@ -395,26 +290,7 @@
      */
     public function getServiceIds()
     {
-<<<<<<< HEAD
-        return array_unique(array_merge(array('service_container'), array_keys($this->methodMap), array_keys($this->services)));
-=======
-        $ids = array();
-
-        if (!$this->methodMap && !$this instanceof ContainerBuilder && __CLASS__ !== static::class) {
-            // We only check the convention-based factory in a compiled container (i.e. a child class other than a ContainerBuilder,
-            // and only when the dumper has not generated the method map (otherwise the method map is considered to be fully populated by the dumper)
-            @trigger_error('Generating a dumped container without populating the method map is deprecated since 3.2 and will be unsupported in 4.0. Update your dumper to generate the method map.', E_USER_DEPRECATED);
-
-            foreach (get_class_methods($this) as $method) {
-                if (preg_match('/^get(.+)Service$/', $method, $match)) {
-                    $ids[] = self::underscore($match[1]);
-                }
-            }
-        }
-        $ids[] = 'service_container';
-
-        return array_unique(array_merge($ids, array_keys($this->methodMap), array_keys($this->fileMap), array_keys($this->services)));
->>>>>>> 100fe4e9
+        return array_unique(array_merge(array('service_container'), array_keys($this->fileMap), array_keys($this->methodMap), array_keys($this->services)));
     }
 
     /**
