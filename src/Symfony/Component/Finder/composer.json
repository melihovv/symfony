{
    "name": "symfony/finder",
    "type": "library",
    "description": "Finds files and directories via an intuitive fluent interface",
    "keywords": [],
    "homepage": "https://symfony.com",
    "license": "MIT",
    "authors": [
        {
            "name": "Fabien Potencier",
            "email": "fabien@symfony.com"
        },
        {
            "name": "Symfony Community",
            "homepage": "https://symfony.com/contributors"
        }
    ],
    "require": {
<<<<<<< HEAD
        "php": ">=8.0.2"
=======
        "php": ">=7.2.5",
        "symfony/deprecation-contracts": "^2.1|^3"
>>>>>>> a0e916ba
    },
    "autoload": {
        "psr-4": { "Symfony\\Component\\Finder\\": "" },
        "exclude-from-classmap": [
            "/Tests/"
        ]
    },
    "minimum-stability": "dev"
}<|MERGE_RESOLUTION|>--- conflicted
+++ resolved
@@ -16,12 +16,8 @@
         }
     ],
     "require": {
-<<<<<<< HEAD
-        "php": ">=8.0.2"
-=======
-        "php": ">=7.2.5",
+        "php": ">=8.0.2",
         "symfony/deprecation-contracts": "^2.1|^3"
->>>>>>> a0e916ba
     },
     "autoload": {
         "psr-4": { "Symfony\\Component\\Finder\\": "" },
