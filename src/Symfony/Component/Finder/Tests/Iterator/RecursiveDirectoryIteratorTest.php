--- conflicted
+++ resolved
@@ -19,13 +19,8 @@
      * @dataProvider getPaths
      *
      * @param string  $path
-<<<<<<< HEAD
-     * @param Boolean $seekable
+     * @param bool    $seekable
      * @param array   $contains
-=======
-     * @param bool    $seekable
-     * @param bool    $supports
->>>>>>> d56ea768
      * @param string  $message
      */
     public function testRewind($path, $seekable, $contains, $message = null)
@@ -45,13 +40,8 @@
      * @dataProvider getPaths
      *
      * @param string  $path
-<<<<<<< HEAD
-     * @param Boolean $seekable
+     * @param bool    $seekable
      * @param array   $contains
-=======
-     * @param bool    $seekable
-     * @param bool    $supports
->>>>>>> d56ea768
      * @param string  $message
      */
     public function testSeek($path, $seekable, $contains, $message = null)
