--- conflicted
+++ resolved
@@ -24,11 +24,7 @@
         "symfony/asset": "~3.4|~4.0",
         "symfony/dependency-injection": "~3.4|~4.0",
         "symfony/finder": "~3.4|~4.0",
-<<<<<<< HEAD
-        "symfony/form": "^4.2",
-=======
-        "symfony/form": "^4.1.11|^4.2.3",
->>>>>>> 02fe23d0
+        "symfony/form": "^4.2.3",
         "symfony/http-foundation": "~3.4|~4.0",
         "symfony/http-kernel": "~3.4|~4.0",
         "symfony/polyfill-intl-icu": "~1.0",
