--- conflicted
+++ resolved
@@ -16,13 +16,8 @@
         }
     ],
     "require": {
-<<<<<<< HEAD
         "php": "^7.1.3",
-        "twig/twig": "^1.35|^2.4.4"
-=======
-        "php": "^5.5.9|>=7.0.8",
         "twig/twig": "^1.36.1|^2.6.1"
->>>>>>> 497309a2
     },
     "require-dev": {
         "symfony/asset": "~3.4|~4.0",
