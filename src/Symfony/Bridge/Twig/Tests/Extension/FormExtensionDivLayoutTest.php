--- conflicted
+++ resolved
@@ -146,7 +146,6 @@
         $this->assertSame($expected, $this->extension->isSelectedChoice($choice, $value));
     }
 
-<<<<<<< HEAD
     public function testStartTagHasNoActionAttributeWhenActionIsEmpty()
     {
         $form = $this->factory->create('Symfony\Component\Form\Extension\Core\Type\FormType', null, array(
@@ -169,7 +168,8 @@
         $html = $this->renderStart($form->createView());
 
         $this->assertSame('<form name="form" method="get" action="0">', $html);
-=======
+    }
+
     public function isRootFormProvider()
     {
         return array(
@@ -184,7 +184,6 @@
     public function testIsRootForm($expected, FormView $formView)
     {
         $this->assertSame($expected, $this->extension->isRootForm($formView));
->>>>>>> 95243967
     }
 
     protected function renderForm(FormView $view, array $vars = array())
