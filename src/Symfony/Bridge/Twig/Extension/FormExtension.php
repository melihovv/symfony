<?php

/*
 * This file is part of the Symfony package.
 *
 * (c) Fabien Potencier <fabien@symfony.com>
 *
 * For the full copyright and license information, please view the LICENSE
 * file that was distributed with this source code.
 */

namespace Symfony\Bridge\Twig\Extension;

use Symfony\Bridge\Twig\TokenParser\FormThemeTokenParser;
use Symfony\Bridge\Twig\Form\TwigRendererInterface;
<<<<<<< HEAD
use Symfony\Component\DependencyInjection\ContainerInterface;
use Symfony\Component\Form\ChoiceList\View\ChoiceView;
=======
use Symfony\Component\Form\Extension\Core\View\ChoiceView;
use Symfony\Component\Form\FormView;
>>>>>>> c610a32b
use Twig\Environment;
use Twig\Extension\AbstractExtension;
use Twig\Extension\InitRuntimeInterface;
use Twig\TwigFilter;
use Twig\TwigFunction;
use Twig\TwigTest;

/**
 * FormExtension extends Twig with form capabilities.
 *
 * @author Fabien Potencier <fabien@symfony.com>
 * @author Bernhard Schussek <bschussek@gmail.com>
 */
class FormExtension extends AbstractExtension implements InitRuntimeInterface
{
    /**
     * @deprecated since version 3.2, to be removed in 4.0 alongside with magic methods below
     */
    private $renderer;

    public function __construct($renderer = null)
    {
        if ($renderer instanceof TwigRendererInterface) {
            @trigger_error(sprintf('Passing a Twig Form Renderer to the "%s" constructor is deprecated since version 3.2 and won\'t be possible in 4.0. Pass the Twig\Environment to the TwigRendererEngine constructor instead.', static::class), E_USER_DEPRECATED);
        } elseif (null !== $renderer && !(is_array($renderer) && isset($renderer[0], $renderer[1]) && $renderer[0] instanceof ContainerInterface)) {
            throw new \InvalidArgumentException(sprintf('Passing any arguments the constructor of %s is reserved for internal use.', __CLASS__));
        }
        $this->renderer = $renderer;
    }

    /**
     * {@inheritdoc}
     *
     * To be removed in 4.0
     */
    public function initRuntime(Environment $environment)
    {
        if ($this->renderer instanceof TwigRendererInterface) {
            $this->renderer->setEnvironment($environment);
        } elseif (null !== $this->renderer) {
            $this->renderer[2] = $environment;
        }
    }

    /**
     * {@inheritdoc}
     */
    public function getTokenParsers()
    {
        return array(
            // {% form_theme form "SomeBundle::widgets.twig" %}
            new FormThemeTokenParser(),
        );
    }

    /**
     * {@inheritdoc}
     */
    public function getFunctions()
    {
        return array(
            new TwigFunction('form_widget', null, array('node_class' => 'Symfony\Bridge\Twig\Node\SearchAndRenderBlockNode', 'is_safe' => array('html'))),
            new TwigFunction('form_errors', null, array('node_class' => 'Symfony\Bridge\Twig\Node\SearchAndRenderBlockNode', 'is_safe' => array('html'))),
            new TwigFunction('form_label', null, array('node_class' => 'Symfony\Bridge\Twig\Node\SearchAndRenderBlockNode', 'is_safe' => array('html'))),
            new TwigFunction('form_row', null, array('node_class' => 'Symfony\Bridge\Twig\Node\SearchAndRenderBlockNode', 'is_safe' => array('html'))),
            new TwigFunction('form_rest', null, array('node_class' => 'Symfony\Bridge\Twig\Node\SearchAndRenderBlockNode', 'is_safe' => array('html'))),
            new TwigFunction('form', null, array('node_class' => 'Symfony\Bridge\Twig\Node\RenderBlockNode', 'is_safe' => array('html'))),
            new TwigFunction('form_start', null, array('node_class' => 'Symfony\Bridge\Twig\Node\RenderBlockNode', 'is_safe' => array('html'))),
            new TwigFunction('form_end', null, array('node_class' => 'Symfony\Bridge\Twig\Node\RenderBlockNode', 'is_safe' => array('html'))),
            new TwigFunction('csrf_token', array('Symfony\Bridge\Twig\Form\TwigRenderer', 'renderCsrfToken')),
        );
    }

    /**
     * {@inheritdoc}
     */
    public function getFilters()
    {
        return array(
            new TwigFilter('humanize', array('Symfony\Bridge\Twig\Form\TwigRenderer', 'humanize')),
        );
    }

    /**
     * {@inheritdoc}
     */
    public function getTests()
    {
        return array(
<<<<<<< HEAD
            new TwigTest('selectedchoice', 'Symfony\Bridge\Twig\Extension\twig_is_selected_choice'),
=======
            new TwigTest('selectedchoice', array($this, 'isSelectedChoice')),
            new TwigTest('rootform', array($this, 'isRootForm')),
>>>>>>> c610a32b
        );
    }

    /**
     * @internal
     */
    public function __get($name)
    {
        if ('renderer' === $name) {
            @trigger_error(sprintf('Using the "%s::$renderer" property is deprecated since version 3.2 as it will be removed in 4.0.', __CLASS__), E_USER_DEPRECATED);

            if (is_array($this->renderer)) {
                $renderer = $this->renderer[0]->get($this->renderer[1]);
                if (isset($this->renderer[2])) {
                    $renderer->setEnvironment($this->renderer[2]);
                }
                $this->renderer = $renderer;
            }
        }

        return $this->$name;
    }

    /**
     * @internal
     */
    public function __set($name, $value)
    {
        if ('renderer' === $name) {
            @trigger_error(sprintf('Using the "%s::$renderer" property is deprecated since version 3.2 as it will be removed in 4.0.', __CLASS__), E_USER_DEPRECATED);
        }

        $this->$name = $value;
    }

    /**
     * @internal
     */
    public function __isset($name)
    {
        if ('renderer' === $name) {
            @trigger_error(sprintf('Using the "%s::$renderer" property is deprecated since version 3.2 as it will be removed in 4.0.', __CLASS__), E_USER_DEPRECATED);
        }

        return isset($this->$name);
    }

    /**
     * @internal
     */
    public function __unset($name)
    {
        if ('renderer' === $name) {
            @trigger_error(sprintf('Using the "%s::$renderer" property is deprecated since version 3.2 as it will be removed in 4.0.', __CLASS__), E_USER_DEPRECATED);
        }

        unset($this->$name);
    }

    public function isRootForm(FormView $formView)
    {
        return null === $formView->parent;
    }

    /**
     * {@inheritdoc}
     */
    public function getName()
    {
        return 'form';
    }
}

/**
 * Returns whether a choice is selected for a given form value.
 *
 * This is a function and not callable due to performance reasons.
 *
 * @param string|array $selectedValue The selected value to compare
 *
 * @return bool Whether the choice is selected
 *
 * @see ChoiceView::isSelected()
 */
function twig_is_selected_choice(ChoiceView $choice, $selectedValue)
{
    if (is_array($selectedValue)) {
        return in_array($choice->value, $selectedValue, true);
    }

    return $choice->value === $selectedValue;
}<|MERGE_RESOLUTION|>--- conflicted
+++ resolved
@@ -13,13 +13,9 @@
 
 use Symfony\Bridge\Twig\TokenParser\FormThemeTokenParser;
 use Symfony\Bridge\Twig\Form\TwigRendererInterface;
-<<<<<<< HEAD
 use Symfony\Component\DependencyInjection\ContainerInterface;
 use Symfony\Component\Form\ChoiceList\View\ChoiceView;
-=======
-use Symfony\Component\Form\Extension\Core\View\ChoiceView;
 use Symfony\Component\Form\FormView;
->>>>>>> c610a32b
 use Twig\Environment;
 use Twig\Extension\AbstractExtension;
 use Twig\Extension\InitRuntimeInterface;
@@ -109,12 +105,8 @@
     public function getTests()
     {
         return array(
-<<<<<<< HEAD
             new TwigTest('selectedchoice', 'Symfony\Bridge\Twig\Extension\twig_is_selected_choice'),
-=======
-            new TwigTest('selectedchoice', array($this, 'isSelectedChoice')),
             new TwigTest('rootform', array($this, 'isRootForm')),
->>>>>>> c610a32b
         );
     }
 
