--- conflicted
+++ resolved
@@ -39,27 +39,15 @@
     public function isActivatedProvider(): array
     {
         return [
-<<<<<<< HEAD
             ['/test',      RecordFactory::create(Logger::DEBUG), false],
-            ['/foo',       RecordFactory::create(Logger::DEBUG, context: $this->getContextException(404)), false],
-            ['/baz/bar',   RecordFactory::create(Logger::ERROR, context: $this->getContextException(404)), false],
-            ['/foo',       RecordFactory::create(Logger::ERROR, context: $this->getContextException(404)), false],
-            ['/foo',       RecordFactory::create(Logger::ERROR, context: $this->getContextException(500)), true],
+            ['/foo',       RecordFactory::create(Logger::DEBUG, context: self::getContextException(404)), false],
+            ['/baz/bar',   RecordFactory::create(Logger::ERROR, context: self::getContextException(404)), false],
+            ['/foo',       RecordFactory::create(Logger::ERROR, context: self::getContextException(404)), false],
+            ['/foo',       RecordFactory::create(Logger::ERROR, context: self::getContextException(500)), true],
 
             ['/test',      RecordFactory::create(Logger::ERROR), true],
-            ['/baz',       RecordFactory::create(Logger::ERROR, context: $this->getContextException(404)), true],
-            ['/baz',       RecordFactory::create(Logger::ERROR, context: $this->getContextException(500)), true],
-=======
-            ['/test',      ['level' => Logger::DEBUG], false],
-            ['/foo',       ['level' => Logger::DEBUG, 'context' => self::getContextException(404)], false],
-            ['/baz/bar',   ['level' => Logger::ERROR, 'context' => self::getContextException(404)], false],
-            ['/foo',       ['level' => Logger::ERROR, 'context' => self::getContextException(404)], false],
-            ['/foo',       ['level' => Logger::ERROR, 'context' => self::getContextException(500)], true],
-
-            ['/test',      ['level' => Logger::ERROR], true],
-            ['/baz',       ['level' => Logger::ERROR, 'context' => self::getContextException(404)], true],
-            ['/baz',       ['level' => Logger::ERROR, 'context' => self::getContextException(500)], true],
->>>>>>> 6c0e9255
+            ['/baz',       RecordFactory::create(Logger::ERROR, context: self::getContextException(404)), true],
+            ['/baz',       RecordFactory::create(Logger::ERROR, context: self::getContextException(500)), true],
         ];
     }
 
