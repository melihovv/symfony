--- conflicted
+++ resolved
@@ -59,33 +59,20 @@
     public function isActivatedProvider(): array
     {
         return [
-<<<<<<< HEAD
             ['/test',  RecordFactory::create(Logger::ERROR), true],
-            ['/400',   RecordFactory::create(Logger::ERROR, context: $this->getContextException(400)), true],
-            ['/400/a', RecordFactory::create(Logger::ERROR, context: $this->getContextException(400)), false],
-            ['/400/b', RecordFactory::create(Logger::ERROR, context: $this->getContextException(400)), false],
-            ['/400/c', RecordFactory::create(Logger::ERROR, context: $this->getContextException(400)), true],
-            ['/401',   RecordFactory::create(Logger::ERROR, context: $this->getContextException(401)), true],
-            ['/403',   RecordFactory::create(Logger::ERROR, context: $this->getContextException(403)), false],
-            ['/404',   RecordFactory::create(Logger::ERROR, context: $this->getContextException(404)), false],
-            ['/405',   RecordFactory::create(Logger::ERROR, context: $this->getContextException(405)), false],
-            ['/500',   RecordFactory::create(Logger::ERROR, context: $this->getContextException(500)), true],
-=======
-            ['/test',  ['level' => Logger::ERROR], true],
-            ['/400',   ['level' => Logger::ERROR, 'context' => self::getContextException(400)], true],
-            ['/400/a', ['level' => Logger::ERROR, 'context' => self::getContextException(400)], false],
-            ['/400/b', ['level' => Logger::ERROR, 'context' => self::getContextException(400)], false],
-            ['/400/c', ['level' => Logger::ERROR, 'context' => self::getContextException(400)], true],
-            ['/401',   ['level' => Logger::ERROR, 'context' => self::getContextException(401)], true],
-            ['/403',   ['level' => Logger::ERROR, 'context' => self::getContextException(403)], false],
-            ['/404',   ['level' => Logger::ERROR, 'context' => self::getContextException(404)], false],
-            ['/405',   ['level' => Logger::ERROR, 'context' => self::getContextException(405)], false],
-            ['/500',   ['level' => Logger::ERROR, 'context' => self::getContextException(500)], true],
->>>>>>> 6c0e9255
+            ['/400',   RecordFactory::create(Logger::ERROR, context: self::getContextException(400)), true],
+            ['/400/a', RecordFactory::create(Logger::ERROR, context: self::getContextException(400)), false],
+            ['/400/b', RecordFactory::create(Logger::ERROR, context: self::getContextException(400)), false],
+            ['/400/c', RecordFactory::create(Logger::ERROR, context: self::getContextException(400)), true],
+            ['/401',   RecordFactory::create(Logger::ERROR, context: self::getContextException(401)), true],
+            ['/403',   RecordFactory::create(Logger::ERROR, context: self::getContextException(403)), false],
+            ['/404',   RecordFactory::create(Logger::ERROR, context: self::getContextException(404)), false],
+            ['/405',   RecordFactory::create(Logger::ERROR, context: self::getContextException(405)), false],
+            ['/500',   RecordFactory::create(Logger::ERROR, context: self::getContextException(500)), true],
         ];
     }
 
-    private static function getContextException(int $code): array
+    private function getContextException(int $code): array
     {
         return ['exception' => new HttpException($code)];
     }
