--- conflicted
+++ resolved
@@ -22,16 +22,10 @@
         "symfony/http-kernel": "^4.4|^5.0"
     },
     "require-dev": {
-<<<<<<< HEAD
         "symfony/console": "^4.4|^5.0",
+        "symfony/http-client": "^4.4|^5.0",
         "symfony/security-core": "^4.4|^5.0",
         "symfony/var-dumper": "^4.4|^5.0"
-=======
-        "symfony/console": "^3.4|^4.0|^5.0",
-        "symfony/http-client": "^4.4|^5.0",
-        "symfony/security-core": "^3.4|^4.0|^5.0",
-        "symfony/var-dumper": "^3.4|^4.0|^5.0"
->>>>>>> 7bdeff0f
     },
     "conflict": {
         "symfony/console": "<4.4",
