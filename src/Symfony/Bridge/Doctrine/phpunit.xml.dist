--- conflicted
+++ resolved
@@ -21,7 +21,6 @@
     <coverage>
         <include>
             <directory>./</directory>
-<<<<<<< HEAD
         </include>
         <exclude>
             <directory>./Resources</directory>
@@ -29,14 +28,6 @@
             <directory>./vendor</directory>
         </exclude>
     </coverage>
-=======
-            <exclude>
-                <directory>./Resources</directory>
-                <directory>./Tests</directory>
-                <directory>./vendor</directory>
-            </exclude>
-        </whitelist>
-    </filter>
 
     <listeners>
         <listener class="Symfony\Bridge\PhpUnit\SymfonyTestsListener">
@@ -47,5 +38,4 @@
             </arguments>
         </listener>
     </listeners>
->>>>>>> e6f392a3
 </phpunit>