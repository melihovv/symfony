<?php

/*
 * This file is part of the Symfony package.
 *
 * (c) Fabien Potencier <fabien@symfony.com>
 *
 * For the full copyright and license information, please view the LICENSE
 * file that was distributed with this source code.
 */

namespace Symfony\Bridge\Doctrine\Form\ChoiceList;

use Doctrine\Common\Persistence\ObjectManager as LegacyObjectManager;
use Doctrine\Persistence\ObjectManager;
use Symfony\Component\Form\ChoiceList\ArrayChoiceList;
use Symfony\Component\Form\ChoiceList\ChoiceListInterface;
use Symfony\Component\Form\ChoiceList\Loader\ChoiceLoaderInterface;

/**
 * Loads choices using a Doctrine object manager.
 *
 * @author Bernhard Schussek <bschussek@gmail.com>
 */
class DoctrineChoiceLoader implements ChoiceLoaderInterface
{
    private $manager;
    private $class;
    private $idReader;
    private $objectLoader;

    /**
     * @var ChoiceListInterface
     */
    private $choiceList;

    /**
     * Creates a new choice loader.
     *
     * Optionally, an implementation of {@link EntityLoaderInterface} can be
     * passed which optimizes the object loading for one of the Doctrine
     * mapper implementations.
     *
<<<<<<< HEAD
     * @param ObjectManager              $manager      The object manager
     * @param string                     $class        The class name of the loaded objects
     * @param IdReader|null              $idReader     The reader for the object IDs
     * @param EntityLoaderInterface|null $objectLoader The objects loader
=======
     * @param ObjectManager|LegacyObjectManager $manager      The object manager
     * @param string                            $class        The class name of the loaded objects
     * @param IdReader                          $idReader     The reader for the object IDs
     * @param EntityLoaderInterface|null        $objectLoader The objects loader
     * @param ChoiceListFactoryInterface        $factory      The factory for creating the loaded choice list
>>>>>>> cff8b25a
     */
    public function __construct(ObjectManager $manager, string $class, IdReader $idReader = null, EntityLoaderInterface $objectLoader = null)
    {
        $classMetadata = $manager->getClassMetadata($class);

        if ($idReader && !$idReader->isSingleId()) {
            @trigger_error(sprintf('Passing an instance of "%s" to "%s" with an entity class "%s" that has a composite id is deprecated since Symfony 4.3 and will throw an exception in 5.0.', IdReader::class, __CLASS__, $class), E_USER_DEPRECATED);

            // In Symfony 5.0
            // throw new \InvalidArgumentException(sprintf('The second argument `$idReader` of "%s" must be null when the query cannot be optimized because of composite id fields.', __METHOD__));
        }

        if ((5 > \func_num_args() || false !== func_get_arg(4)) && null === $idReader) {
            $idReader = new IdReader($manager, $classMetadata);

            if ($idReader->isSingleId()) {
                @trigger_error(sprintf('Not explicitly passing an instance of "%s" to "%s" when it can optimize single id entity "%s" has been deprecated in 4.3 and will not apply any optimization in 5.0.', IdReader::class, __CLASS__, $class), E_USER_DEPRECATED);
            } else {
                $idReader = null;
            }
        }

        $this->manager = $manager;
        $this->class = $classMetadata->getName();
        $this->idReader = $idReader;
        $this->objectLoader = $objectLoader;
    }

    /**
     * {@inheritdoc}
     */
    public function loadChoiceList($value = null)
    {
        if ($this->choiceList) {
            return $this->choiceList;
        }

        $objects = $this->objectLoader
            ? $this->objectLoader->getEntities()
            : $this->manager->getRepository($this->class)->findAll();

        return $this->choiceList = new ArrayChoiceList($objects, $value);
    }

    /**
     * {@inheritdoc}
     */
    public function loadValuesForChoices(array $choices, $value = null)
    {
        // Performance optimization
        if (empty($choices)) {
            return [];
        }

        // Optimize performance for single-field identifiers. We already
        // know that the IDs are used as values
        $optimize = $this->idReader && (null === $value || \is_array($value) && $value[0] === $this->idReader);

        // Attention: This optimization does not check choices for existence
        if ($optimize && !$this->choiceList && $this->idReader->isSingleId()) {
            $values = [];

            // Maintain order and indices of the given objects
            foreach ($choices as $i => $object) {
                if ($object instanceof $this->class) {
                    // Make sure to convert to the right format
                    $values[$i] = (string) $this->idReader->getIdValue($object);
                }
            }

            return $values;
        }

        return $this->loadChoiceList($value)->getValuesForChoices($choices);
    }

    /**
     * {@inheritdoc}
     */
    public function loadChoicesForValues(array $values, $value = null)
    {
        // Performance optimization
        // Also prevents the generation of "WHERE id IN ()" queries through the
        // object loader. At least with MySQL and on the development machine
        // this was tested on, no exception was thrown for such invalid
        // statements, consequently no test fails when this code is removed.
        // https://github.com/symfony/symfony/pull/8981#issuecomment-24230557
        if (empty($values)) {
            return [];
        }

        // Optimize performance in case we have an object loader and
        // a single-field identifier
        $optimize = $this->idReader && (null === $value || \is_array($value) && $this->idReader === $value[0]);

        if ($optimize && !$this->choiceList && $this->objectLoader && $this->idReader->isSingleId()) {
            $unorderedObjects = $this->objectLoader->getEntitiesByIds($this->idReader->getIdField(), $values);
            $objectsById = [];
            $objects = [];

            // Maintain order and indices from the given $values
            // An alternative approach to the following loop is to add the
            // "INDEX BY" clause to the Doctrine query in the loader,
            // but I'm not sure whether that's doable in a generic fashion.
            foreach ($unorderedObjects as $object) {
                $objectsById[(string) $this->idReader->getIdValue($object)] = $object;
            }

            foreach ($values as $i => $id) {
                if (isset($objectsById[$id])) {
                    $objects[$i] = $objectsById[$id];
                }
            }

            return $objects;
        }

        return $this->loadChoiceList($value)->getChoicesForValues($values);
    }
}<|MERGE_RESOLUTION|>--- conflicted
+++ resolved
@@ -41,20 +41,12 @@
      * passed which optimizes the object loading for one of the Doctrine
      * mapper implementations.
      *
-<<<<<<< HEAD
-     * @param ObjectManager              $manager      The object manager
-     * @param string                     $class        The class name of the loaded objects
-     * @param IdReader|null              $idReader     The reader for the object IDs
-     * @param EntityLoaderInterface|null $objectLoader The objects loader
-=======
      * @param ObjectManager|LegacyObjectManager $manager      The object manager
      * @param string                            $class        The class name of the loaded objects
      * @param IdReader                          $idReader     The reader for the object IDs
      * @param EntityLoaderInterface|null        $objectLoader The objects loader
-     * @param ChoiceListFactoryInterface        $factory      The factory for creating the loaded choice list
->>>>>>> cff8b25a
      */
-    public function __construct(ObjectManager $manager, string $class, IdReader $idReader = null, EntityLoaderInterface $objectLoader = null)
+    public function __construct($manager, string $class, IdReader $idReader = null, EntityLoaderInterface $objectLoader = null)
     {
         $classMetadata = $manager->getClassMetadata($class);
 
