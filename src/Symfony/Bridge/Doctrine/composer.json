--- conflicted
+++ resolved
@@ -41,12 +41,7 @@
         "symfony/stopwatch": "^5.4|^6.0",
         "symfony/translation": "^5.4|^6.0",
         "symfony/uid": "^5.4|^6.0",
-<<<<<<< HEAD
-        "symfony/validator": "^5.4|^6.0",
-=======
         "symfony/validator": "^5.4.25|~6.2.12|^6.3.1",
-        "symfony/translation": "^5.4|^6.0",
->>>>>>> e41e47a0
         "symfony/var-dumper": "^5.4|^6.0",
         "doctrine/annotations": "^1.13.1|^2",
         "doctrine/collections": "^1.0|^2.0",
