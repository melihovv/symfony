--- conflicted
+++ resolved
@@ -107,7 +107,6 @@
         return $class === $this->getClass() || is_subclass_of($class, $this->getClass());
     }
 
-<<<<<<< HEAD
     /**
      * {@inheritdoc}
      */
@@ -124,10 +123,7 @@
         }
     }
 
-    private function getObjectManager()
-=======
     private function getObjectManager(): ObjectManager
->>>>>>> 72a2aff8
     {
         return $this->registry->getManager($this->managerName);
     }
