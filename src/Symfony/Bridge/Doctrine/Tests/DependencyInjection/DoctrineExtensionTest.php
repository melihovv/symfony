<?php

/*
 * This file is part of the Symfony package.
 *
 * (c) Fabien Potencier <fabien@symfony.com>
 *
 * For the full copyright and license information, please view the LICENSE
 * file that was distributed with this source code.
 */

namespace Symfony\Bridge\Doctrine\Tests\DependencyInjection;

use PHPUnit\Framework\TestCase;
use Symfony\Bridge\Doctrine\DependencyInjection\AbstractDoctrineExtension;
use Symfony\Component\DependencyInjection\ContainerBuilder;
use Symfony\Component\DependencyInjection\Definition;
use Symfony\Component\DependencyInjection\ParameterBag\ParameterBag;
use Symfony\Component\HttpKernel\Bundle\BundleInterface;

/**
 * @author  Fabio B. Silva <fabio.bat.silva@gmail.com>
 */
class DoctrineExtensionTest extends TestCase
{
    /**
     * @var AbstractDoctrineExtension
     */
    private $extension;

    protected function setUp(): void
    {
        parent::setUp();

        $this->extension = $this
            ->getMockBuilder(AbstractDoctrineExtension::class)
            ->setMethods([
                'getMappingResourceConfigDirectory',
                'getObjectManagerElementName',
                'getMappingObjectDefaultName',
                'getMappingResourceExtension',
                'getMetadataDriverClass',
                'load',
            ])
            ->getMock()
        ;

        $this->extension->expects($this->any())
            ->method('getObjectManagerElementName')
            ->willReturnCallback(function ($name) {
                return 'doctrine.orm.'.$name;
            });

        $this->extension
            ->method('getMappingObjectDefaultName')
            ->willReturn('Entity');

        $this->extension
            ->method('getMappingResourceExtension')
            ->willReturn('orm');
    }

    public function testFixManagersAutoMappingsWithTwoAutomappings()
    {
        $this->expectException(\LogicException::class);
        $emConfigs = [
            'em1' => [
                'auto_mapping' => true,
            ],
            'em2' => [
                'auto_mapping' => true,
            ],
        ];

        $bundles = [
            'FirstBundle' => 'My\FirstBundle',
            'SecondBundle' => 'My\SecondBundle',
        ];

        $reflection = new \ReflectionClass(\get_class($this->extension));
        $method = $reflection->getMethod('fixManagersAutoMappings');
        $method->setAccessible(true);

        $method->invoke($this->extension, $emConfigs, $bundles);
    }

    public function getAutomappingData()
    {
        return [
            [
                [ // no auto mapping on em1
                    'auto_mapping' => false,
                ],
                [ // no auto mapping on em2
                    'auto_mapping' => false,
                ],
                [],
                [],
            ],
            [
                [ // no auto mapping on em1
                    'auto_mapping' => false,
                ],
                [ // auto mapping enabled on em2
                    'auto_mapping' => true,
                ],
                [],
                [
                    'mappings' => [
                        'FirstBundle' => [
                            'mapping' => true,
                            'is_bundle' => true,
                        ],
                        'SecondBundle' => [
                            'mapping' => true,
                            'is_bundle' => true,
                        ],
                    ],
                ],
            ],
            [
                [ // no auto mapping on em1, but it defines SecondBundle as own
                    'auto_mapping' => false,
                    'mappings' => [
                        'SecondBundle' => [
                            'mapping' => true,
                            'is_bundle' => true,
                        ],
                    ],
                ],
                [ // auto mapping enabled on em2
                    'auto_mapping' => true,
                ],
                [
                    'mappings' => [
                        'SecondBundle' => [
                            'mapping' => true,
                            'is_bundle' => true,
                        ],
                    ],
                ],
                [
                    'mappings' => [
                        'FirstBundle' => [
                            'mapping' => true,
                            'is_bundle' => true,
                        ],
                    ],
                ],
            ],
        ];
    }

    /**
     * @dataProvider getAutomappingData
     */
    public function testFixManagersAutoMappings(array $originalEm1, array $originalEm2, array $expectedEm1, array $expectedEm2)
    {
        $emConfigs = [
            'em1' => $originalEm1,
            'em2' => $originalEm2,
        ];

        $bundles = [
            'FirstBundle' => 'My\FirstBundle',
            'SecondBundle' => 'My\SecondBundle',
        ];

        $reflection = new \ReflectionClass(\get_class($this->extension));
        $method = $reflection->getMethod('fixManagersAutoMappings');
        $method->setAccessible(true);

        $newEmConfigs = $method->invoke($this->extension, $emConfigs, $bundles);

        $this->assertEquals($newEmConfigs['em1'], array_merge([
            'auto_mapping' => false,
        ], $expectedEm1));
        $this->assertEquals($newEmConfigs['em2'], array_merge([
            'auto_mapping' => false,
        ], $expectedEm2));
    }

    public function testMappingTypeDetection()
    {
        $container = $this->createContainer();

        $reflection = new \ReflectionClass(\get_class($this->extension));
        $method = $reflection->getMethod('detectMappingType');
        $method->setAccessible(true);

        // The ordinary fixtures contain annotation
        $mappingType = $method->invoke($this->extension, __DIR__.'/../Fixtures', $container);
        $this->assertSame($mappingType, 'annotation');

        // In the attribute folder, attributes are used
        $mappingType = $method->invoke($this->extension, __DIR__.'/../Fixtures/Attribute', $container);
        $this->assertSame($mappingType, 'attribute');
    }

    public function providerBasicDrivers()
    {
        return [
            ['doctrine.orm.cache.apc.class',       ['type' => 'apc']],
            ['doctrine.orm.cache.apcu.class',      ['type' => 'apcu']],
            ['doctrine.orm.cache.array.class',     ['type' => 'array']],
            ['doctrine.orm.cache.xcache.class',    ['type' => 'xcache']],
            ['doctrine.orm.cache.wincache.class',  ['type' => 'wincache']],
            ['doctrine.orm.cache.zenddata.class',  ['type' => 'zenddata']],
            ['doctrine.orm.cache.redis.class',     ['type' => 'redis'],     ['setRedis']],
            ['doctrine.orm.cache.memcached.class', ['type' => 'memcached'], ['setMemcached']],
        ];
    }

    /**
     * @dataProvider providerBasicDrivers
     */
    public function testLoadBasicCacheDriver(string $class, array $config, array $expectedCalls = [])
    {
        $container = $this->createContainer();
        $cacheName = 'metadata_cache';
        $objectManager = [
            'name' => 'default',
            'metadata_cache_driver' => $config,
        ];

        $this->invokeLoadCacheDriver($objectManager, $container, $cacheName);

        $this->assertTrue($container->hasDefinition('doctrine.orm.default_metadata_cache'));

        $definition = $container->getDefinition('doctrine.orm.default_metadata_cache');
        $defCalls = $definition->getMethodCalls();
        $expectedCalls[] = 'setNamespace';
        $actualCalls = array_column($defCalls, 0);

        $this->assertFalse($definition->isPublic());
        $this->assertEquals("%$class%", $definition->getClass());

        foreach (array_unique($expectedCalls) as $call) {
            $this->assertContains($call, $actualCalls);
        }
    }

    public function testServiceCacheDriver()
    {
        $cacheName = 'metadata_cache';
        $container = $this->createContainer();
        $definition = new Definition('%doctrine.orm.cache.apc.class%');
        $objectManager = [
            'name' => 'default',
            'metadata_cache_driver' => [
                'type' => 'service',
                'id' => 'service_driver',
            ],
        ];

        $container->setDefinition('service_driver', $definition);

        $this->invokeLoadCacheDriver($objectManager, $container, $cacheName);

        $this->assertTrue($container->hasAlias('doctrine.orm.default_metadata_cache'));
    }

    public function testUnrecognizedCacheDriverException()
    {
        $this->expectException(\InvalidArgumentException::class);
        $this->expectExceptionMessage('"unrecognized_type" is an unrecognized Doctrine cache driver.');
        $cacheName = 'metadata_cache';
        $container = $this->createContainer();
        $objectManager = [
            'name' => 'default',
            'metadata_cache_driver' => [
                'type' => 'unrecognized_type',
            ],
        ];

        $this->invokeLoadCacheDriver($objectManager, $container, $cacheName);
    }

    public function providerBundles()
    {
        yield ['AnnotationsBundle', 'annotation', '/Entity'];
<<<<<<< HEAD
        yield ['AttributesBundle', 'attribute', '/Entity'];
=======
        yield ['FullEmbeddableAnnotationsBundle', 'annotation', '/Entity'];
        if (\PHP_VERSION_ID >= 80000) {
            yield ['AttributesBundle', 'attribute', '/Entity'];
            yield ['FullEmbeddableAttributesBundle', 'attribute', '/Entity'];
        }
>>>>>>> a7490fca
        yield ['XmlBundle', 'xml', '/Resources/config/doctrine'];
        yield ['PhpBundle', 'php', '/Resources/config/doctrine'];
        yield ['YamlBundle', 'yml', '/Resources/config/doctrine'];

        yield ['SrcXmlBundle', 'xml', '/Resources/config/doctrine'];

        yield ['NewAnnotationsBundle', 'annotation', \DIRECTORY_SEPARATOR.'src/Entity'];
        yield ['NewXmlBundle', 'xml', '/config/doctrine'];
    }

    /**
     * @dataProvider providerBundles
     */
    public function testBundleAutoMapping(string $bundle, string $expectedType, string $dirSuffix)
    {
        $bundleDir = __DIR__.'/../Fixtures/Bundles/'.$bundle;
        $bundleClassName = 'Fixtures\\Bundles\\'.$bundle.'\\'.$bundle;

        if (is_dir($bundleDir.'/src')) {
            require_once $bundleDir.'/src/'.$bundle.'.php';
        } else {
            require_once $bundleDir.'/'.$bundle.'.php';
        }

        /** @var BundleInterface $bundleClass */
        $bundleClass = new $bundleClassName();

        $mappingConfig = [
            'dir' => false,
            'type' => false,
            'prefix' => false,
            'mapping' => true,
            'is_bundle' => true,
        ];

        $this->extension
            ->method('getMappingResourceConfigDirectory')
            ->willReturnCallback(function ($bundleDir) {
                if (null !== $bundleDir && is_dir($bundleDir.'/config/doctrine')) {
                    return 'config/doctrine';
                }

                return 'Resources/config/doctrine';
            });

        $container = $this->createContainer([], [$bundle => $bundleClassName]);

        $reflection = new \ReflectionClass(\get_class($this->extension));
        $method = $reflection->getMethod('getMappingDriverBundleConfigDefaults');
        $method->setAccessible(true);

        $this->assertSame(
            [
                'dir' => $bundleClass->getPath().$dirSuffix,
                'type' => $expectedType,
                'prefix' => $bundleClass->getNamespace().'\\Entity',
                'mapping' => true,
                'is_bundle' => true,
            ],
            $method->invoke($this->extension, $mappingConfig, new \ReflectionClass($bundleClass), $container, $bundleClass->getPath())
        );
    }

    protected function invokeLoadCacheDriver(array $objectManager, ContainerBuilder $container, $cacheName)
    {
        $method = new \ReflectionMethod($this->extension, 'loadObjectManagerCacheDriver');

        $method->setAccessible(true);

        $method->invokeArgs($this->extension, [$objectManager, $container, $cacheName]);
    }

    protected function createContainer(array $data = [], array $extraBundles = []): ContainerBuilder
    {
        return new ContainerBuilder(new ParameterBag(array_merge([
            'kernel.bundles' => array_merge(['FrameworkBundle' => 'Symfony\\Bundle\\FrameworkBundle\\FrameworkBundle'], $extraBundles),
            'kernel.cache_dir' => __DIR__,
            'kernel.build_dir' => __DIR__,
            'kernel.container_class' => 'kernel',
            'kernel.project_dir' => __DIR__,
        ], $data)));
    }
}<|MERGE_RESOLUTION|>--- conflicted
+++ resolved
@@ -279,15 +279,9 @@
     public function providerBundles()
     {
         yield ['AnnotationsBundle', 'annotation', '/Entity'];
-<<<<<<< HEAD
+        yield ['FullEmbeddableAnnotationsBundle', 'annotation', '/Entity'];
         yield ['AttributesBundle', 'attribute', '/Entity'];
-=======
-        yield ['FullEmbeddableAnnotationsBundle', 'annotation', '/Entity'];
-        if (\PHP_VERSION_ID >= 80000) {
-            yield ['AttributesBundle', 'attribute', '/Entity'];
-            yield ['FullEmbeddableAttributesBundle', 'attribute', '/Entity'];
-        }
->>>>>>> a7490fca
+        yield ['FullEmbeddableAttributesBundle', 'attribute', '/Entity'];
         yield ['XmlBundle', 'xml', '/Resources/config/doctrine'];
         yield ['PhpBundle', 'php', '/Resources/config/doctrine'];
         yield ['YamlBundle', 'yml', '/Resources/config/doctrine'];
