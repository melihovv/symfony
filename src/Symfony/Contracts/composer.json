--- conflicted
+++ resolved
@@ -47,13 +47,5 @@
         ]
     },
     "minimum-stability": "dev",
-<<<<<<< HEAD
-    "extra": {
-        "branch-alias": {
-            "dev-master": "2.3-dev"
-        }
-    }
-=======
-    "version": "2.1-dev"
->>>>>>> 9f2a6687
+    "version": "2.3-dev"
 }