<?xml version="1.0" ?>

<container xmlns="http://symfony.com/schema/dic/services"
    xmlns:xsi="http://www.w3.org/2001/XMLSchema-instance"
    xsi:schemaLocation="http://symfony.com/schema/dic/services http://symfony.com/schema/dic/services/services-1.0.xsd">

    <services>
        <service id="event_dispatcher" class="Symfony\Component\EventDispatcher\ContainerAwareEventDispatcher">
            <argument type="service" id="service_container" />
        </service>

        <service id="http_kernel" class="Symfony\Component\HttpKernel\HttpKernel">
            <argument type="service" id="event_dispatcher" />
            <argument type="service" id="controller_resolver" />
            <argument type="service" id="request_stack" />
            <argument>false</argument>
        </service>

        <service id="request_stack" class="Symfony\Component\HttpFoundation\RequestStack" />

        <service id="cache_warmer" class="Symfony\Component\HttpKernel\CacheWarmer\CacheWarmerAggregate">
            <argument type="collection" />
        </service>

<<<<<<< HEAD
        <service id="cache_clearer" class="Symfony\Component\HttpKernel\CacheClearer\ChainCacheClearer">
=======
        <service id="kernel.class_cache.cache_warmer" class="Symfony\Bundle\FrameworkBundle\CacheWarmer\ClassCacheCacheWarmer">
            <tag name="kernel.cache_warmer" />
        </service>

        <service id="cache_clearer" class="%cache_clearer.class%">
>>>>>>> dee62e79
            <argument type="collection" />
        </service>

        <service id="service_container" synthetic="true" />

        <service id="kernel" synthetic="true" />

        <service id="filesystem" class="Symfony\Component\Filesystem\Filesystem" />

        <service id="file_locator" class="Symfony\Component\HttpKernel\Config\FileLocator">
            <argument type="service" id="kernel" />
            <argument>%kernel.root_dir%/Resources</argument>
        </service>

        <service id="uri_signer" class="Symfony\Component\HttpKernel\UriSigner">
            <argument>%kernel.secret%</argument>
        </service>

        <service id="config_cache_factory" class="Symfony\Component\Config\ResourceCheckerConfigCacheFactory">
            <argument type="collection"></argument>
        </service>

        <service class="Symfony\Component\Config\Resource\SelfCheckingResourceChecker" public="false">
            <tag name="config_cache.resource_checker" priority="-990" />
        </service>

    </services>
</container><|MERGE_RESOLUTION|>--- conflicted
+++ resolved
@@ -22,15 +22,11 @@
             <argument type="collection" />
         </service>
 
-<<<<<<< HEAD
-        <service id="cache_clearer" class="Symfony\Component\HttpKernel\CacheClearer\ChainCacheClearer">
-=======
         <service id="kernel.class_cache.cache_warmer" class="Symfony\Bundle\FrameworkBundle\CacheWarmer\ClassCacheCacheWarmer">
             <tag name="kernel.cache_warmer" />
         </service>
 
-        <service id="cache_clearer" class="%cache_clearer.class%">
->>>>>>> dee62e79
+        <service id="cache_clearer" class="Symfony\Component\HttpKernel\CacheClearer\ChainCacheClearer">
             <argument type="collection" />
         </service>
 
