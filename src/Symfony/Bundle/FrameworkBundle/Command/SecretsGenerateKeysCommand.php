--- conflicted
+++ resolved
@@ -29,7 +29,7 @@
 final class SecretsGenerateKeysCommand extends Command
 {
     protected static $defaultName = 'secrets:generate-keys';
-    protected static $defaultDescription = 'Generates new encryption keys';
+    protected static $defaultDescription = 'Generate new encryption keys';
 
     private $vault;
     private $localVault;
@@ -45,15 +45,9 @@
     protected function configure()
     {
         $this
-<<<<<<< HEAD
             ->setDescription(self::$defaultDescription)
-            ->addOption('local', 'l', InputOption::VALUE_NONE, 'Updates the local vault.')
-            ->addOption('rotate', 'r', InputOption::VALUE_NONE, 'Re-encrypts existing secrets with the newly generated keys.')
-=======
-            ->setDescription('Generate new encryption keys')
             ->addOption('local', 'l', InputOption::VALUE_NONE, 'Update the local vault.')
             ->addOption('rotate', 'r', InputOption::VALUE_NONE, 'Re-encrypt existing secrets with the newly generated keys.')
->>>>>>> 7ed3d36f
             ->setHelp(<<<'EOF'
 The <info>%command.name%</info> command generates a new encryption key.
 
