<?php

/*
 * This file is part of the Symfony package.
 *
 * (c) Fabien Potencier <fabien@symfony.com>
 *
 * For the full copyright and license information, please view the LICENSE
 * file that was distributed with this source code.
 */

namespace Symfony\Bundle\FrameworkBundle\Command;

use Symfony\Bundle\FrameworkBundle\Translation\TranslationLoader;
use Symfony\Component\Console\Helper\Table;
use Symfony\Component\Console\Style\SymfonyStyle;
use Symfony\Component\Console\Input\InputInterface;
use Symfony\Component\Console\Input\InputArgument;
use Symfony\Component\Console\Input\InputOption;
use Symfony\Component\Console\Output\OutputInterface;
use Symfony\Component\HttpKernel\Kernel;
use Symfony\Component\Translation\Catalogue\MergeOperation;
use Symfony\Component\Translation\MessageCatalogue;
use Symfony\Component\Translation\Translator;

/**
 * Helps finding unused or missing translation messages in a given locale
 * and comparing them with the fallback ones.
 *
 * @author Florian Voutzinos <florian@voutzinos.com>
 */
class TranslationDebugCommand extends ContainerAwareCommand
{
    const MESSAGE_MISSING = 0;
    const MESSAGE_UNUSED = 1;
    const MESSAGE_EQUALS_FALLBACK = 2;

    /**
     * {@inheritdoc}
     */
    protected function configure()
    {
        $this
            ->setName('debug:translation')
            ->setDefinition(array(
                new InputArgument('locale', InputArgument::REQUIRED, 'The locale'),
                new InputArgument('bundle', InputArgument::OPTIONAL, 'The bundle name or directory where to load the messages, defaults to app/Resources folder'),
                new InputOption('domain', null, InputOption::VALUE_OPTIONAL, 'The messages domain'),
                new InputOption('only-missing', null, InputOption::VALUE_NONE, 'Displays only missing messages'),
                new InputOption('only-unused', null, InputOption::VALUE_NONE, 'Displays only unused messages'),
                new InputOption('all', null, InputOption::VALUE_NONE, 'Load messages from all registered bundles'),
            ))
            ->setDescription('Displays translation messages information')
            ->setHelp(<<<EOF
The <info>%command.name%</info> command helps finding unused or missing translation
messages and comparing them with the fallback ones by inspecting the
templates and translation files of a given bundle or the app folder.

You can display information about bundle translations in a specific locale:

  <info>php %command.full_name% en AcmeDemoBundle</info>

You can also specify a translation domain for the search:

  <info>php %command.full_name% --domain=messages en AcmeDemoBundle</info>

You can only display missing messages:

  <info>php %command.full_name% --only-missing en AcmeDemoBundle</info>

You can only display unused messages:

  <info>php %command.full_name% --only-unused en AcmeDemoBundle</info>

You can display information about app translations in a specific locale:

  <info>php %command.full_name% en</info>

You can display information about translations in all registered bundles in a specific locale:

  <info>php %command.full_name% --all en</info>

EOF
            )
        ;
    }

    /**
     * {@inheritdoc}
     */
    protected function execute(InputInterface $input, OutputInterface $output)
    {
<<<<<<< HEAD
=======
        $output = new SymfonyStyle($input, $output);
        if (false !== strpos($input->getFirstArgument(), ':d')) {
            $output->caution('The use of "translation:debug" command is deprecated since version 2.7 and will be removed in 3.0. Use the "debug:translation" instead.');
        }

>>>>>>> 5593bdd5
        $locale = $input->getArgument('locale');
        $domain = $input->getOption('domain');
        /** @var TranslationLoader $loader */
        $loader = $this->getContainer()->get('translation.loader');
        /** @var Kernel $kernel */
        $kernel = $this->getContainer()->get('kernel');

        // Define Root Path to App folder
        $rootPaths = array($kernel->getRootDir());

        // Override with provided Bundle info
        if (null !== $input->getArgument('bundle')) {
            try {
                $rootPaths = array($kernel->getBundle($input->getArgument('bundle'))->getPath());
            } catch (\InvalidArgumentException $e) {
                // such a bundle does not exist, so treat the argument as path
                $rootPaths = array($input->getArgument('bundle'));

                if (!is_dir($rootPaths[0])) {
                    throw new \InvalidArgumentException(sprintf('"%s" is neither an enabled bundle nor a directory.</error>', $rootPaths[0]));
                }
            }
        } elseif ($input->getOption('all')) {
            foreach ($kernel->getBundles() as $bundle) {
                $rootPaths[] = $bundle->getPath();
            }
        }

        foreach ($rootPaths as $rootPath) {
            // get bundle directory
            $translationsPath = $rootPath.'/Resources/translations';

            $output->writeln(sprintf('Translations in <info>%s</info>', $translationsPath));

            // Extract used messages
            $extractedCatalogue = $this->extractMessages($locale, $rootPath);

            // Load defined messages
            $currentCatalogue = $this->loadCurrentMessages($locale, $translationsPath, $loader);

            // Merge defined and extracted messages to get all message ids
            $mergeOperation = new MergeOperation($extractedCatalogue, $currentCatalogue);
            $allMessages    = $mergeOperation->getResult()->all($domain);
            if (null !== $domain) {
                $allMessages = array($domain => $allMessages);
            }

            // No defined or extracted messages
            if (empty($allMessages) || null !== $domain && empty($allMessages[$domain])) {
                $outputMessage = sprintf('<info>No defined or extracted messages for locale "%s"</info>', $locale);

                if (null !== $domain) {
                    $outputMessage .= sprintf(' <info>and domain "%s"</info>', $domain);
                }

                $output->writeln($outputMessage);

                continue;
            }

            // Load the fallback catalogues
            $fallbackCatalogues = $this->loadFallbackCatalogues($locale, $translationsPath, $loader);

            // Display header line
            $headers = array('State', 'Domain', 'Id', sprintf('Message Preview (%s)', $locale));
            foreach ($fallbackCatalogues as $fallbackCatalogue) {
                $headers[] = sprintf('Fallback Message Preview (%s)', $fallbackCatalogue->getLocale());
            }

            // Iterate all message ids and determine their state
            $rows = array();
            foreach ($allMessages as $domain => $messages) {
                foreach (array_keys($messages) as $messageId) {
                    $value  = $currentCatalogue->get($messageId, $domain);
                    $states = array();

                    if ($extractedCatalogue->defines($messageId, $domain)) {
                        if (!$currentCatalogue->defines($messageId, $domain)) {
                            $states[] = self::MESSAGE_MISSING;
                        }
                    } elseif ($currentCatalogue->defines($messageId, $domain)) {
                        $states[] = self::MESSAGE_UNUSED;
                    }

                    if (!in_array(self::MESSAGE_UNUSED, $states) && true === $input->getOption('only-unused')
                        || !in_array(self::MESSAGE_MISSING, $states) && true === $input->getOption('only-missing')) {
                        continue;
                    }

                    foreach ($fallbackCatalogues as $fallbackCatalogue) {
                        if ($fallbackCatalogue->defines($messageId, $domain) && $value === $fallbackCatalogue->get($messageId, $domain)) {
                            $states[] = self::MESSAGE_EQUALS_FALLBACK;

                            break;
                        }
                    }

                    $row = array($this->formatStates($states), $domain, $this->formatId($messageId), $this->sanitizeString($value));
                    foreach ($fallbackCatalogues as $fallbackCatalogue) {
                        $row[] = $this->sanitizeString($fallbackCatalogue->get($messageId, $domain));
                    }

                    $rows[] = $row;
                }
            }

            $output->table($headers, $rows);
        }
    }

    private function formatState($state)
    {
        if (self::MESSAGE_MISSING === $state) {
            return '<error>missing</error>';
        }

        if (self::MESSAGE_UNUSED === $state) {
            return '<comment>unused</comment>';
        }

        if (self::MESSAGE_EQUALS_FALLBACK === $state) {
            return '<info>fallback</info>';
        }

        return $state;
    }

    private function formatStates(array $states)
    {
        $result = array();
        foreach ($states as $state) {
            $result[] = $this->formatState($state);
        }

        return implode(' ', $result);
    }

    private function formatId($id)
    {
        return sprintf('<fg=cyan;options=bold>%s</fg=cyan;options=bold>', $id);
    }

    private function sanitizeString($string, $length = 40)
    {
        $string = trim(preg_replace('/\s+/', ' ', $string));

        if (function_exists('mb_strlen') && false !== $encoding = mb_detect_encoding($string)) {
            if (mb_strlen($string, $encoding) > $length) {
                return mb_substr($string, 0, $length - 3, $encoding).'...';
            }
        } elseif (strlen($string) > $length) {
            return substr($string, 0, $length - 3).'...';
        }

        return $string;
    }

    /**
     * @param string $locale
     * @param string $rootPath
     *
     * @return MessageCatalogue
     */
    private function extractMessages($locale, $rootPath)
    {
        $extractedCatalogue = new MessageCatalogue($locale);
        if (is_dir($rootPath.'/Resources/views')) {
            $this->getContainer()->get('translation.extractor')->extract($rootPath.'/Resources/views', $extractedCatalogue);
        }

        return $extractedCatalogue;
    }

    /**
     * @param string            $locale
     * @param string            $translationsPath
     * @param TranslationLoader $loader
     *
     * @return MessageCatalogue
     */
    private function loadCurrentMessages($locale, $translationsPath, TranslationLoader $loader)
    {
        $currentCatalogue = new MessageCatalogue($locale);
        if (is_dir($translationsPath)) {
            $loader->loadMessages($translationsPath, $currentCatalogue);
        }

        return $currentCatalogue;
    }

    /**
     * @param string            $locale
     * @param string            $translationsPath
     * @param TranslationLoader $loader
     *
     * @return MessageCatalogue[]
     */
    private function loadFallbackCatalogues($locale, $translationsPath, TranslationLoader $loader)
    {
        $fallbackCatalogues = array();
        $translator = $this->getContainer()->get('translator');
        if ($translator instanceof Translator) {
            foreach ($translator->getFallbackLocales() as $fallbackLocale) {
                if ($fallbackLocale === $locale) {
                    continue;
                }

                $fallbackCatalogue = new MessageCatalogue($fallbackLocale);
                $loader->loadMessages($translationsPath, $fallbackCatalogue);
                $fallbackCatalogues[] = $fallbackCatalogue;
            }
        }

        return $fallbackCatalogues;
    }
}<|MERGE_RESOLUTION|>--- conflicted
+++ resolved
@@ -90,14 +90,8 @@
      */
     protected function execute(InputInterface $input, OutputInterface $output)
     {
-<<<<<<< HEAD
-=======
         $output = new SymfonyStyle($input, $output);
-        if (false !== strpos($input->getFirstArgument(), ':d')) {
-            $output->caution('The use of "translation:debug" command is deprecated since version 2.7 and will be removed in 3.0. Use the "debug:translation" instead.');
-        }
-
->>>>>>> 5593bdd5
+
         $locale = $input->getArgument('locale');
         $domain = $input->getOption('domain');
         /** @var TranslationLoader $loader */
