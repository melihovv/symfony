--- conflicted
+++ resolved
@@ -103,13 +103,9 @@
             return;
         }
 
-<<<<<<< HEAD
         $io->title(sprintf('Current configuration for "%s.%s"', $extensionAlias, $path));
 
-        $io->writeln(Yaml::dump($config, 10));
-=======
-        $io->writeln(Yaml::dump(array($extension->getAlias() => $container->getParameterBag()->resolveValue($config)), 10));
->>>>>>> ed73b0c6
+        $io->writeln(Yaml::dump($container->getParameterBag()->resolveValue($config), 10));
     }
 
     private function compileContainer()
