<?php

/*
 * This file is part of the Symfony package.
 *
 * (c) Fabien Potencier <fabien@symfony.com>
 *
 * For the full copyright and license information, please view the LICENSE
 * file that was distributed with this source code.
 */

namespace Symfony\Bundle\FrameworkBundle\Command;

use Symfony\Component\Console\Command\Command;
use Symfony\Component\Console\Input\ArrayInput;
use Symfony\Component\Console\Input\InputArgument;
use Symfony\Component\Console\Input\InputInterface;
use Symfony\Component\Console\Input\InputOption;
use Symfony\Component\Console\Output\OutputInterface;
use Symfony\Component\Console\Style\SymfonyStyle;
use Symfony\Component\Routing\Matcher\TraceableUrlMatcher;
use Symfony\Component\Routing\RouterInterface;

/**
 * A console command to test route matching.
 *
 * @author Fabien Potencier <fabien@symfony.com>
 *
 * @final
 */
class RouterMatchCommand extends Command
{
    protected static $defaultName = 'router:match';
    protected static $defaultDescription = 'Helps debug routes by simulating a path info match';

    private $router;
    private $expressionLanguageProviders;

    public function __construct(RouterInterface $router, iterable $expressionLanguageProviders = [])
    {
        parent::__construct();

        $this->router = $router;
        $this->expressionLanguageProviders = $expressionLanguageProviders;
    }

    /**
     * {@inheritdoc}
     */
    protected function configure()
    {
        $this
            ->setDefinition([
                new InputArgument('path_info', InputArgument::REQUIRED, 'A path info'),
                new InputOption('method', null, InputOption::VALUE_REQUIRED, 'Set the HTTP method'),
                new InputOption('scheme', null, InputOption::VALUE_REQUIRED, 'Set the URI scheme (usually http or https)'),
                new InputOption('host', null, InputOption::VALUE_REQUIRED, 'Set the URI host'),
            ])
<<<<<<< HEAD
            ->setDescription(self::$defaultDescription)
=======
            ->setDescription('Help debug routes by simulating a path info match')
>>>>>>> 7ed3d36f
            ->setHelp(<<<'EOF'
The <info>%command.name%</info> shows which routes match a given request and which don't and for what reason:

  <info>php %command.full_name% /foo</info>

or

  <info>php %command.full_name% /foo --method POST --scheme https --host symfony.com --verbose</info>

EOF
            )
        ;
    }

    /**
     * {@inheritdoc}
     */
    protected function execute(InputInterface $input, OutputInterface $output): int
    {
        $io = new SymfonyStyle($input, $output);

        $context = $this->router->getContext();
        if (null !== $method = $input->getOption('method')) {
            $context->setMethod($method);
        }
        if (null !== $scheme = $input->getOption('scheme')) {
            $context->setScheme($scheme);
        }
        if (null !== $host = $input->getOption('host')) {
            $context->setHost($host);
        }

        $matcher = new TraceableUrlMatcher($this->router->getRouteCollection(), $context);
        foreach ($this->expressionLanguageProviders as $provider) {
            $matcher->addExpressionLanguageProvider($provider);
        }

        $traces = $matcher->getTraces($input->getArgument('path_info'));

        $io->newLine();

        $matches = false;
        foreach ($traces as $trace) {
            if (TraceableUrlMatcher::ROUTE_ALMOST_MATCHES == $trace['level']) {
                $io->text(sprintf('Route <info>"%s"</> almost matches but %s', $trace['name'], lcfirst($trace['log'])));
            } elseif (TraceableUrlMatcher::ROUTE_MATCHES == $trace['level']) {
                $io->success(sprintf('Route "%s" matches', $trace['name']));

                $routerDebugCommand = $this->getApplication()->find('debug:router');
                $routerDebugCommand->run(new ArrayInput(['name' => $trace['name']]), $output);

                $matches = true;
            } elseif ($input->getOption('verbose')) {
                $io->text(sprintf('Route "%s" does not match: %s', $trace['name'], $trace['log']));
            }
        }

        if (!$matches) {
            $io->error(sprintf('None of the routes match the path "%s"', $input->getArgument('path_info')));

            return 1;
        }

        return 0;
    }
}<|MERGE_RESOLUTION|>--- conflicted
+++ resolved
@@ -31,7 +31,7 @@
 class RouterMatchCommand extends Command
 {
     protected static $defaultName = 'router:match';
-    protected static $defaultDescription = 'Helps debug routes by simulating a path info match';
+    protected static $defaultDescription = 'Help debug routes by simulating a path info match';
 
     private $router;
     private $expressionLanguageProviders;
@@ -56,11 +56,7 @@
                 new InputOption('scheme', null, InputOption::VALUE_REQUIRED, 'Set the URI scheme (usually http or https)'),
                 new InputOption('host', null, InputOption::VALUE_REQUIRED, 'Set the URI host'),
             ])
-<<<<<<< HEAD
             ->setDescription(self::$defaultDescription)
-=======
-            ->setDescription('Help debug routes by simulating a path info match')
->>>>>>> 7ed3d36f
             ->setHelp(<<<'EOF'
 The <info>%command.name%</info> shows which routes match a given request and which don't and for what reason:
 
