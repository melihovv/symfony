<?php

/*
 * This file is part of the Symfony package.
 *
 * (c) Fabien Potencier <fabien@symfony.com>
 *
 * For the full copyright and license information, please view the LICENSE
 * file that was distributed with this source code.
 */

namespace Symfony\Bundle\FrameworkBundle\Command;

use Symfony\Bundle\FrameworkBundle\Console\Helper\DescriptorHelper;
use Symfony\Bundle\FrameworkBundle\Controller\ControllerNameParser;
use Symfony\Component\Console\Input\InputArgument;
use Symfony\Component\Console\Input\InputInterface;
use Symfony\Component\Console\Input\InputOption;
use Symfony\Component\Console\Output\OutputInterface;
use Symfony\Component\Console\Style\SymfonyStyle;
use Symfony\Component\DependencyInjection\Exception\ServiceNotFoundException;
use Symfony\Component\Routing\RouterInterface;
use Symfony\Component\Routing\Route;

/**
 * A console command for retrieving information about routes.
 *
 * @author Fabien Potencier <fabien@symfony.com>
 * @author Tobias Schultze <http://tobion.de>
 */
class RouterDebugCommand extends ContainerAwareCommand
{
    /**
     * {@inheritdoc}
     */
    public function isEnabled()
    {
        if (!$this->getContainer()->has('router')) {
            return false;
        }
        $router = $this->getContainer()->get('router');
        if (!$router instanceof RouterInterface) {
            return false;
        }

        return parent::isEnabled();
    }

    /**
     * {@inheritdoc}
     */
    protected function configure()
    {
        $this
            ->setName('debug:router')
            ->setDefinition(array(
                new InputArgument('name', InputArgument::OPTIONAL, 'A route name'),
                new InputOption('show-controllers', null, InputOption::VALUE_NONE, 'Show assigned controllers in overview'),
                new InputOption('format', null, InputOption::VALUE_REQUIRED, 'The output format (txt, xml, json, or md)', 'txt'),
                new InputOption('raw', null, InputOption::VALUE_NONE, 'To output raw route(s)'),
            ))
            ->setDescription('Displays current routes for an application')
            ->setHelp(<<<'EOF'
The <info>%command.name%</info> displays the configured routes:

  <info>php %command.full_name%</info>

EOF
            )
        ;
    }

    /**
     * {@inheritdoc}
     *
     * @throws \InvalidArgumentException When route does not exist
     */
    protected function execute(InputInterface $input, OutputInterface $output)
    {
        $io = new SymfonyStyle($input, $output);
        $name = $input->getArgument('name');
        $helper = new DescriptorHelper();
        $routes = $this->getContainer()->get('router')->getRouteCollection();

        if ($name) {
            if (!$route = $routes->get($name)) {
                throw new \InvalidArgumentException(sprintf('The route "%s" does not exist.', $name));
            }

            $callable = $this->extractCallable($route);

            $helper->describe($io, $route, array(
                'format' => $input->getOption('format'),
                'raw_text' => $input->getOption('raw'),
                'name' => $name,
                'output' => $io,
                'callable' => $callable,
            ));
        } else {
            foreach ($routes as $route) {
                $this->convertController($route);
            }

            $helper->describe($io, $routes, array(
                'format' => $input->getOption('format'),
                'raw_text' => $input->getOption('raw'),
                'show_controllers' => $input->getOption('show-controllers'),
                'output' => $io,
            ));
        }
    }

    private function convertController(Route $route)
    {
<<<<<<< HEAD
=======
        $nameParser = new ControllerNameParser($this->getApplication()->getKernel());
>>>>>>> 04baf865
        if ($route->hasDefault('_controller')) {
            $nameParser = $this->getContainer()->get('controller_name_converter');
            try {
                $route->setDefault('_controller', $nameParser->build($route->getDefault('_controller')));
            } catch (\InvalidArgumentException $e) {
            }
        }
    }

    private function extractCallable(Route $route)
    {
        if (!$route->hasDefault('_controller')) {
            return;
        }

        $controller = $route->getDefault('_controller');

        if (1 === substr_count($controller, ':')) {
            list($service, $method) = explode(':', $controller);
            try {
                return sprintf('%s::%s', get_class($this->getContainer()->get($service)), $method);
            } catch (ServiceNotFoundException $e) {
            }
        }

        $nameParser = $this->getContainer()->get('controller_name_converter');
        try {
            $shortNotation = $nameParser->build($controller);
            $route->setDefault('_controller', $shortNotation);

            return $controller;
        } catch (\InvalidArgumentException $e) {
        }
    }
}<|MERGE_RESOLUTION|>--- conflicted
+++ resolved
@@ -112,12 +112,8 @@
 
     private function convertController(Route $route)
     {
-<<<<<<< HEAD
-=======
-        $nameParser = new ControllerNameParser($this->getApplication()->getKernel());
->>>>>>> 04baf865
         if ($route->hasDefault('_controller')) {
-            $nameParser = $this->getContainer()->get('controller_name_converter');
+            $nameParser = new ControllerNameParser($this->getApplication()->getKernel());
             try {
                 $route->setDefault('_controller', $nameParser->build($route->getDefault('_controller')));
             } catch (\InvalidArgumentException $e) {
