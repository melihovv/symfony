--- conflicted
+++ resolved
@@ -61,13 +61,10 @@
 use Symfony\Component\Validator\DependencyInjection\AddConstraintValidatorsPass;
 use Symfony\Component\Validator\Mapping\Loader\PropertyInfoLoader;
 use Symfony\Component\Workflow;
-<<<<<<< HEAD
 use Symfony\Component\Workflow\WorkflowEvents;
 use Symfony\Contracts\Cache\CacheInterface;
 use Symfony\Contracts\Cache\TagAwareCacheInterface;
-=======
 use Symfony\Component\Workflow\Metadata\InMemoryMetadataStore;
->>>>>>> 2a76d51d
 
 abstract class FrameworkExtensionTest extends TestCase
 {
@@ -249,7 +246,7 @@
         );
         $this->assertCount(4, $workflowDefinition->getArgument(1));
         $this->assertSame(['draft'], $workflowDefinition->getArgument(2));
-        $metadataStoreDefinition = $workflowDefinition->getArgument(3);
+        $metadataStoreDefinition = $container->getDefinition('workflow.article.metadata_store');
         $this->assertSame(InMemoryMetadataStore::class, $metadataStoreDefinition->getClass());
         $this->assertSame([
             'title' => 'article workflow',
@@ -277,18 +274,13 @@
         $this->assertCount(9, $stateMachineDefinition->getArgument(1));
         $this->assertSame(['start'], $stateMachineDefinition->getArgument(2));
 
-<<<<<<< HEAD
         $metadataStoreReference = $stateMachineDefinition->getArgument(3);
         $this->assertInstanceOf(Reference::class, $metadataStoreReference);
         $this->assertSame('state_machine.pull_request.metadata_store', (string) $metadataStoreReference);
 
         $metadataStoreDefinition = $container->getDefinition('state_machine.pull_request.metadata_store');
         $this->assertSame(Workflow\Metadata\InMemoryMetadataStore::class, $metadataStoreDefinition->getClass());
-=======
-        $metadataStoreDefinition = $stateMachineDefinition->getArgument(3);
-        $this->assertInstanceOf(Definition::class, $metadataStoreDefinition);
         $this->assertSame(InMemoryMetadataStore::class, $metadataStoreDefinition->getClass());
->>>>>>> 2a76d51d
 
         $workflowMetadata = $metadataStoreDefinition->getArgument(0);
         $this->assertSame(['title' => 'workflow title'], $workflowMetadata);
