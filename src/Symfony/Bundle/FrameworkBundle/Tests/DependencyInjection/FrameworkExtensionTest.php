<?php

/*
 * This file is part of the Symfony package.
 *
 * (c) Fabien Potencier <fabien@symfony.com>
 *
 * For the full copyright and license information, please view the LICENSE
 * file that was distributed with this source code.
 */

namespace Symfony\Bundle\FrameworkBundle\Tests\DependencyInjection;

use Symfony\Bundle\FrameworkBundle\Tests\TestCase;
use Symfony\Bundle\FrameworkBundle\DependencyInjection\FrameworkExtension;
use Symfony\Component\DependencyInjection\ContainerBuilder;
use Symfony\Component\DependencyInjection\Definition;
use Symfony\Component\DependencyInjection\Loader\ClosureLoader;
use Symfony\Component\DependencyInjection\ParameterBag\ParameterBag;
use Symfony\Component\DependencyInjection\Reference;
use Symfony\Component\Validator\Validation;

abstract class FrameworkExtensionTest extends TestCase
{
    abstract protected function loadFromFile(ContainerBuilder $container, $file);

    public function testCsrfProtection()
    {
        $container = $this->createContainerFromFile('full');

        $def = $container->getDefinition('form.type_extension.csrf');

        $this->assertTrue($container->getParameter('form.type_extension.csrf.enabled'));
        $this->assertEquals('%form.type_extension.csrf.enabled%', $def->getArgument(1));
        $this->assertEquals('_csrf', $container->getParameter('form.type_extension.csrf.field_name'));
        $this->assertEquals('%form.type_extension.csrf.field_name%', $def->getArgument(2));
    }

    public function testPropertyAccessWithDefaultValue()
    {
        $container = $this->createContainerFromFile('full');

        $def = $container->getDefinition('property_accessor');
        $this->assertFalse($def->getArgument(0));
        $this->assertFalse($def->getArgument(1));
    }

    public function testPropertyAccessWithOverriddenValues()
    {
        $container = $this->createContainerFromFile('property_accessor');
        $def = $container->getDefinition('property_accessor');
        $this->assertTrue($def->getArgument(0));
        $this->assertTrue($def->getArgument(1));
    }

    /**
     * @expectedException \LogicException
     * @expectedExceptionMessage CSRF protection needs sessions to be enabled.
     */
    public function testCsrfProtectionNeedsSessionToBeEnabled()
    {
        $this->createContainerFromFile('csrf_needs_session');
    }

    public function testCsrfProtectionForFormsEnablesCsrfProtectionAutomatically()
    {
        $container = $this->createContainerFromFile('csrf');

        $this->assertTrue($container->hasDefinition('security.csrf.token_manager'));
    }

    public function testSecureRandomIsAvailableIfCsrfIsDisabled()
    {
        $container = $this->createContainerFromFile('csrf_disabled');

        $this->assertTrue($container->hasDefinition('security.secure_random'));
    }

    public function testProxies()
    {
        $container = $this->createContainerFromFile('full');

        $this->assertEquals(array('127.0.0.1', '10.0.0.1'), $container->getParameter('kernel.trusted_proxies'));
    }

    public function testHttpMethodOverride()
    {
        $container = $this->createContainerFromFile('full');

        $this->assertFalse($container->getParameter('kernel.http_method_override'));
    }

    public function testEsi()
    {
        $container = $this->createContainerFromFile('full');

        $this->assertTrue($container->hasDefinition('esi'), '->registerEsiConfiguration() loads esi.xml');
    }

    public function testEnabledProfiler()
    {
        $container = $this->createContainerFromFile('profiler');

        $this->assertTrue($container->hasDefinition('profiler'), '->registerProfilerConfiguration() loads profiling.xml');
        $this->assertTrue($container->hasDefinition('data_collector.config'), '->registerProfilerConfiguration() loads collectors.xml');
    }

    public function testDisabledProfiler()
    {
        $container = $this->createContainerFromFile('full');

        $this->assertFalse($container->hasDefinition('profiler'), '->registerProfilerConfiguration() does not load profiling.xml');
        $this->assertFalse($container->hasDefinition('data_collector.config'), '->registerProfilerConfiguration() does not load collectors.xml');
    }

    public function testRouter()
    {
        $container = $this->createContainerFromFile('full');

        $this->assertTrue($container->has('router'), '->registerRouterConfiguration() loads routing.xml');
        $arguments = $container->findDefinition('router')->getArguments();
        $this->assertEquals($container->getParameter('kernel.root_dir').'/config/routing.xml', $container->getParameter('router.resource'), '->registerRouterConfiguration() sets routing resource');
        $this->assertEquals('%router.resource%', $arguments[1], '->registerRouterConfiguration() sets routing resource');
        $this->assertEquals('xml', $arguments[2]['resource_type'], '->registerRouterConfiguration() sets routing resource type');
    }

    /**
     * @expectedException \Symfony\Component\Config\Definition\Exception\InvalidConfigurationException
     */
    public function testRouterRequiresResourceOption()
    {
        $container = $this->createContainer();
        $loader = new FrameworkExtension();
        $loader->load(array(array('router' => true)), $container);
    }

    public function testSession()
    {
        $container = $this->createContainerFromFile('full');

        $this->assertTrue($container->hasDefinition('session'), '->registerSessionConfiguration() loads session.xml');
        $this->assertEquals('fr', $container->getParameter('kernel.default_locale'));
        $this->assertEquals('session.storage.native', (string) $container->getAlias('session.storage'));
        $this->assertEquals('session.handler.native_file', (string) $container->getAlias('session.handler'));

        $options = $container->getParameter('session.storage.options');
        $this->assertEquals('_SYMFONY', $options['name']);
        $this->assertEquals(86400, $options['cookie_lifetime']);
        $this->assertEquals('/', $options['cookie_path']);
        $this->assertEquals('example.com', $options['cookie_domain']);
        $this->assertTrue($options['cookie_secure']);
        $this->assertTrue($options['cookie_httponly']);
        $this->assertEquals(108, $options['gc_divisor']);
        $this->assertEquals(1, $options['gc_probability']);
        $this->assertEquals(90000, $options['gc_maxlifetime']);

        $this->assertEquals('/path/to/sessions', $container->getParameter('session.save_path'));
    }

    public function testNullSessionHandler()
    {
        $container = $this->createContainerFromFile('session');

        $this->assertTrue($container->hasDefinition('session'), '->registerSessionConfiguration() loads session.xml');
        $this->assertNull($container->getDefinition('session.storage.native')->getArgument(1));
        $this->assertNull($container->getDefinition('session.storage.php_bridge')->getArgument(0));
    }

    public function testRequest()
    {
        $container = $this->createContainerFromFile('full');

        $this->assertTrue($container->hasDefinition('request.add_request_formats_listener'), '->registerRequestConfiguration() loads request.xml');
        $listenerDef = $container->getDefinition('request.add_request_formats_listener');
        $this->assertEquals(array('csv' => array('text/csv', 'text/plain'), 'pdf' => array('application/pdf')), $listenerDef->getArgument(0));
    }

    public function testEmptyRequestFormats()
    {
        $container = $this->createContainerFromFile('request');

        $this->assertFalse($container->hasDefinition('request.add_request_formats_listener'), '->registerRequestConfiguration() does not load request.xml when no request formats are defined');
    }

    public function testTemplating()
    {
        $container = $this->createContainerFromFile('full');

        $this->assertTrue($container->hasDefinition('templating.name_parser'), '->registerTemplatingConfiguration() loads templating.xml');

        $this->assertEquals('templating.engine.delegating', (string) $container->getAlias('templating'), '->registerTemplatingConfiguration() configures delegating loader if multiple engines are provided');

        $this->assertEquals($container->getDefinition('templating.loader.chain'), $container->getDefinition('templating.loader.wrapped'), '->registerTemplatingConfiguration() configures loader chain if multiple loaders are provided');

        $this->assertEquals($container->getDefinition('templating.loader'), $container->getDefinition('templating.loader.cache'), '->registerTemplatingConfiguration() configures the loader to use cache');

        $this->assertEquals('%templating.loader.cache.path%', $container->getDefinition('templating.loader.cache')->getArgument(1));
        $this->assertEquals('/path/to/cache', $container->getParameter('templating.loader.cache.path'));

        $this->assertEquals(array('php', 'twig'), $container->getParameter('templating.engines'), '->registerTemplatingConfiguration() sets a templating.engines parameter');

        $this->assertEquals(array('FrameworkBundle:Form', 'theme1', 'theme2'), $container->getParameter('templating.helper.form.resources'), '->registerTemplatingConfiguration() registers the theme and adds the base theme');
        $this->assertEquals('global_hinclude_template', $container->getParameter('fragment.renderer.hinclude.global_template'), '->registerTemplatingConfiguration() registers the global hinclude.js template');
    }

    public function testAssets()
    {
<<<<<<< HEAD
        $container = $this->createContainerFromFile('assets');
        $packages = $container->getDefinition('assets.packages');

        // default package
        $defaultPackage = $container->getDefinition($packages->getArgument(0));
        $this->assertUrlPackage($container, $defaultPackage, array('http://cdn.example.com'), 'SomeVersionScheme', '%%s?version=%%s');
=======
        $this->checkAssetsPackages($this->createContainerFromFile('legacy_templating_assets'), true);
    }
>>>>>>> 351174be

        // packages
        $packages = $packages->getArgument(1);
        $this->assertCount(4, $packages);

        $package = $container->getDefinition($packages['images_path']);
        $this->assertPathPackage($container, $package, '/foo', 'SomeVersionScheme', '%%s?version=%%s');

        $package = $container->getDefinition($packages['images']);
        $this->assertUrlPackage($container, $package, array('http://images1.example.com', 'http://images2.example.com'), '1.0.0', '%%s?version=%%s');

        $package = $container->getDefinition($packages['foo']);
        $this->assertPathPackage($container, $package, '', '1.0.0', '%%s-%%s');

        $package = $container->getDefinition($packages['bar']);
        $this->assertUrlPackage($container, $package, array('https://bar2.example.com'), 'SomeVersionScheme', '%%s?version=%%s');
    }

    public function testTranslator()
    {
        $container = $this->createContainerFromFile('full');
        $this->assertTrue($container->hasDefinition('translator.default'), '->registerTranslatorConfiguration() loads translation.xml');
        $this->assertEquals('translator.default', (string) $container->getAlias('translator'), '->registerTranslatorConfiguration() redefines translator service from identity to real translator');
        $options = $container->getDefinition('translator.default')->getArgument(3);

        $files = array_map(function ($resource) { return realpath($resource); }, $options['resource_files']['en']);
        $ref = new \ReflectionClass('Symfony\Component\Validator\Validation');
        $this->assertContains(
            strtr(dirname($ref->getFileName()).'/Resources/translations/validators.en.xlf', '/', DIRECTORY_SEPARATOR),
            $files,
            '->registerTranslatorConfiguration() finds Validator translation resources'
        );
        $ref = new \ReflectionClass('Symfony\Component\Form\Form');
        $this->assertContains(
            strtr(dirname($ref->getFileName()).'/Resources/translations/validators.en.xlf', '/', DIRECTORY_SEPARATOR),
            $files,
            '->registerTranslatorConfiguration() finds Form translation resources'
        );
        $ref = new \ReflectionClass('Symfony\Component\Security\Core\Security');
        $this->assertContains(
            strtr(dirname($ref->getFileName()).'/Resources/translations/security.en.xlf', '/', DIRECTORY_SEPARATOR),
            $files,
            '->registerTranslatorConfiguration() finds Security translation resources'
        );
        $this->assertContains(
            strtr(__DIR__.'/Fixtures/translations/test_paths.en.yml', '/', DIRECTORY_SEPARATOR),
            $files,
            '->registerTranslatorConfiguration() finds translation resources in custom paths'
        );

        $calls = $container->getDefinition('translator.default')->getMethodCalls();
        $this->assertEquals(array('fr'), $calls[0][1][0]);
    }

    public function testTranslatorMultipleFallbacks()
    {
        $container = $this->createContainerFromFile('translator_fallbacks');

        $calls = $container->getDefinition('translator.default')->getMethodCalls();
        $this->assertEquals(array('en', 'fr'), $calls[0][1][0]);
    }

    /**
     * @expectedException \Symfony\Component\Config\Definition\Exception\InvalidConfigurationException
     */
    public function testTemplatingRequiresAtLeastOneEngine()
    {
        $container = $this->createContainer();
        $loader = new FrameworkExtension();
        $loader->load(array(array('templating' => null)), $container);
    }

    public function testValidation()
    {
        $container = $this->createContainerFromFile('full');

        $ref = new \ReflectionClass('Symfony\Component\Form\Form');
        $xmlMappings = array(realpath(dirname($ref->getFileName()).'/Resources/config/validation.xml'));

        $calls = $container->getDefinition('validator.builder')->getMethodCalls();

        $this->assertCount(6, $calls);
        $this->assertSame('setConstraintValidatorFactory', $calls[0][0]);
        $this->assertEquals(array(new Reference('validator.validator_factory')), $calls[0][1]);
        $this->assertSame('setTranslator', $calls[1][0]);
        $this->assertEquals(array(new Reference('translator')), $calls[1][1]);
        $this->assertSame('setTranslationDomain', $calls[2][0]);
        $this->assertSame(array('%validator.translation_domain%'), $calls[2][1]);
        $this->assertSame('addXmlMappings', $calls[3][0]);
        $this->assertSame(array($xmlMappings), $calls[3][1]);
        $this->assertSame('addMethodMapping', $calls[4][0]);
        $this->assertSame(array('loadValidatorMetadata'), $calls[4][1]);
        $this->assertSame('setMetadataCache', $calls[5][0]);
        $this->assertEquals(array(new Reference('validator.mapping.cache.apc')), $calls[5][1]);
    }

    /**
     * @group legacy
     */
    public function testLegacyFullyConfiguredValidationService()
    {
        if (!extension_loaded('apc')) {
            $this->markTestSkipped('The apc extension is not available.');
        }

        $container = $this->createContainerFromFile('full');

        $this->assertInstanceOf('Symfony\Component\Validator\Validator\ValidatorInterface', $container->get('validator'));
    }

    public function testValidationService()
    {
        $container = $this->createContainerFromFile('validation_annotations');

        $this->assertInstanceOf('Symfony\Component\Validator\Validator\ValidatorInterface', $container->get('validator'));
    }

    public function testAnnotations()
    {
        $container = $this->createContainerFromFile('full');

        $this->assertEquals($container->getParameter('kernel.cache_dir').'/annotations', $container->getDefinition('annotations.file_cache_reader')->getArgument(1));
        $this->assertInstanceOf('Doctrine\Common\Annotations\FileCacheReader', $container->get('annotation_reader'));
    }

    public function testFileLinkFormat()
    {
        $container = $this->createContainerFromFile('full');

        $this->assertEquals('file%link%format', $container->getParameter('templating.helper.code.file_link_format'));
    }

    public function testValidationAnnotations()
    {
        $container = $this->createContainerFromFile('validation_annotations');

        $calls = $container->getDefinition('validator.builder')->getMethodCalls();

        $this->assertCount(6, $calls);
        $this->assertSame('enableAnnotationMapping', $calls[4][0]);
        $this->assertEquals(array(new Reference('annotation_reader')), $calls[4][1]);
        $this->assertSame('addMethodMapping', $calls[5][0]);
        $this->assertSame(array('loadValidatorMetadata'), $calls[5][1]);
        // no cache this time
    }

    public function testValidationPaths()
    {
        require_once __DIR__.'/Fixtures/TestBundle/TestBundle.php';

        $container = $this->createContainerFromFile('validation_annotations', array(
            'kernel.bundles' => array('TestBundle' => 'Symfony\Bundle\FrameworkBundle\Tests\TestBundle'),
        ));

        $calls = $container->getDefinition('validator.builder')->getMethodCalls();

        $this->assertCount(7, $calls);
        $this->assertSame('addXmlMappings', $calls[3][0]);
        $this->assertSame('addYamlMappings', $calls[4][0]);
        $this->assertSame('enableAnnotationMapping', $calls[5][0]);
        $this->assertSame('addMethodMapping', $calls[6][0]);
        $this->assertSame(array('loadValidatorMetadata'), $calls[6][1]);

        $xmlMappings = $calls[3][1][0];
        $this->assertCount(2, $xmlMappings);
        try {
            // Testing symfony/symfony
            $this->assertStringEndsWith('Component'.DIRECTORY_SEPARATOR.'Form/Resources/config/validation.xml', $xmlMappings[0]);
        } catch (\Exception $e) {
            // Testing symfony/framework-bundle with deps=high
            $this->assertStringEndsWith('symfony'.DIRECTORY_SEPARATOR.'form/Resources/config/validation.xml', $xmlMappings[0]);
        }
        $this->assertStringEndsWith('TestBundle'.DIRECTORY_SEPARATOR.'Resources'.DIRECTORY_SEPARATOR.'config'.DIRECTORY_SEPARATOR.'validation.xml', $xmlMappings[1]);

        $yamlMappings = $calls[4][1][0];
        $this->assertCount(1, $yamlMappings);
        $this->assertStringEndsWith('TestBundle'.DIRECTORY_SEPARATOR.'Resources'.DIRECTORY_SEPARATOR.'config'.DIRECTORY_SEPARATOR.'validation.yml', $yamlMappings[0]);
    }

    public function testValidationNoStaticMethod()
    {
        $container = $this->createContainerFromFile('validation_no_static_method');

        $calls = $container->getDefinition('validator.builder')->getMethodCalls();

        $this->assertCount(4, $calls);
        $this->assertSame('addXmlMappings', $calls[3][0]);
        // no cache, no annotations, no static methods
    }

    public function testFormsCanBeEnabledWithoutCsrfProtection()
    {
        $container = $this->createContainerFromFile('form_no_csrf');

        $this->assertFalse($container->getParameter('form.type_extension.csrf.enabled'));
    }

    /**
     * @group legacy
     */
    public function testLegacyFormCsrfFieldNameCanBeSetUnderCsrfSettings()
    {
        $container = $this->createContainerFromFile('form_csrf_sets_field_name');

        $this->assertTrue($container->getParameter('form.type_extension.csrf.enabled'));
        $this->assertEquals('_custom', $container->getParameter('form.type_extension.csrf.field_name'));
    }

    /**
     * @group legacy
     */
    public function testLegacyFormCsrfFieldNameUnderFormSettingsTakesPrecedence()
    {
        $container = $this->createContainerFromFile('form_csrf_under_form_sets_field_name');

        $this->assertTrue($container->getParameter('form.type_extension.csrf.enabled'));
        $this->assertEquals('_custom_form', $container->getParameter('form.type_extension.csrf.field_name'));
    }

    public function testStopwatchEnabledWithDebugModeEnabled()
    {
        $container = $this->createContainerFromFile('default_config', array(
            'kernel.container_class' => 'foo',
            'kernel.debug' => true,
        ));

        $this->assertTrue($container->has('debug.stopwatch'));
    }

    public function testStopwatchEnabledWithDebugModeDisabled()
    {
        $container = $this->createContainerFromFile('default_config', array(
            'kernel.container_class' => 'foo',
        ));

        $this->assertTrue($container->has('debug.stopwatch'));
    }

    public function testSerializerDisabled()
    {
        $container = $this->createContainerFromFile('default_config');
        $this->assertFalse($container->has('serializer'));
    }

    public function testSerializerEnabled()
    {
        $container = $this->createContainerFromFile('full');
        $this->assertTrue($container->has('serializer'));
    }

    public function testAssetHelperWhenAssetsAreEnabled()
    {
        $container = $this->createContainerFromFile('full');
        $packages = $container->getDefinition('templating.helper.assets')->getArgument(0);

        $this->assertSame('assets.packages', (string) $packages);
    }

    public function testAssetHelperWhenTemplatesAreEnabledAndAssetsAreDisabled()
    {
        $container = $this->createContainerFromFile('assets_disabled');

        $this->assertFalse($container->hasDefinition('templating.helper.assets'));
    }

    protected function createContainer(array $data = array())
    {
        return new ContainerBuilder(new ParameterBag(array_merge(array(
            'kernel.bundles' => array('FrameworkBundle' => 'Symfony\\Bundle\\FrameworkBundle\\FrameworkBundle'),
            'kernel.cache_dir' => __DIR__,
            'kernel.debug' => false,
            'kernel.environment' => 'test',
            'kernel.name' => 'kernel',
            'kernel.root_dir' => __DIR__,
        ), $data)));
    }

    protected function createContainerFromFile($file, $data = array())
    {
        $container = $this->createContainer($data);
        $container->registerExtension(new FrameworkExtension());
        $this->loadFromFile($container, $file);

        $container->getCompilerPassConfig()->setOptimizationPasses(array());
        $container->getCompilerPassConfig()->setRemovingPasses(array());
        $container->compile();

        return $container;
    }

    protected function createContainerFromClosure($closure, $data = array())
    {
        $container = $this->createContainer($data);
        $container->registerExtension(new FrameworkExtension());
        $loader = new ClosureLoader($container);
        $loader->load($closure);

        $container->getCompilerPassConfig()->setOptimizationPasses(array());
        $container->getCompilerPassConfig()->setRemovingPasses(array());
        $container->compile();

        return $container;
    }

    private function assertPathPackage(ContainerBuilder $container, Definition $package, $basePath, $version, $format)
    {
        $this->assertEquals('assets.path_package', $package->getParent());
        $this->assertEquals($basePath, $package->getArgument(0));
        $this->assertVersionStrategy($container, $package->getArgument(1), $version, $format);
    }

    private function assertUrlPackage(ContainerBuilder $container, Definition $package, $baseUrls, $version, $format)
    {
        $this->assertEquals('assets.url_package', $package->getParent());
        $this->assertEquals($baseUrls, $package->getArgument(0));
        $this->assertVersionStrategy($container, $package->getArgument(1), $version, $format);
    }

    private function assertVersionStrategy(ContainerBuilder $container, Reference $reference, $version, $format)
    {
        $versionStrategy = $container->getDefinition($reference);
        if (null === $version) {
            $this->assertEquals('assets.empty_version_strategy', (string) $reference);
        } else {
            $this->assertEquals('assets.static_version_strategy', $versionStrategy->getParent());
            $this->assertEquals($version, $versionStrategy->getArgument(0));
            $this->assertEquals($format, $versionStrategy->getArgument(1));
        }
    }
}<|MERGE_RESOLUTION|>--- conflicted
+++ resolved
@@ -205,17 +205,12 @@
 
     public function testAssets()
     {
-<<<<<<< HEAD
         $container = $this->createContainerFromFile('assets');
         $packages = $container->getDefinition('assets.packages');
 
         // default package
         $defaultPackage = $container->getDefinition($packages->getArgument(0));
         $this->assertUrlPackage($container, $defaultPackage, array('http://cdn.example.com'), 'SomeVersionScheme', '%%s?version=%%s');
-=======
-        $this->checkAssetsPackages($this->createContainerFromFile('legacy_templating_assets'), true);
-    }
->>>>>>> 351174be
 
         // packages
         $packages = $packages->getArgument(1);
