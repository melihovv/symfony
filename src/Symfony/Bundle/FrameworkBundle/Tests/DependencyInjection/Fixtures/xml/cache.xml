--- conflicted
+++ resolved
@@ -18,16 +18,13 @@
                 <framework:adapter name="cache.adapter.filesystem" />
                 <framework:adapter name="cache.adapter.redis" provider="redis://foo" />
             </framework:pool>
-<<<<<<< HEAD
+            <framework:pool name="cache.ccc" adapter="cache.adapter.array" default-lifetime="410" tags="true" />
             <framework:pool name="cache.redis_tag_aware.foo" adapter="cache.adapter.redis_tag_aware" />
             <framework:pool name="cache.redis_tag_aware.foo2" tags="true" adapter="cache.adapter.redis_tag_aware" />
             <framework:pool name="cache.redis_tag_aware.bar" adapter="cache.redis_tag_aware.foo" />
             <framework:pool name="cache.redis_tag_aware.bar2" tags="true" adapter="cache.redis_tag_aware.foo" />
             <framework:pool name="cache.redis_tag_aware.baz" adapter="cache.redis_tag_aware.foo2" />
             <framework:pool name="cache.redis_tag_aware.baz2" tags="true" adapter="cache.redis_tag_aware.foo2" />
-=======
-            <framework:pool name="cache.ccc" adapter="cache.adapter.array" default-lifetime="410" tags="true" />
->>>>>>> 40d73152
         </framework:cache>
     </framework:config>
 </container>