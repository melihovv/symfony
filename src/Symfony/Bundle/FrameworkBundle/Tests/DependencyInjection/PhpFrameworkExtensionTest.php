--- conflicted
+++ resolved
@@ -84,115 +84,4 @@
             ]);
         });
     }
-<<<<<<< HEAD
-=======
-
-    /**
-     * @group legacy
-     * @expectedDeprecation Using a workflow with type=workflow and a marking_store=single_state is deprecated since Symfony 4.3. Use type=state_machine instead.
-     */
-    public function testWorkflowDeprecateWorkflowSingleState()
-    {
-        $this->createContainerFromClosure(function ($container) {
-            $container->loadFromExtension('framework', [
-                'workflows' => [
-                    'article' => [
-                        'type' => 'workflow',
-                        'marking_store' => [
-                            'type' => 'single_state',
-                        ],
-                        'supports' => [
-                            __CLASS__,
-                        ],
-                        'places' => [
-                            'a',
-                            'b',
-                            'c',
-                        ],
-                        'transitions' => [
-                            'a_to_b' => [
-                                'from' => ['a'],
-                                'to' => ['b'],
-                            ],
-                        ],
-                    ],
-                ],
-            ]);
-        });
-    }
-
-    /**
-     * @group legacy
-     */
-    public function testWorkflowValidationMultipleState()
-    {
-        $this->createContainerFromClosure(function ($container) {
-            $container->loadFromExtension('framework', [
-                'workflows' => [
-                    'article' => [
-                        'type' => 'workflow',
-                        'marking_store' => [
-                            'type' => 'multiple_state',
-                        ],
-                        'supports' => [
-                            __CLASS__,
-                        ],
-                        'places' => [
-                            'a',
-                            'b',
-                            'c',
-                        ],
-                        'transitions' => [
-                            'a_to_b' => [
-                                'from' => ['a'],
-                                'to' => ['b', 'c'],
-                            ],
-                        ],
-                    ],
-                ],
-            ]);
-        });
-
-        // the test ensures that the validation does not fail (i.e. it does not throw any exceptions)
-        $this->addToAssertionCount(1);
-    }
-
-    /**
-     * @group legacy
-     */
-    public function testWorkflowValidationSingleState()
-    {
-        $this->expectException('Symfony\Component\Workflow\Exception\InvalidDefinitionException');
-        $this->expectExceptionMessage('The marking store of workflow "article" can not store many places. But the transition "a_to_b" has too many output (2). Only one is accepted.');
-        $this->createContainerFromClosure(function ($container) {
-            $container->loadFromExtension('framework', [
-                'workflows' => [
-                    'article' => [
-                        'type' => 'workflow',
-                        'marking_store' => [
-                            'type' => 'single_state',
-                        ],
-                        'supports' => [
-                            __CLASS__,
-                        ],
-                        'places' => [
-                            'a',
-                            'b',
-                            'c',
-                        ],
-                        'transitions' => [
-                            'a_to_b' => [
-                                'from' => ['a'],
-                                'to' => ['b', 'c'],
-                            ],
-                        ],
-                    ],
-                ],
-            ]);
-        });
-
-        // the test ensures that the validation does not fail (i.e. it does not throw any exceptions)
-        $this->addToAssertionCount(1);
-    }
->>>>>>> daa4e402
 }