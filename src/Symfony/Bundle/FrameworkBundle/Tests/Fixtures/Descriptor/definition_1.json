--- conflicted
+++ resolved
@@ -8,14 +8,6 @@
     "file": null,
     "factory_class": "Full\\Qualified\\FactoryClass",
     "factory_method": "get",
-<<<<<<< HEAD
-    "tags": [
-
-    ],
+    "tags": [],
     "autowire": false
-=======
-    "tags": [],
-    "autowire": false,
-    "autowiring_types": []
->>>>>>> 4fd91481
 }