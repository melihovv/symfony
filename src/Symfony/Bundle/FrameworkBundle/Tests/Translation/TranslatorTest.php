<?php

/*
 * This file is part of the Symfony package.
 *
 * (c) Fabien Potencier <fabien@symfony.com>
 *
 * For the full copyright and license information, please view the LICENSE
 * file that was distributed with this source code.
 */

namespace Symfony\Bundle\FrameworkBundle\Tests\Translation;

use Symfony\Bundle\FrameworkBundle\Translation\Translator;
use Symfony\Component\Translation\Loader\ArrayLoader;
use Symfony\Component\Translation\MessageCatalogue;
use Symfony\Component\Filesystem\Filesystem;
use Symfony\Component\Translation\MessageSelector;

class TranslatorTest extends \PHPUnit_Framework_TestCase
{
    protected $tmpDir;

    protected function setUp()
    {
        $this->tmpDir = sys_get_temp_dir().'/sf2_translation';
        $this->deleteTmpDir();
    }

    protected function tearDown()
    {
        $this->deleteTmpDir();
    }

    protected function deleteTmpDir()
    {
        if (!file_exists($dir = $this->tmpDir)) {
            return;
        }

        $fs = new Filesystem();
        $fs->remove($dir);
    }

    public function testTransWithoutCaching()
    {
        $translator = $this->getTranslator($this->getLoader());
        $translator->setLocale('fr');
        $translator->setFallbackLocales(array('en', 'es', 'pt-PT', 'pt_BR', 'fr.UTF-8', 'sr@latin'));

        $this->assertEquals('foo (FR)', $translator->trans('foo'));
        $this->assertEquals('bar (EN)', $translator->trans('bar'));
        $this->assertEquals('foobar (ES)', $translator->trans('foobar'));
        $this->assertEquals('choice 0 (EN)', $translator->transChoice('choice', 0));
        $this->assertEquals('no translation', $translator->trans('no translation'));
        $this->assertEquals('foobarfoo (PT-PT)', $translator->trans('foobarfoo'));
        $this->assertEquals('other choice 1 (PT-BR)', $translator->transChoice('other choice', 1));
        $this->assertEquals('foobarbaz (fr.UTF-8)', $translator->trans('foobarbaz'));
        $this->assertEquals('foobarbax (sr@latin)', $translator->trans('foobarbax'));
    }

    public function testTransWithCaching()
    {
        // prime the cache
        $translator = $this->getTranslator($this->getLoader(), array('cache_dir' => $this->tmpDir));
        $translator->setLocale('fr');
        $translator->setFallbackLocales(array('en', 'es', 'pt-PT', 'pt_BR', 'fr.UTF-8', 'sr@latin'));

        $this->assertEquals('foo (FR)', $translator->trans('foo'));
        $this->assertEquals('bar (EN)', $translator->trans('bar'));
        $this->assertEquals('foobar (ES)', $translator->trans('foobar'));
        $this->assertEquals('choice 0 (EN)', $translator->transChoice('choice', 0));
        $this->assertEquals('no translation', $translator->trans('no translation'));
        $this->assertEquals('foobarfoo (PT-PT)', $translator->trans('foobarfoo'));
        $this->assertEquals('other choice 1 (PT-BR)', $translator->transChoice('other choice', 1));
        $this->assertEquals('foobarbaz (fr.UTF-8)', $translator->trans('foobarbaz'));
        $this->assertEquals('foobarbax (sr@latin)', $translator->trans('foobarbax'));

        // do it another time as the cache is primed now
        $loader = $this->getMock('Symfony\Component\Translation\Loader\LoaderInterface');
        $loader->expects($this->never())->method('load');

        $translator = $this->getTranslator($loader, array('cache_dir' => $this->tmpDir));
        $translator->setLocale('fr');
        $translator->setFallbackLocales(array('en', 'es', 'pt-PT', 'pt_BR', 'fr.UTF-8', 'sr@latin'));

        $this->assertEquals('foo (FR)', $translator->trans('foo'));
        $this->assertEquals('bar (EN)', $translator->trans('bar'));
        $this->assertEquals('foobar (ES)', $translator->trans('foobar'));
        $this->assertEquals('choice 0 (EN)', $translator->transChoice('choice', 0));
        $this->assertEquals('no translation', $translator->trans('no translation'));
        $this->assertEquals('foobarfoo (PT-PT)', $translator->trans('foobarfoo'));
        $this->assertEquals('other choice 1 (PT-BR)', $translator->transChoice('other choice', 1));
        $this->assertEquals('foobarbaz (fr.UTF-8)', $translator->trans('foobarbaz'));
        $this->assertEquals('foobarbax (sr@latin)', $translator->trans('foobarbax'));
    }

    public function testTransWithCachingWithInvalidLocale()
    {
        $loader = $this->getMock('Symfony\Component\Translation\Loader\LoaderInterface');
        $translator = $this->getTranslator($loader, array('cache_dir' => $this->tmpDir), 'loader', '\Symfony\Bundle\FrameworkBundle\Tests\Translation\TranslatorWithInvalidLocale');
        $translator->setLocale('invalid locale');

        $this->setExpectedException('\InvalidArgumentException');
        $translator->trans('foo');
    }

<<<<<<< HEAD
    public function testLoadRessourcesWithCaching()
    {
        $loader = new \Symfony\Component\Translation\Loader\YamlFileLoader();
        $resourceFiles = array(
            'fr' => array(
                __DIR__.'/../Fixtures/Resources/translations/messages.fr.yml',
            ),
        );

        // prime the cache
        $translator = $this->getTranslator($loader, array('cache_dir' => $this->tmpDir, 'resource_files' => $resourceFiles), 'yml');
        $translator->setLocale('fr');

        $this->assertEquals('répertoire', $translator->trans('folder'));

        // do it another time as the cache is primed now
        $translator = $this->getTranslator($loader, array('cache_dir' => $this->tmpDir), 'yml');
        $translator->setLocale('fr');

        $this->assertEquals('répertoire', $translator->trans('folder'));

        // refresh cache when resources is changed in debug mode.
        $translator = $this->getTranslator($loader, array('cache_dir' => $this->tmpDir, 'debug' => true), 'yml');
        $translator->setLocale('fr');

        $this->assertEquals('folder', $translator->trans('folder'));
    }

    public function testLoadRessourcesWithoutCaching()
    {
        $loader = new \Symfony\Component\Translation\Loader\YamlFileLoader();
        $resourceFiles = array(
            'fr' => array(
                __DIR__.'/../Fixtures/Resources/translations/messages.fr.yml',
            ),
        );

        $translator = $this->getTranslator($loader, array('resource_files' => $resourceFiles), 'yml');
        $translator->setLocale('fr');

        $this->assertEquals('répertoire', $translator->trans('folder'));
    }

    public function testGetLocale()
=======
    public function testGetDefaultLocale()
>>>>>>> f48cc1ba
    {
        $container = $this->getMock('Symfony\Component\DependencyInjection\ContainerInterface');
        $container
            ->expects($this->once())
            ->method('getParameter')
            ->with('kernel.default_locale')
            ->will($this->returnValue('en'))
        ;

        $translator = new Translator($container, new MessageSelector());

        $this->assertSame('en', $translator->getLocale());
    }

    protected function getCatalogue($locale, $messages, $resources = array())
    {
        $catalogue = new MessageCatalogue($locale);
        foreach ($messages as $key => $translation) {
            $catalogue->set($key, $translation);
        }
        foreach ($resources as $resource) {
            $catalogue->addResource($resource);
        }

        return $catalogue;
    }

    protected function getLoader()
    {
        $loader = $this->getMock('Symfony\Component\Translation\Loader\LoaderInterface');
        $loader
            ->expects($this->at(0))
            ->method('load')
            ->will($this->returnValue($this->getCatalogue('fr', array(
                'foo' => 'foo (FR)',
            ))))
        ;
        $loader
            ->expects($this->at(1))
            ->method('load')
            ->will($this->returnValue($this->getCatalogue('en', array(
                'foo' => 'foo (EN)',
                'bar' => 'bar (EN)',
                'choice' => '{0} choice 0 (EN)|{1} choice 1 (EN)|]1,Inf] choice inf (EN)',
            ))))
        ;
        $loader
            ->expects($this->at(2))
            ->method('load')
            ->will($this->returnValue($this->getCatalogue('es', array(
                'foobar' => 'foobar (ES)',
            ))))
        ;
        $loader
            ->expects($this->at(3))
            ->method('load')
            ->will($this->returnValue($this->getCatalogue('pt-PT', array(
                'foobarfoo' => 'foobarfoo (PT-PT)',
            ))))
        ;
        $loader
            ->expects($this->at(4))
            ->method('load')
            ->will($this->returnValue($this->getCatalogue('pt_BR', array(
                'other choice' => '{0} other choice 0 (PT-BR)|{1} other choice 1 (PT-BR)|]1,Inf] other choice inf (PT-BR)',
            ))))
        ;
        $loader
            ->expects($this->at(5))
            ->method('load')
            ->will($this->returnValue($this->getCatalogue('fr.UTF-8', array(
                'foobarbaz' => 'foobarbaz (fr.UTF-8)',
            ))))
        ;
        $loader
            ->expects($this->at(6))
            ->method('load')
            ->will($this->returnValue($this->getCatalogue('sr@latin', array(
                'foobarbax' => 'foobarbax (sr@latin)',
            ))))
        ;

        return $loader;
    }

    protected function getContainer($loader)
    {
        $container = $this->getMock('Symfony\Component\DependencyInjection\ContainerInterface');
        $container
            ->expects($this->any())
            ->method('get')
            ->will($this->returnValue($loader))
        ;

        return $container;
    }

    public function getTranslator($loader, $options = array(), $loaderFomat = 'loader', $translatorClass = '\Symfony\Bundle\FrameworkBundle\Translation\Translator')
    {
        $translator = $this->createTranslator($loader, $options, $translatorClass, $loaderFomat);

        if ('loader' === $loaderFomat) {
            $translator->addResource('loader', 'foo', 'fr');
            $translator->addResource('loader', 'foo', 'en');
            $translator->addResource('loader', 'foo', 'es');
            $translator->addResource('loader', 'foo', 'pt-PT'); // European Portuguese
            $translator->addResource('loader', 'foo', 'pt_BR'); // Brazilian Portuguese
            $translator->addResource('loader', 'foo', 'fr.UTF-8');
            $translator->addResource('loader', 'foo', 'sr@latin'); // Latin Serbian
        }

        return $translator;
    }

    public function testWarmup()
    {
        $loader = new \Symfony\Component\Translation\Loader\YamlFileLoader();
        $resourceFiles = array(
            'fr' => array(
                __DIR__.'/../Fixtures/Resources/translations/messages.fr.yml',
            ),
        );
        $catalogueHash = sha1(serialize(array(
            'resources' => array(),
            'fallback_locales' => array(),
        )));

        // prime the cache
        $translator = $this->getTranslator($loader, array('cache_dir' => $this->tmpDir, 'resource_files' => $resourceFiles), 'yml');

        $this->assertFalse(file_exists($this->tmpDir.'/catalogue.fr.'.$catalogueHash.'.php'));
        $translator->warmup($this->tmpDir);
        $this->assertTrue(file_exists($this->tmpDir.'/catalogue.fr.'.$catalogueHash.'.php'));
    }

    private function createTranslator($loader, $options, $translatorClass = '\Symfony\Bundle\FrameworkBundle\Translation\Translator', $loaderFomat = 'loader')
    {
        return new $translatorClass(
            $this->getContainer($loader),
            new MessageSelector(),
            array($loaderFomat => array($loaderFomat)),
            $options
        );
    }
}

class TranslatorWithInvalidLocale extends Translator
{
    /**
     * {@inheritdoc}
     */
    public function setLocale($locale)
    {
        $this->locale = $locale;
    }
}<|MERGE_RESOLUTION|>--- conflicted
+++ resolved
@@ -105,7 +105,6 @@
         $translator->trans('foo');
     }
 
-<<<<<<< HEAD
     public function testLoadRessourcesWithCaching()
     {
         $loader = new \Symfony\Component\Translation\Loader\YamlFileLoader();
@@ -149,10 +148,7 @@
         $this->assertEquals('répertoire', $translator->trans('folder'));
     }
 
-    public function testGetLocale()
-=======
     public function testGetDefaultLocale()
->>>>>>> f48cc1ba
     {
         $container = $this->getMock('Symfony\Component\DependencyInjection\ContainerInterface');
         $container
