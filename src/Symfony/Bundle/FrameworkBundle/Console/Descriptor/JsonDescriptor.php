<?php

/*
 * This file is part of the Symfony package.
 *
 * (c) Fabien Potencier <fabien@symfony.com>
 *
 * For the full copyright and license information, please view the LICENSE
 * file that was distributed with this source code.
 */

namespace Symfony\Bundle\FrameworkBundle\Console\Descriptor;

use Symfony\Component\Console\Exception\LogicException;
use Symfony\Component\Console\Exception\RuntimeException;
use Symfony\Component\DependencyInjection\Alias;
use Symfony\Component\DependencyInjection\Argument\AbstractArgument;
use Symfony\Component\DependencyInjection\Argument\ArgumentInterface;
use Symfony\Component\DependencyInjection\Argument\ServiceClosureArgument;
use Symfony\Component\DependencyInjection\ContainerBuilder;
use Symfony\Component\DependencyInjection\Definition;
use Symfony\Component\DependencyInjection\ParameterBag\ParameterBag;
use Symfony\Component\DependencyInjection\Reference;
use Symfony\Component\EventDispatcher\EventDispatcherInterface;
use Symfony\Component\Routing\Route;
use Symfony\Component\Routing\RouteCollection;

/**
 * @author Jean-François Simon <jeanfrancois.simon@sensiolabs.com>
 *
 * @internal
 */
class JsonDescriptor extends Descriptor
{
    protected function describeRouteCollection(RouteCollection $routes, array $options = []): void
    {
        $data = [];
        foreach ($routes->all() as $name => $route) {
            $data[$name] = $this->getRouteData($route);
        }

        $this->writeData($data, $options);
    }

    protected function describeRoute(Route $route, array $options = []): void
    {
        $this->writeData($this->getRouteData($route), $options);
    }

    protected function describeContainerParameters(ParameterBag $parameters, array $options = []): void
    {
        $this->writeData($this->sortParameters($parameters), $options);
    }

    protected function describeContainerTags(ContainerBuilder $container, array $options = []): void
    {
        $showHidden = isset($options['show_hidden']) && $options['show_hidden'];
        $data = [];

        foreach ($this->findDefinitionsByTag($container, $showHidden) as $tag => $definitions) {
            $data[$tag] = [];
            foreach ($definitions as $definition) {
                $data[$tag][] = $this->getContainerDefinitionData($definition, true, false, $container, $options['id'] ?? null);
            }
        }

        $this->writeData($data, $options);
    }

    protected function describeContainerService(object $service, array $options = [], ContainerBuilder $container = null): void
    {
        if (!isset($options['id'])) {
            throw new \InvalidArgumentException('An "id" option must be provided.');
        }

        if ($service instanceof Alias) {
            $this->describeContainerAlias($service, $options, $container);
        } elseif ($service instanceof Definition) {
            $this->writeData($this->getContainerDefinitionData($service, isset($options['omit_tags']) && $options['omit_tags'], isset($options['show_arguments']) && $options['show_arguments'], $container, $options['id']), $options);
        } else {
            $this->writeData($service::class, $options);
        }
    }

    protected function describeContainerServices(ContainerBuilder $container, array $options = []): void
    {
        $serviceIds = isset($options['tag']) && $options['tag']
            ? $this->sortTaggedServicesByPriority($container->findTaggedServiceIds($options['tag']))
            : $this->sortServiceIds($container->getServiceIds());
        $showHidden = isset($options['show_hidden']) && $options['show_hidden'];
        $omitTags = isset($options['omit_tags']) && $options['omit_tags'];
        $showArguments = isset($options['show_arguments']) && $options['show_arguments'];
        $data = ['definitions' => [], 'aliases' => [], 'services' => []];

        if (isset($options['filter'])) {
            $serviceIds = array_filter($serviceIds, $options['filter']);
        }

        foreach ($serviceIds as $serviceId) {
            $service = $this->resolveServiceDefinition($container, $serviceId);

            if ($showHidden xor '.' === ($serviceId[0] ?? null)) {
                continue;
            }

            if ($service instanceof Alias) {
                $data['aliases'][$serviceId] = $this->getContainerAliasData($service);
            } elseif ($service instanceof Definition) {
<<<<<<< HEAD
                $data['definitions'][$serviceId] = $this->getContainerDefinitionData($service, $omitTags, $showArguments, $container, $serviceId);
=======
                if ($service->hasTag('container.excluded')) {
                    continue;
                }
                $data['definitions'][$serviceId] = $this->getContainerDefinitionData($service, $omitTags, $showArguments, $builder, $serviceId);
>>>>>>> 3ee8d38c
            } else {
                $data['services'][$serviceId] = $service::class;
            }
        }

        $this->writeData($data, $options);
    }

    protected function describeContainerDefinition(Definition $definition, array $options = [], ContainerBuilder $container = null): void
    {
        $this->writeData($this->getContainerDefinitionData($definition, isset($options['omit_tags']) && $options['omit_tags'], isset($options['show_arguments']) && $options['show_arguments'], $container, $options['id'] ?? null), $options);
    }

    protected function describeContainerAlias(Alias $alias, array $options = [], ContainerBuilder $container = null): void
    {
        if (!$container) {
            $this->writeData($this->getContainerAliasData($alias), $options);

            return;
        }

        $this->writeData(
            [$this->getContainerAliasData($alias), $this->getContainerDefinitionData($container->getDefinition((string) $alias), isset($options['omit_tags']) && $options['omit_tags'], isset($options['show_arguments']) && $options['show_arguments'], $container, (string) $alias)],
            array_merge($options, ['id' => (string) $alias])
        );
    }

    protected function describeEventDispatcherListeners(EventDispatcherInterface $eventDispatcher, array $options = []): void
    {
        $this->writeData($this->getEventDispatcherListenersData($eventDispatcher, $options), $options);
    }

    protected function describeCallable(mixed $callable, array $options = []): void
    {
        $this->writeData($this->getCallableData($callable), $options);
    }

    protected function describeContainerParameter(mixed $parameter, array $options = []): void
    {
        $key = $options['parameter'] ?? '';

        $this->writeData([$key => $parameter], $options);
    }

    protected function describeContainerEnvVars(array $envs, array $options = []): void
    {
        throw new LogicException('Using the JSON format to debug environment variables is not supported.');
    }

    protected function describeContainerDeprecations(ContainerBuilder $container, array $options = []): void
    {
        $containerDeprecationFilePath = sprintf('%s/%sDeprecations.log', $container->getParameter('kernel.build_dir'), $container->getParameter('kernel.container_class'));
        if (!file_exists($containerDeprecationFilePath)) {
            throw new RuntimeException('The deprecation file does not exist, please try warming the cache first.');
        }

        $logs = unserialize(file_get_contents($containerDeprecationFilePath));

        $formattedLogs = [];
        $remainingCount = 0;
        foreach ($logs as $log) {
            $formattedLogs[] = [
                'message' => $log['message'],
                'file' => $log['file'],
                'line' => $log['line'],
                'count' => $log['count'],
            ];
            $remainingCount += $log['count'];
        }

        $this->writeData(['remainingCount' => $remainingCount, 'deprecations' => $formattedLogs], $options);
    }

    private function writeData(array $data, array $options): void
    {
        $flags = $options['json_encoding'] ?? 0;

        // Recursively search for enum values, so we can replace it
        // before json_encode (which will not display anything for \UnitEnum otherwise)
        array_walk_recursive($data, static function (&$value) {
            if ($value instanceof \UnitEnum) {
                $value = ltrim(var_export($value, true), '\\');
            }
        });

        $this->write(json_encode($data, $flags | \JSON_PRETTY_PRINT)."\n");
    }

    protected function getRouteData(Route $route): array
    {
        $data = [
            'path' => $route->getPath(),
            'pathRegex' => $route->compile()->getRegex(),
            'host' => '' !== $route->getHost() ? $route->getHost() : 'ANY',
            'hostRegex' => '' !== $route->getHost() ? $route->compile()->getHostRegex() : '',
            'scheme' => $route->getSchemes() ? implode('|', $route->getSchemes()) : 'ANY',
            'method' => $route->getMethods() ? implode('|', $route->getMethods()) : 'ANY',
            'class' => $route::class,
            'defaults' => $route->getDefaults(),
            'requirements' => $route->getRequirements() ?: 'NO CUSTOM',
            'options' => $route->getOptions(),
        ];

        if ('' !== $route->getCondition()) {
            $data['condition'] = $route->getCondition();
        }

        return $data;
    }

    private function getContainerDefinitionData(Definition $definition, bool $omitTags = false, bool $showArguments = false, ContainerBuilder $container = null, string $id = null): array
    {
        $data = [
            'class' => (string) $definition->getClass(),
            'public' => $definition->isPublic() && !$definition->isPrivate(),
            'synthetic' => $definition->isSynthetic(),
            'lazy' => $definition->isLazy(),
            'shared' => $definition->isShared(),
            'abstract' => $definition->isAbstract(),
            'autowire' => $definition->isAutowired(),
            'autoconfigure' => $definition->isAutoconfigured(),
        ];

        if ($definition->isDeprecated()) {
            $data['deprecated'] = true;
            $data['deprecation_message'] = $definition->getDeprecation($id)['message'];
        } else {
            $data['deprecated'] = false;
        }

        if ('' !== $classDescription = $this->getClassDescription((string) $definition->getClass())) {
            $data['description'] = $classDescription;
        }

        if ($showArguments) {
            $data['arguments'] = $this->describeValue($definition->getArguments(), $omitTags, $showArguments, $container, $id);
        }

        $data['file'] = $definition->getFile();

        if ($factory = $definition->getFactory()) {
            if (\is_array($factory)) {
                if ($factory[0] instanceof Reference) {
                    $data['factory_service'] = (string) $factory[0];
                } elseif ($factory[0] instanceof Definition) {
                    $data['factory_service'] = sprintf('inline factory service (%s)', $factory[0]->getClass() ?? 'class not configured');
                } else {
                    $data['factory_class'] = $factory[0];
                }
                $data['factory_method'] = $factory[1];
            } else {
                $data['factory_function'] = $factory;
            }
        }

        $calls = $definition->getMethodCalls();
        if (\count($calls) > 0) {
            $data['calls'] = [];
            foreach ($calls as $callData) {
                $data['calls'][] = $callData[0];
            }
        }

        if (!$omitTags) {
            $data['tags'] = [];
            foreach ($this->sortTagsByPriority($definition->getTags()) as $tagName => $tagData) {
                foreach ($tagData as $parameters) {
                    $data['tags'][] = ['name' => $tagName, 'parameters' => $parameters];
                }
            }
        }

        $data['usages'] = null !== $container && null !== $id ? $this->getServiceEdges($container, $id) : [];

        return $data;
    }

    private function getContainerAliasData(Alias $alias): array
    {
        return [
            'service' => (string) $alias,
            'public' => $alias->isPublic() && !$alias->isPrivate(),
        ];
    }

    private function getEventDispatcherListenersData(EventDispatcherInterface $eventDispatcher, array $options): array
    {
        $data = [];
        $event = \array_key_exists('event', $options) ? $options['event'] : null;

        if (null !== $event) {
            foreach ($eventDispatcher->getListeners($event) as $listener) {
                $l = $this->getCallableData($listener);
                $l['priority'] = $eventDispatcher->getListenerPriority($event, $listener);
                $data[] = $l;
            }
        } else {
            $registeredListeners = \array_key_exists('events', $options) ? array_combine($options['events'], array_map(fn ($event) => $eventDispatcher->getListeners($event), $options['events'])) : $eventDispatcher->getListeners();
            ksort($registeredListeners);

            foreach ($registeredListeners as $eventListened => $eventListeners) {
                foreach ($eventListeners as $eventListener) {
                    $l = $this->getCallableData($eventListener);
                    $l['priority'] = $eventDispatcher->getListenerPriority($eventListened, $eventListener);
                    $data[$eventListened][] = $l;
                }
            }
        }

        return $data;
    }

    private function getCallableData(mixed $callable): array
    {
        $data = [];

        if (\is_array($callable)) {
            $data['type'] = 'function';

            if (\is_object($callable[0])) {
                $data['name'] = $callable[1];
                $data['class'] = $callable[0]::class;
            } else {
                if (!str_starts_with($callable[1], 'parent::')) {
                    $data['name'] = $callable[1];
                    $data['class'] = $callable[0];
                    $data['static'] = true;
                } else {
                    $data['name'] = substr($callable[1], 8);
                    $data['class'] = $callable[0];
                    $data['static'] = true;
                    $data['parent'] = true;
                }
            }

            return $data;
        }

        if (\is_string($callable)) {
            $data['type'] = 'function';

            if (!str_contains($callable, '::')) {
                $data['name'] = $callable;
            } else {
                $callableParts = explode('::', $callable);

                $data['name'] = $callableParts[1];
                $data['class'] = $callableParts[0];
                $data['static'] = true;
            }

            return $data;
        }

        if ($callable instanceof \Closure) {
            $data['type'] = 'closure';

            $r = new \ReflectionFunction($callable);
            if (str_contains($r->name, '{closure}')) {
                return $data;
            }
            $data['name'] = $r->name;

            if ($class = \PHP_VERSION_ID >= 80111 ? $r->getClosureCalledClass() : $r->getClosureScopeClass()) {
                $data['class'] = $class->name;
                if (!$r->getClosureThis()) {
                    $data['static'] = true;
                }
            }

            return $data;
        }

        if (method_exists($callable, '__invoke')) {
            $data['type'] = 'object';
            $data['name'] = $callable::class;

            return $data;
        }

        throw new \InvalidArgumentException('Callable is not describable.');
    }

    private function describeValue($value, bool $omitTags, bool $showArguments, ContainerBuilder $container = null, string $id = null): mixed
    {
        if (\is_array($value)) {
            $data = [];
            foreach ($value as $k => $v) {
                $data[$k] = $this->describeValue($v, $omitTags, $showArguments, $container, $id);
            }

            return $data;
        }

        if ($value instanceof ServiceClosureArgument) {
            $value = $value->getValues()[0];
        }

        if ($value instanceof Reference) {
            return [
                'type' => 'service',
                'id' => (string) $value,
            ];
        }

        if ($value instanceof AbstractArgument) {
            return ['type' => 'abstract', 'text' => $value->getText()];
        }

        if ($value instanceof ArgumentInterface) {
            return $this->describeValue($value->getValues(), $omitTags, $showArguments, $container, $id);
        }

        if ($value instanceof Definition) {
            return $this->getContainerDefinitionData($value, $omitTags, $showArguments, $container, $id);
        }

        return $value;
    }
}<|MERGE_RESOLUTION|>--- conflicted
+++ resolved
@@ -106,14 +106,10 @@
             if ($service instanceof Alias) {
                 $data['aliases'][$serviceId] = $this->getContainerAliasData($service);
             } elseif ($service instanceof Definition) {
-<<<<<<< HEAD
-                $data['definitions'][$serviceId] = $this->getContainerDefinitionData($service, $omitTags, $showArguments, $container, $serviceId);
-=======
                 if ($service->hasTag('container.excluded')) {
                     continue;
                 }
-                $data['definitions'][$serviceId] = $this->getContainerDefinitionData($service, $omitTags, $showArguments, $builder, $serviceId);
->>>>>>> 3ee8d38c
+                $data['definitions'][$serviceId] = $this->getContainerDefinitionData($service, $omitTags, $showArguments, $container, $serviceId);
             } else {
                 $data['services'][$serviceId] = $service::class;
             }
