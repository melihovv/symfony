<?php

/*
 * This file is part of the Symfony package.
 *
 * (c) Fabien Potencier <fabien@symfony.com>
 *
 * For the full copyright and license information, please view the LICENSE
 * file that was distributed with this source code.
 */

namespace Symfony\Bundle\FrameworkBundle\Test;

use PHPUnit\Framework\TestCase;
use Symfony\Component\DependencyInjection\ContainerInterface;
use Symfony\Component\HttpKernel\KernelInterface;
use Symfony\Contracts\Service\ResetInterface;

/**
 * KernelTestCase is the base class for tests needing a Kernel.
 *
 * @author Fabien Potencier <fabien@symfony.com>
 */
abstract class KernelTestCase extends TestCase
{
    use ForwardCompatTestTrait;

    protected static $class;

    /**
     * @var KernelInterface
     */
    protected static $kernel;

    /**
     * @var ContainerInterface
     */
    protected static $container;

<<<<<<< HEAD
    protected static $booted;

    protected function doTearDown(): void
=======
    private function doTearDown()
>>>>>>> bce1d5bc
    {
        static::ensureKernelShutdown();
    }

    /**
     * @return string The Kernel class name
     *
     * @throws \RuntimeException
     * @throws \LogicException
     */
    protected static function getKernelClass()
    {
        if (!isset($_SERVER['KERNEL_CLASS']) && !isset($_ENV['KERNEL_CLASS'])) {
            throw new \LogicException(sprintf('You must set the KERNEL_CLASS environment variable to the fully-qualified class name of your Kernel in phpunit.xml / phpunit.xml.dist or override the %1$s::createKernel() or %1$s::getKernelClass() method.', static::class));
        }

        if (!class_exists($class = $_ENV['KERNEL_CLASS'] ?? $_SERVER['KERNEL_CLASS'])) {
            throw new \RuntimeException(sprintf('Class "%s" doesn\'t exist or cannot be autoloaded. Check that the KERNEL_CLASS value in phpunit.xml matches the fully-qualified class name of your Kernel or override the %s::createKernel() method.', $class, static::class));
        }

        return $class;
    }

    /**
     * Boots the Kernel for this test.
     *
     * @return KernelInterface A KernelInterface instance
     */
    protected static function bootKernel(array $options = [])
    {
        static::ensureKernelShutdown();

        static::$kernel = static::createKernel($options);
        static::$kernel->boot();
        static::$booted = true;

        $container = static::$kernel->getContainer();
        static::$container = $container->has('test.service_container') ? $container->get('test.service_container') : $container;

        return static::$kernel;
    }

    /**
     * Creates a Kernel.
     *
     * Available options:
     *
     *  * environment
     *  * debug
     *
     * @return KernelInterface A KernelInterface instance
     */
    protected static function createKernel(array $options = [])
    {
        if (null === static::$class) {
            static::$class = static::getKernelClass();
        }

        if (isset($options['environment'])) {
            $env = $options['environment'];
        } elseif (isset($_ENV['APP_ENV'])) {
            $env = $_ENV['APP_ENV'];
        } elseif (isset($_SERVER['APP_ENV'])) {
            $env = $_SERVER['APP_ENV'];
        } else {
            $env = 'test';
        }

        if (isset($options['debug'])) {
            $debug = $options['debug'];
        } elseif (isset($_ENV['APP_DEBUG'])) {
            $debug = $_ENV['APP_DEBUG'];
        } elseif (isset($_SERVER['APP_DEBUG'])) {
            $debug = $_SERVER['APP_DEBUG'];
        } else {
            $debug = true;
        }

        return new static::$class($env, $debug);
    }

    /**
     * Shuts the kernel down if it was used in the test - called by the tearDown method by default.
     */
    protected static function ensureKernelShutdown()
    {
        if (null !== static::$kernel) {
            $container = static::$kernel->getContainer();
            static::$kernel->shutdown();
            static::$booted = false;
            if ($container instanceof ResetInterface) {
                $container->reset();
            }
        }
        static::$container = null;
    }
}<|MERGE_RESOLUTION|>--- conflicted
+++ resolved
@@ -37,13 +37,9 @@
      */
     protected static $container;
 
-<<<<<<< HEAD
     protected static $booted;
 
-    protected function doTearDown(): void
-=======
     private function doTearDown()
->>>>>>> bce1d5bc
     {
         static::ensureKernelShutdown();
     }
