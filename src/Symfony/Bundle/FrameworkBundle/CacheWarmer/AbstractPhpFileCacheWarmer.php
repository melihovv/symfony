--- conflicted
+++ resolved
@@ -70,8 +70,6 @@
     }
 
     /**
-<<<<<<< HEAD
-=======
      * @internal
      */
     final protected function ignoreAutoloadException($class, \Exception $exception)
@@ -83,10 +81,6 @@
     }
 
     /**
-     * @param string       $cacheDir
-     * @param ArrayAdapter $arrayAdapter
-     *
->>>>>>> f4f2fda8
      * @return bool false if there is nothing to warm-up
      */
     abstract protected function doWarmUp(string $cacheDir, ArrayAdapter $arrayAdapter);
