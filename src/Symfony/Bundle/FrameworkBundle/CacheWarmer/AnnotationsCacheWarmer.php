<?php

/*
 * This file is part of the Symfony package.
 *
 * (c) Fabien Potencier <fabien@symfony.com>
 *
 * For the full copyright and license information, please view the LICENSE
 * file that was distributed with this source code.
 */

namespace Symfony\Bundle\FrameworkBundle\CacheWarmer;

use Doctrine\Common\Annotations\AnnotationException;
use Doctrine\Common\Annotations\CachedReader;
use Doctrine\Common\Annotations\Reader;
use Psr\Cache\CacheItemPoolInterface;
use Symfony\Component\Cache\Adapter\ArrayAdapter;
use Symfony\Component\Cache\DoctrineProvider;

/**
 * Warms up annotation caches for classes found in composer's autoload class map
 * and declared in DI bundle extensions using the addAnnotatedClassesToCache method.
 *
 * @author Titouan Galopin <galopintitouan@gmail.com>
 */
class AnnotationsCacheWarmer extends AbstractPhpFileCacheWarmer
{
    private $annotationReader;
    private $excludeRegexp;

    /**
     * @param Reader                 $annotationReader
     * @param string                 $phpArrayFile     The PHP file where annotations are cached
     * @param CacheItemPoolInterface $fallbackPool     The pool where runtime-discovered annotations are cached
     */
<<<<<<< HEAD
    public function __construct(Reader $annotationReader, string $phpArrayFile, CacheItemPoolInterface $fallbackPool)
=======
    public function __construct(Reader $annotationReader, $phpArrayFile, CacheItemPoolInterface $fallbackPool, $excludeRegexp = null)
>>>>>>> a3e0e490
    {
        parent::__construct($phpArrayFile, $fallbackPool);
        $this->annotationReader = $annotationReader;
        $this->excludeRegexp = $excludeRegexp;
    }

    /**
     * {@inheritdoc}
     */
    protected function doWarmUp($cacheDir, ArrayAdapter $arrayAdapter)
    {
        $annotatedClassPatterns = $cacheDir.'/annotations.map';

        if (!is_file($annotatedClassPatterns)) {
            return true;
        }

        $annotatedClasses = include $annotatedClassPatterns;
        $reader = new CachedReader($this->annotationReader, new DoctrineProvider($arrayAdapter));

        foreach ($annotatedClasses as $class) {
            if (null !== $this->excludeRegexp && preg_match($this->excludeRegexp, $class)) {
                continue;
            }
            try {
                $this->readAllComponents($reader, $class);
            } catch (\ReflectionException $e) {
                // ignore failing reflection
            } catch (AnnotationException $e) {
                /*
                 * Ignore any AnnotationException to not break the cache warming process if an Annotation is badly
                 * configured or could not be found / read / etc.
                 *
                 * In particular cases, an Annotation in your code can be used and defined only for a specific
                 * environment but is always added to the annotations.map file by some Symfony default behaviors,
                 * and you always end up with a not found Annotation.
                 */
            }
        }

        return true;
    }

    private function readAllComponents(Reader $reader, $class)
    {
        $reflectionClass = new \ReflectionClass($class);
        $reader->getClassAnnotations($reflectionClass);

        foreach ($reflectionClass->getMethods() as $reflectionMethod) {
            $reader->getMethodAnnotations($reflectionMethod);
        }

        foreach ($reflectionClass->getProperties() as $reflectionProperty) {
            $reader->getPropertyAnnotations($reflectionProperty);
        }
    }
}<|MERGE_RESOLUTION|>--- conflicted
+++ resolved
@@ -34,11 +34,7 @@
      * @param string                 $phpArrayFile     The PHP file where annotations are cached
      * @param CacheItemPoolInterface $fallbackPool     The pool where runtime-discovered annotations are cached
      */
-<<<<<<< HEAD
-    public function __construct(Reader $annotationReader, string $phpArrayFile, CacheItemPoolInterface $fallbackPool)
-=======
-    public function __construct(Reader $annotationReader, $phpArrayFile, CacheItemPoolInterface $fallbackPool, $excludeRegexp = null)
->>>>>>> a3e0e490
+    public function __construct(Reader $annotationReader, string $phpArrayFile, CacheItemPoolInterface $fallbackPool, string $excludeRegexp = null)
     {
         parent::__construct($phpArrayFile, $fallbackPool);
         $this->annotationReader = $annotationReader;
