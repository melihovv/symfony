--- conflicted
+++ resolved
@@ -169,23 +169,15 @@
         foreach (get_declared_classes() as $class) {
             if (0 === strpos($class, 'ComposerAutoloaderInit')) {
                 $r = new \ReflectionClass($class);
-                $file = dirname(dirname($r->getFileName())).'/autoload.php';
+                $file = \dirname(\dirname($r->getFileName())).'/autoload.php';
                 if (file_exists($file)) {
                     $requires .= "require_once '".str_replace("'", "\\'", $file)."';\n";
                 }
             }
         }
 
-<<<<<<< HEAD
         if (!$requires) {
             throw new \RuntimeException('Composer autoloader not found.');
-=======
-        $autoloader = \dirname($r->getFileName()).'/autoload.php';
-        if (is_file($autoloader)) {
-            $autoloader = str_replace("'", "\\'", $autoloader);
-        } else {
-            $autoloader = '';
->>>>>>> 82d13dae
         }
 
         $requires .= "require_once '".str_replace("'", "\\'", (new \ReflectionObject($this->kernel))->getFileName())."';\n";
