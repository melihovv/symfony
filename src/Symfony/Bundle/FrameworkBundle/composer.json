{
    "name": "symfony/framework-bundle",
    "type": "symfony-bundle",
    "description": "Provides a tight integration between Symfony components and the Symfony full-stack framework",
    "keywords": [],
    "homepage": "https://symfony.com",
    "license": "MIT",
    "authors": [
        {
            "name": "Fabien Potencier",
            "email": "fabien@symfony.com"
        },
        {
            "name": "Symfony Community",
            "homepage": "https://symfony.com/contributors"
        }
    ],
    "require": {
        "php": ">=8.1",
        "composer-runtime-api": ">=2.1",
        "ext-xml": "*",
        "symfony/cache": "^5.4|^6.0",
        "symfony/config": "^6.1",
<<<<<<< HEAD
        "symfony/dependency-injection": "^6.2",
        "symfony/deprecation-contracts": "^2.5|^3",
=======
        "symfony/dependency-injection": "^6.2.8",
        "symfony/deprecation-contracts": "^2.1|^3",
>>>>>>> 2d8b401f
        "symfony/error-handler": "^6.1",
        "symfony/event-dispatcher": "^5.4|^6.0",
        "symfony/http-foundation": "^6.3",
        "symfony/http-kernel": "^6.3",
        "symfony/polyfill-mbstring": "~1.0",
        "symfony/filesystem": "^5.4|^6.0",
        "symfony/finder": "^5.4|^6.0",
        "symfony/routing": "^5.4|^6.0"
    },
    "require-dev": {
        "doctrine/annotations": "^1.13.1|^2",
        "doctrine/persistence": "^1.3|^2|^3",
        "symfony/asset": "^5.4|^6.0",
        "symfony/browser-kit": "^5.4|^6.0",
        "symfony/console": "^5.4.9|^6.0.9",
        "symfony/clock": "^6.2",
        "symfony/css-selector": "^5.4|^6.0",
        "symfony/dom-crawler": "^6.3",
        "symfony/dotenv": "^5.4|^6.0",
        "symfony/polyfill-intl-icu": "~1.0",
        "symfony/form": "^5.4|^6.0",
        "symfony/expression-language": "^5.4|^6.0",
        "symfony/html-sanitizer": "^6.1",
        "symfony/http-client": "^6.3",
        "symfony/lock": "^5.4|^6.0",
        "symfony/mailer": "^5.4|^6.0",
        "symfony/messenger": "^6.3",
        "symfony/mime": "^6.2",
        "symfony/notifier": "^5.4|^6.0",
        "symfony/process": "^5.4|^6.0",
        "symfony/rate-limiter": "^5.4|^6.0",
        "symfony/scheduler": "^6.3",
        "symfony/security-bundle": "^5.4|^6.0",
        "symfony/semaphore": "^5.4|^6.0",
        "symfony/serializer": "^6.1",
        "symfony/stopwatch": "^5.4|^6.0",
        "symfony/string": "^5.4|^6.0",
        "symfony/translation": "^6.2.8",
        "symfony/twig-bundle": "^5.4|^6.0",
        "symfony/validator": "^6.3",
        "symfony/workflow": "^5.4|^6.0",
        "symfony/yaml": "^5.4|^6.0",
        "symfony/property-info": "^5.4|^6.0",
        "symfony/uid": "^5.4|^6.0",
        "symfony/web-link": "^5.4|^6.0",
        "phpdocumentor/reflection-docblock": "^3.0|^4.0|^5.0",
        "twig/twig": "^2.10|^3.0"
    },
    "conflict": {
        "doctrine/annotations": "<1.13.1",
        "doctrine/persistence": "<1.3",
        "phpdocumentor/reflection-docblock": "<3.2.2",
        "phpdocumentor/type-resolver": "<1.4.0",
        "phpunit/phpunit": "<5.4.3",
        "symfony/asset": "<5.4",
        "symfony/clock": "<6.3",
        "symfony/console": "<5.4",
        "symfony/dotenv": "<5.4",
        "symfony/dom-crawler": "<6.3",
        "symfony/http-client": "<6.3",
        "symfony/form": "<5.4",
        "symfony/lock": "<5.4",
        "symfony/mailer": "<5.4",
        "symfony/messenger": "<6.3",
        "symfony/mime": "<6.2",
        "symfony/property-info": "<5.4",
        "symfony/property-access": "<5.4",
        "symfony/serializer": "<6.1",
        "symfony/security-csrf": "<5.4",
        "symfony/security-core": "<5.4",
        "symfony/stopwatch": "<5.4",
        "symfony/translation": "<6.2.8",
        "symfony/twig-bridge": "<5.4",
        "symfony/twig-bundle": "<5.4",
        "symfony/validator": "<5.4",
        "symfony/web-profiler-bundle": "<5.4",
        "symfony/workflow": "<5.4"
    },
    "suggest": {
        "ext-apcu": "For best performance of the system caches",
        "symfony/console": "For using the console commands",
        "symfony/form": "For using forms",
        "symfony/serializer": "For using the serializer service",
        "symfony/validator": "For using validation",
        "symfony/yaml": "For using the debug:config and lint:yaml commands",
        "symfony/property-info": "For using the property_info service",
        "symfony/web-link": "For using web links, features such as preloading, prefetching or prerendering"
    },
    "autoload": {
        "psr-4": { "Symfony\\Bundle\\FrameworkBundle\\": "" },
        "exclude-from-classmap": [
            "/Tests/"
        ]
    },
    "minimum-stability": "dev"
}<|MERGE_RESOLUTION|>--- conflicted
+++ resolved
@@ -21,13 +21,8 @@
         "ext-xml": "*",
         "symfony/cache": "^5.4|^6.0",
         "symfony/config": "^6.1",
-<<<<<<< HEAD
-        "symfony/dependency-injection": "^6.2",
+        "symfony/dependency-injection": "^6.2.8",
         "symfony/deprecation-contracts": "^2.5|^3",
-=======
-        "symfony/dependency-injection": "^6.2.8",
-        "symfony/deprecation-contracts": "^2.1|^3",
->>>>>>> 2d8b401f
         "symfony/error-handler": "^6.1",
         "symfony/event-dispatcher": "^5.4|^6.0",
         "symfony/http-foundation": "^6.3",
@@ -102,7 +97,7 @@
         "symfony/translation": "<6.2.8",
         "symfony/twig-bridge": "<5.4",
         "symfony/twig-bundle": "<5.4",
-        "symfony/validator": "<5.4",
+        "symfony/validator": "<6.3",
         "symfony/web-profiler-bundle": "<5.4",
         "symfony/workflow": "<5.4"
     },
