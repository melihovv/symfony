{
    "name": "symfony/framework-bundle",
    "type": "symfony-bundle",
    "description": "Provides a tight integration between Symfony components and the Symfony full-stack framework",
    "keywords": [],
    "homepage": "https://symfony.com",
    "license": "MIT",
    "authors": [
        {
            "name": "Fabien Potencier",
            "email": "fabien@symfony.com"
        },
        {
            "name": "Symfony Community",
            "homepage": "https://symfony.com/contributors"
        }
    ],
    "require": {
        "php": ">=8.0.2",
        "composer-runtime-api": ">=2.1",
        "ext-xml": "*",
        "symfony/cache": "^5.4|^6.0",
        "symfony/config": "^5.4|^6.0",
        "symfony/dependency-injection": "^5.4.5|^6.0.5",
        "symfony/event-dispatcher": "^5.4|^6.0",
        "symfony/error-handler": "^5.4|^6.0",
        "symfony/http-foundation": "^5.4|^6.0",
        "symfony/http-kernel": "^5.4|^6.0",
        "symfony/polyfill-mbstring": "~1.0",
        "symfony/polyfill-php81": "^1.22",
        "symfony/filesystem": "^5.4|^6.0",
        "symfony/finder": "^5.4|^6.0",
        "symfony/routing": "^5.4|^6.0"
    },
    "require-dev": {
        "doctrine/annotations": "^1.13.1",
        "doctrine/persistence": "^1.3|^2.0",
        "symfony/asset": "^5.4|^6.0",
        "symfony/browser-kit": "^5.4|^6.0",
        "symfony/console": "^5.4|^6.0",
        "symfony/css-selector": "^5.4|^6.0",
        "symfony/dom-crawler": "^5.4|^6.0",
        "symfony/dotenv": "^5.4|^6.0",
        "symfony/polyfill-intl-icu": "~1.0",
        "symfony/form": "^5.4|^6.0",
        "symfony/expression-language": "^5.4|^6.0",
        "symfony/http-client": "^5.4|^6.0",
        "symfony/lock": "^5.4|^6.0",
        "symfony/mailer": "^5.4|^6.0",
        "symfony/messenger": "^5.4|^6.0",
        "symfony/mime": "^5.4|^6.0",
        "symfony/notifier": "^5.4|^6.0",
        "symfony/process": "^5.4|^6.0",
        "symfony/rate-limiter": "^5.4|^6.0",
        "symfony/security-bundle": "^5.4|^6.0",
        "symfony/serializer": "^5.4|^6.0",
        "symfony/stopwatch": "^5.4|^6.0",
        "symfony/string": "^5.4|^6.0",
        "symfony/translation": "^5.4|^6.0",
        "symfony/twig-bundle": "^5.4|^6.0",
        "symfony/validator": "^5.4|^6.0",
        "symfony/workflow": "^5.4|^6.0",
        "symfony/yaml": "^5.4|^6.0",
        "symfony/property-info": "^5.4|^6.0",
        "symfony/web-link": "^5.4|^6.0",
        "phpdocumentor/reflection-docblock": "^3.0|^4.0|^5.0",
<<<<<<< HEAD
        "twig/twig": "^2.10|^3.0",
        "symfony/phpunit-bridge": "^5.4|^6.0"
=======
        "twig/twig": "^2.10|^3.0"
>>>>>>> 2fba7c9a
    },
    "conflict": {
        "doctrine/annotations": "<1.13.1",
        "doctrine/persistence": "<1.3",
        "phpdocumentor/reflection-docblock": "<3.2.2",
        "phpdocumentor/type-resolver": "<1.4.0",
        "phpunit/phpunit": "<5.4.3",
        "symfony/asset": "<5.4",
        "symfony/console": "<5.4",
        "symfony/dotenv": "<5.4",
        "symfony/dom-crawler": "<5.4",
        "symfony/http-client": "<5.4",
        "symfony/form": "<5.4",
        "symfony/lock": "<5.4",
        "symfony/mailer": "<5.4",
        "symfony/messenger": "<5.4",
        "symfony/mime": "<5.4",
        "symfony/property-info": "<5.4",
        "symfony/property-access": "<5.4",
        "symfony/serializer": "<5.4",
        "symfony/security-csrf": "<5.4",
        "symfony/security-core": "<5.4",
        "symfony/stopwatch": "<5.4",
        "symfony/translation": "<5.4",
        "symfony/twig-bridge": "<5.4",
        "symfony/twig-bundle": "<5.4",
        "symfony/validator": "<5.4",
        "symfony/web-profiler-bundle": "<5.4",
        "symfony/workflow": "<5.4"
    },
    "suggest": {
        "ext-apcu": "For best performance of the system caches",
        "symfony/console": "For using the console commands",
        "symfony/form": "For using forms",
        "symfony/serializer": "For using the serializer service",
        "symfony/validator": "For using validation",
        "symfony/yaml": "For using the debug:config and lint:yaml commands",
        "symfony/property-info": "For using the property_info service",
        "symfony/web-link": "For using web links, features such as preloading, prefetching or prerendering"
    },
    "autoload": {
        "psr-4": { "Symfony\\Bundle\\FrameworkBundle\\": "" },
        "exclude-from-classmap": [
            "/Tests/"
        ]
    },
    "minimum-stability": "dev"
}<|MERGE_RESOLUTION|>--- conflicted
+++ resolved
@@ -64,12 +64,7 @@
         "symfony/property-info": "^5.4|^6.0",
         "symfony/web-link": "^5.4|^6.0",
         "phpdocumentor/reflection-docblock": "^3.0|^4.0|^5.0",
-<<<<<<< HEAD
-        "twig/twig": "^2.10|^3.0",
-        "symfony/phpunit-bridge": "^5.4|^6.0"
-=======
         "twig/twig": "^2.10|^3.0"
->>>>>>> 2fba7c9a
     },
     "conflict": {
         "doctrine/annotations": "<1.13.1",
