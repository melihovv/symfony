{
    "name": "symfony/framework-bundle",
    "type": "symfony-bundle",
    "description": "Symfony FrameworkBundle",
    "keywords": [],
    "homepage": "http://symfony.com",
    "license": "MIT",
    "authors": [
        {
            "name": "Fabien Potencier",
            "email": "fabien@symfony.com"
        },
        {
            "name": "Symfony Community",
            "homepage": "http://symfony.com/contributors"
        }
    ],
    "require": {
        "php": ">=5.3.3",
        "symfony/dependency-injection" : "~2.6,>=2.6.2",
        "symfony/config" : "~2.4",
        "symfony/event-dispatcher": "~2.5",
        "symfony/http-foundation": "~2.4.9|~2.5,>=2.5.4",
        "symfony/http-kernel": "~2.6",
        "symfony/filesystem": "~2.3",
<<<<<<< HEAD
        "symfony/routing": "~2.2",
        "symfony/security-core": "~2.6",
        "symfony/security-csrf": "~2.6",
=======
        "symfony/routing": "~2.3",
>>>>>>> 917067e9
        "symfony/stopwatch": "~2.3",
        "symfony/templating": "~2.1",
        "symfony/translation": "~2.6",
        "doctrine/annotations": "~1.0"
    },
    "require-dev": {
        "symfony/browser-kit": "~2.4",
        "symfony/console": "~2.5,>=2.5.2",
        "symfony/css-selector": "~2.0,>=2.0.5",
        "symfony/dom-crawler": "~2.0,>=2.0.5",
        "symfony/finder": "~2.0,>=2.0.5",
        "symfony/intl": "~2.3",
        "symfony/security": "~2.6",
        "symfony/form": "~2.6",
        "symfony/class-loader": "~2.1",
        "symfony/expression-language": "~2.6",
        "symfony/process": "~2.0,>=2.0.5",
        "symfony/validator": "~2.5",
        "symfony/yaml": "~2.0,>=2.0.5"
    },
    "suggest": {
        "symfony/console": "For using the console commands",
        "symfony/finder": "For using the translation loader and cache warmer",
        "symfony/form": "For using forms",
        "symfony/validator": "For using validation",
        "symfony/yaml": "For using the debug:config and yaml:lint commands",
        "doctrine/cache": "For using alternative cache drivers"
    },
    "autoload": {
        "psr-0": { "Symfony\\Bundle\\FrameworkBundle\\": "" }
    },
    "target-dir": "Symfony/Bundle/FrameworkBundle",
    "minimum-stability": "dev",
    "extra": {
        "branch-alias": {
            "dev-master": "2.6-dev"
        }
    }
}<|MERGE_RESOLUTION|>--- conflicted
+++ resolved
@@ -23,13 +23,9 @@
         "symfony/http-foundation": "~2.4.9|~2.5,>=2.5.4",
         "symfony/http-kernel": "~2.6",
         "symfony/filesystem": "~2.3",
-<<<<<<< HEAD
-        "symfony/routing": "~2.2",
+        "symfony/routing": "~2.3",
         "symfony/security-core": "~2.6",
         "symfony/security-csrf": "~2.6",
-=======
-        "symfony/routing": "~2.3",
->>>>>>> 917067e9
         "symfony/stopwatch": "~2.3",
         "symfony/templating": "~2.1",
         "symfony/translation": "~2.6",
