{
    "name": "symfony/framework-bundle",
    "type": "symfony-bundle",
    "description": "Provides a tight integration between Symfony components and the Symfony full-stack framework",
    "keywords": [],
    "homepage": "https://symfony.com",
    "license": "MIT",
    "authors": [
        {
            "name": "Fabien Potencier",
            "email": "fabien@symfony.com"
        },
        {
            "name": "Symfony Community",
            "homepage": "https://symfony.com/contributors"
        }
    ],
    "require": {
        "php": ">=8.0.2",
        "composer-runtime-api": ">=2.1",
        "ext-xml": "*",
        "symfony/cache": "^5.4|^6.0",
        "symfony/config": "^5.4|^6.0",
        "symfony/dependency-injection": "^5.4.5|^6.0.5",
        "symfony/event-dispatcher": "^5.4|^6.0",
        "symfony/error-handler": "^5.4|^6.0",
        "symfony/http-foundation": "^5.4|^6.0",
        "symfony/http-kernel": "^5.4|^6.0",
        "symfony/polyfill-mbstring": "~1.0",
        "symfony/polyfill-php81": "^1.22",
        "symfony/filesystem": "^5.4|^6.0",
        "symfony/finder": "^5.4|^6.0",
        "symfony/routing": "^5.4|^6.0"
    },
    "require-dev": {
<<<<<<< HEAD
        "doctrine/annotations": "^1.13.1",
=======
        "doctrine/annotations": "^1.13.1|^2",
        "doctrine/cache": "^1.11|^2.0",
>>>>>>> 3ee3ddc8
        "doctrine/persistence": "^1.3|^2|^3",
        "symfony/asset": "^5.4|^6.0",
        "symfony/browser-kit": "^5.4|^6.0",
        "symfony/console": "^5.4.9|^6.0.9",
        "symfony/css-selector": "^5.4|^6.0",
        "symfony/dom-crawler": "^5.4|^6.0",
        "symfony/dotenv": "^5.4|^6.0",
        "symfony/polyfill-intl-icu": "~1.0",
        "symfony/form": "^5.4|^6.0",
        "symfony/expression-language": "^5.4|^6.0",
        "symfony/http-client": "^5.4|^6.0",
        "symfony/lock": "^5.4|^6.0",
        "symfony/mailer": "^5.4|^6.0",
        "symfony/messenger": "^5.4|^6.0",
        "symfony/mime": "^5.4|^6.0",
        "symfony/notifier": "^5.4|^6.0",
        "symfony/process": "^5.4|^6.0",
        "symfony/rate-limiter": "^5.4|^6.0",
        "symfony/security-bundle": "^5.4|^6.0",
        "symfony/serializer": "^5.4|^6.0",
        "symfony/stopwatch": "^5.4|^6.0",
        "symfony/string": "^5.4|^6.0",
        "symfony/translation": "^5.4|^6.0",
        "symfony/twig-bundle": "^5.4|^6.0",
        "symfony/validator": "^5.4|^6.0",
        "symfony/workflow": "^5.4|^6.0",
        "symfony/yaml": "^5.4|^6.0",
        "symfony/property-info": "^5.4|^6.0",
        "symfony/web-link": "^5.4|^6.0",
        "phpdocumentor/reflection-docblock": "^3.0|^4.0|^5.0",
        "twig/twig": "^2.10|^3.0"
    },
    "conflict": {
        "doctrine/annotations": "<1.13.1",
        "doctrine/persistence": "<1.3",
        "phpdocumentor/reflection-docblock": "<3.2.2",
        "phpdocumentor/type-resolver": "<1.4.0",
        "phpunit/phpunit": "<5.4.3",
        "symfony/asset": "<5.4",
        "symfony/console": "<5.4",
        "symfony/dotenv": "<5.4",
        "symfony/dom-crawler": "<5.4",
        "symfony/http-client": "<5.4",
        "symfony/form": "<5.4",
        "symfony/lock": "<5.4",
        "symfony/mailer": "<5.4",
        "symfony/messenger": "<5.4",
        "symfony/mime": "<5.4",
        "symfony/property-info": "<5.4",
        "symfony/property-access": "<5.4",
        "symfony/serializer": "<5.4",
        "symfony/security-csrf": "<5.4",
        "symfony/security-core": "<5.4",
        "symfony/stopwatch": "<5.4",
        "symfony/translation": "<5.4",
        "symfony/twig-bridge": "<5.4",
        "symfony/twig-bundle": "<5.4",
        "symfony/validator": "<5.4",
        "symfony/web-profiler-bundle": "<5.4",
        "symfony/workflow": "<5.4"
    },
    "suggest": {
        "ext-apcu": "For best performance of the system caches",
        "symfony/console": "For using the console commands",
        "symfony/form": "For using forms",
        "symfony/serializer": "For using the serializer service",
        "symfony/validator": "For using validation",
        "symfony/yaml": "For using the debug:config and lint:yaml commands",
        "symfony/property-info": "For using the property_info service",
        "symfony/web-link": "For using web links, features such as preloading, prefetching or prerendering"
    },
    "autoload": {
        "psr-4": { "Symfony\\Bundle\\FrameworkBundle\\": "" },
        "exclude-from-classmap": [
            "/Tests/"
        ]
    },
    "minimum-stability": "dev"
}<|MERGE_RESOLUTION|>--- conflicted
+++ resolved
@@ -33,12 +33,7 @@
         "symfony/routing": "^5.4|^6.0"
     },
     "require-dev": {
-<<<<<<< HEAD
-        "doctrine/annotations": "^1.13.1",
-=======
         "doctrine/annotations": "^1.13.1|^2",
-        "doctrine/cache": "^1.11|^2.0",
->>>>>>> 3ee3ddc8
         "doctrine/persistence": "^1.3|^2|^3",
         "symfony/asset": "^5.4|^6.0",
         "symfony/browser-kit": "^5.4|^6.0",
