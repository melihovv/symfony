{
    "name": "symfony/framework-bundle",
    "type": "symfony-bundle",
    "description": "Symfony FrameworkBundle",
    "keywords": [],
    "homepage": "https://symfony.com",
    "license": "MIT",
    "authors": [
        {
            "name": "Fabien Potencier",
            "email": "fabien@symfony.com"
        },
        {
            "name": "Symfony Community",
            "homepage": "https://symfony.com/contributors"
        }
    ],
    "require": {
        "php": "^7.1.3",
        "ext-xml": "*",
        "symfony/cache": "~3.4|~4.0",
        "symfony/dependency-injection": "~3.4|~4.0",
        "symfony/config": "~3.4|~4.0",
        "symfony/event-dispatcher": "~3.4|~4.0",
        "symfony/http-foundation": "~3.4|~4.0",
        "symfony/http-kernel": "~3.4|~4.0",
        "symfony/polyfill-mbstring": "~1.0",
        "symfony/filesystem": "~3.4|~4.0",
        "symfony/finder": "~3.4|~4.0",
        "symfony/routing": "~3.4|~4.0"
    },
    "require-dev": {
        "doctrine/cache": "~1.0",
        "fig/link-util": "^1.0",
        "symfony/asset": "~3.4|~4.0",
        "symfony/browser-kit": "~3.4|~4.0",
        "symfony/console": "~3.4|~4.0",
        "symfony/css-selector": "~3.4|~4.0",
        "symfony/dom-crawler": "~3.4|~4.0",
        "symfony/polyfill-intl-icu": "~1.0",
        "symfony/security": "~3.4|~4.0",
        "symfony/form": "~3.4|~4.0",
        "symfony/expression-language": "~3.4|~4.0",
        "symfony/process": "~3.4|~4.0",
        "symfony/security-core": "~3.4|~4.0",
        "symfony/security-csrf": "~3.4|~4.0",
        "symfony/serializer": "~3.4|~4.0",
        "symfony/stopwatch": "~3.4|~4.0",
        "symfony/translation": "~3.4|~4.0",
        "symfony/templating": "~3.4|~4.0",
        "symfony/validator": "~3.4|~4.0",
<<<<<<< HEAD
        "symfony/var-dumper": "~3.4|~4.0",
        "symfony/workflow": "~3.4|~4.0",
        "symfony/yaml": "~3.4|~4.0",
        "symfony/property-info": "~3.4|~4.0",
        "symfony/web-link": "~3.4|~4.0",
=======
        "symfony/var-dumper": "~3.3|~4.0",
        "symfony/workflow": "~3.3|~4.0",
        "symfony/yaml": "~3.2|~4.0",
        "symfony/property-info": "~3.3|~4.0",
        "symfony/lock": "~3.4|~4.0",
        "symfony/web-link": "~3.3|~4.0",
>>>>>>> f7eb7972
        "doctrine/annotations": "~1.0",
        "phpdocumentor/reflection-docblock": "^3.0|^4.0",
        "twig/twig": "~1.34|~2.4"
    },
    "conflict": {
        "phpdocumentor/reflection-docblock": "<3.0",
        "phpdocumentor/type-resolver": "<0.2.0",
        "phpunit/phpunit": "<4.8.35|<5.4.3,>=5.0",
        "symfony/asset": "<3.4",
        "symfony/console": "<3.4",
        "symfony/form": "<3.4",
        "symfony/property-info": "<3.4",
        "symfony/serializer": "<3.4",
        "symfony/stopwatch": "<3.4",
        "symfony/translation": "<3.4",
        "symfony/validator": "<3.4",
        "symfony/workflow": "<3.4"
    },
    "suggest": {
        "ext-apcu": "For best performance of the system caches",
        "symfony/console": "For using the console commands",
        "symfony/form": "For using forms",
        "symfony/serializer": "For using the serializer service",
        "symfony/validator": "For using validation",
        "symfony/yaml": "For using the debug:config and lint:yaml commands",
        "symfony/property-info": "For using the property_info service",
        "symfony/web-link": "For using web links, features such as preloading, prefetching or prerendering"
    },
    "autoload": {
        "psr-4": { "Symfony\\Bundle\\FrameworkBundle\\": "" },
        "exclude-from-classmap": [
            "/Tests/"
        ]
    },
    "minimum-stability": "dev",
    "extra": {
        "branch-alias": {
            "dev-master": "4.0-dev"
        }
    }
}<|MERGE_RESOLUTION|>--- conflicted
+++ resolved
@@ -49,20 +49,12 @@
         "symfony/translation": "~3.4|~4.0",
         "symfony/templating": "~3.4|~4.0",
         "symfony/validator": "~3.4|~4.0",
-<<<<<<< HEAD
         "symfony/var-dumper": "~3.4|~4.0",
         "symfony/workflow": "~3.4|~4.0",
         "symfony/yaml": "~3.4|~4.0",
         "symfony/property-info": "~3.4|~4.0",
+        "symfony/lock": "~3.4|~4.0",
         "symfony/web-link": "~3.4|~4.0",
-=======
-        "symfony/var-dumper": "~3.3|~4.0",
-        "symfony/workflow": "~3.3|~4.0",
-        "symfony/yaml": "~3.2|~4.0",
-        "symfony/property-info": "~3.3|~4.0",
-        "symfony/lock": "~3.4|~4.0",
-        "symfony/web-link": "~3.3|~4.0",
->>>>>>> f7eb7972
         "doctrine/annotations": "~1.0",
         "phpdocumentor/reflection-docblock": "^3.0|^4.0",
         "twig/twig": "~1.34|~2.4"
