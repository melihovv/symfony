--- conflicted
+++ resolved
@@ -911,13 +911,8 @@
             $loaders = array_map(function ($loader) { return new Reference($loader); }, $config['loaders']);
 
             // Use a delegation unless only a single loader was registered
-<<<<<<< HEAD
-            if (1 === count($loaders)) {
+            if (1 === \count($loaders)) {
                 $container->setAlias('templating.loader', (string) reset($loaders))->setPrivate(true);
-=======
-            if (1 === \count($loaders)) {
-                $container->setAlias('templating.loader', (string) reset($loaders));
->>>>>>> 82d13dae
             } else {
                 $container->getDefinition('templating.loader.chain')->addArgument($loaders);
                 $container->setAlias('templating.loader', 'templating.loader.chain')->setPrivate(true);
@@ -947,13 +942,8 @@
         $engines = array_map(function ($engine) { return new Reference('templating.engine.'.$engine); }, $config['engines']);
 
         // Use a delegation unless only a single engine was registered
-<<<<<<< HEAD
-        if (1 === count($engines)) {
+        if (1 === \count($engines)) {
             $container->setAlias('templating', (string) reset($engines))->setPublic(true);
-=======
-        if (1 === \count($engines)) {
-            $container->setAlias('templating', (string) reset($engines));
->>>>>>> 82d13dae
         } else {
             $templateEngineDefinition = $container->getDefinition('templating.engine.delegating');
             foreach ($engines as $engine) {
@@ -1244,7 +1234,6 @@
 
         $container->setParameter('validator.translation_domain', $config['translation_domain']);
 
-<<<<<<< HEAD
         $files = array('xml' => array(), 'yml' => array());
         $this->registerValidatorMapping($container, $config, $files);
 
@@ -1254,15 +1243,6 @@
 
         if (!empty($files['yml'])) {
             $validatorBuilder->addMethodCall('addYamlMappings', array($files['yml']));
-=======
-        list($xmlMappings, $yamlMappings) = $this->getValidatorMappingFiles($container);
-        if (\count($xmlMappings) > 0) {
-            $validatorBuilder->addMethodCall('addXmlMappings', array($xmlMappings));
-        }
-
-        if (\count($yamlMappings) > 0) {
-            $validatorBuilder->addMethodCall('addYamlMappings', array($yamlMappings));
->>>>>>> 82d13dae
         }
 
         $definition = $container->findDefinition('validator.email');
@@ -1302,12 +1282,7 @@
 
         if (interface_exists('Symfony\Component\Form\FormInterface')) {
             $reflClass = new \ReflectionClass('Symfony\Component\Form\FormInterface');
-<<<<<<< HEAD
-            $fileRecorder('xml', dirname($reflClass->getFileName()).'/Resources/config/validation.xml');
-=======
-            $files[0][] = \dirname($reflClass->getFileName()).'/Resources/config/validation.xml';
-            $container->addResource(new FileResource($files[0][0]));
->>>>>>> 82d13dae
+            $fileRecorder('xml', \dirname($reflClass->getFileName()).'/Resources/config/validation.xml');
         }
 
         foreach ($container->getParameter('kernel.bundles_metadata') as $bundle) {
@@ -1502,7 +1477,7 @@
         }
 
         $fileRecorder = function ($extension, $path) use (&$serializerLoaders) {
-            $definition = new Definition(in_array($extension, array('yaml', 'yml')) ? 'Symfony\Component\Serializer\Mapping\Loader\YamlFileLoader' : 'Symfony\Component\Serializer\Mapping\Loader\XmlFileLoader', array($path));
+            $definition = new Definition(\in_array($extension, array('yaml', 'yml')) ? 'Symfony\Component\Serializer\Mapping\Loader\YamlFileLoader' : 'Symfony\Component\Serializer\Mapping\Loader\XmlFileLoader', array($path));
             $definition->setPublic(false);
             $serializerLoaders[] = $definition;
         };
@@ -1587,7 +1562,7 @@
         $loader->load('lock.xml');
 
         foreach ($config['resources'] as $resourceName => $resourceStores) {
-            if (0 === count($resourceStores)) {
+            if (0 === \count($resourceStores)) {
                 continue;
             }
 
@@ -1628,7 +1603,7 @@
             }
 
             // Wrap array of stores with CombinedStore
-            if (count($storeDefinitions) > 1) {
+            if (\count($storeDefinitions) > 1) {
                 $combinedDefinition = new ChildDefinition('lock.store.combined.abstract');
                 $combinedDefinition->replaceArgument(0, $storeDefinitions);
                 $container->setDefinition('lock.'.$resourceName.'.store', $combinedDefinition);
