--- conflicted
+++ resolved
@@ -683,18 +683,7 @@
         if (class_exists('Symfony\Component\Security\Core\Exception\AuthenticationException')) {
             $r = new \ReflectionClass('Symfony\Component\Security\Core\Exception\AuthenticationException');
 
-<<<<<<< HEAD
-            $dirs[] = dirname($r->getFilename()).'/../Resources/translations';
-=======
-            if (file_exists(dirname($r->getFileName()).'/../composer.json')) {
-                // with Symfony 2.4, the Security component was split into several subpackages
-                // and the translations have been moved to the symfony/security-core package
-                $dirs[] = dirname($r->getFileName()).'/../Resources/translations';
-            } else {
-                // in Symfony 2.3, translations are located in the symfony/security package
-                $dirs[] = dirname($r->getFileName()).'/../../Resources/translations';
-            }
->>>>>>> 2539af63
+            $dirs[] = dirname($r->getFileName()).'/../Resources/translations';
         }
         $overridePath = $container->getParameter('kernel.root_dir').'/Resources/%s/translations';
         foreach ($container->getParameter('kernel.bundles') as $bundle => $class) {
@@ -814,15 +803,10 @@
         $bundles = $container->getParameter('kernel.bundles');
         foreach ($bundles as $bundle) {
             $reflection = new \ReflectionClass($bundle);
-<<<<<<< HEAD
             $dirname = dirname($reflection->getFileName());
 
             if (is_file($file = $dirname.'/Resources/config/validation.xml')) {
                 $files[0][] = realpath($file);
-=======
-            if (is_file($file = dirname($reflection->getFileName()).'/Resources/config/validation.xml')) {
-                $files[] = realpath($file);
->>>>>>> 2539af63
                 $container->addResource(new FileResource($file));
             }
 
@@ -839,15 +823,7 @@
                     $files[1][] = $file->getRealpath();
                 }
 
-<<<<<<< HEAD
                 $container->addResource(new DirectoryResource($dir));
-=======
-        foreach ($container->getParameter('kernel.bundles') as $bundle) {
-            $reflection = new \ReflectionClass($bundle);
-            if (is_file($file = dirname($reflection->getFileName()).'/Resources/config/validation.yml')) {
-                $files[] = realpath($file);
-                $container->addResource(new FileResource($file));
->>>>>>> 2539af63
             }
         }
 
