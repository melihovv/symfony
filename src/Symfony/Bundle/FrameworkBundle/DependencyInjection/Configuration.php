<?php

/*
 * This file is part of the Symfony package.
 *
 * (c) Fabien Potencier <fabien@symfony.com>
 *
 * For the full copyright and license information, please view the LICENSE
 * file that was distributed with this source code.
 */

namespace Symfony\Bundle\FrameworkBundle\DependencyInjection;

use Doctrine\Common\Annotations\Annotation;
use Doctrine\Common\Cache\Cache;
use Doctrine\DBAL\Connection;
use Symfony\Bundle\FullStack;
use Symfony\Component\Asset\Package;
use Symfony\Component\Config\Definition\Builder\ArrayNodeDefinition;
use Symfony\Component\Config\Definition\Builder\TreeBuilder;
use Symfony\Component\Config\Definition\ConfigurationInterface;
use Symfony\Component\DependencyInjection\Exception\LogicException;
use Symfony\Component\Form\Form;
use Symfony\Component\HttpFoundation\Cookie;
use Symfony\Component\Lock\Lock;
use Symfony\Component\Lock\Store\SemaphoreStore;
use Symfony\Component\Messenger\MessageBusInterface;
use Symfony\Component\PropertyInfo\PropertyInfoExtractorInterface;
use Symfony\Component\Security\Csrf\CsrfTokenManagerInterface;
use Symfony\Component\Serializer\Serializer;
use Symfony\Component\Translation\Translator;
use Symfony\Component\Validator\Validation;
use Symfony\Component\WebLink\HttpHeaderSerializer;

/**
 * FrameworkExtension configuration structure.
 *
 * @author Jeremy Mikola <jmikola@gmail.com>
 * @author Grégoire Pineau <lyrixx@lyrixx.info>
 */
class Configuration implements ConfigurationInterface
{
    private $debug;

    /**
     * @param bool $debug Whether debugging is enabled or not
     */
    public function __construct(bool $debug)
    {
        $this->debug = $debug;
    }

    /**
     * Generates the configuration tree builder.
     *
     * @return TreeBuilder The tree builder
     */
    public function getConfigTreeBuilder()
    {
        $treeBuilder = new TreeBuilder('framework');
        $rootNode = $treeBuilder->getRootNode();

        $rootNode
            ->beforeNormalization()
                ->ifTrue(function ($v) { return !isset($v['assets']) && isset($v['templating']) && class_exists(Package::class); })
                ->then(function ($v) {
                    $v['assets'] = [];

                    return $v;
                })
            ->end()
            ->children()
                ->scalarNode('secret')->end()
                ->scalarNode('http_method_override')
                    ->info("Set true to enable support for the '_method' request parameter to determine the intended HTTP method on POST requests. Note: When using the HttpCache, you need to call the method in your front controller instead")
                    ->defaultTrue()
                ->end()
                ->scalarNode('ide')->defaultNull()->end()
                ->booleanNode('test')->end()
                ->scalarNode('default_locale')->defaultValue('en')->end()
                ->arrayNode('trusted_hosts')
                    ->beforeNormalization()->ifString()->then(function ($v) { return [$v]; })->end()
                    ->prototype('scalar')->end()
                ->end()
            ->end()
        ;

        $this->addCsrfSection($rootNode);
        $this->addFormSection($rootNode);
        $this->addEsiSection($rootNode);
        $this->addSsiSection($rootNode);
        $this->addFragmentsSection($rootNode);
        $this->addProfilerSection($rootNode);
        $this->addWorkflowSection($rootNode);
        $this->addRouterSection($rootNode);
        $this->addSessionSection($rootNode);
        $this->addRequestSection($rootNode);
        $this->addTemplatingSection($rootNode);
        $this->addAssetsSection($rootNode);
        $this->addTranslatorSection($rootNode);
        $this->addValidationSection($rootNode);
        $this->addAnnotationsSection($rootNode);
        $this->addSerializerSection($rootNode);
        $this->addPropertyAccessSection($rootNode);
        $this->addPropertyInfoSection($rootNode);
        $this->addCacheSection($rootNode);
        $this->addPhpErrorsSection($rootNode);
        $this->addWebLinkSection($rootNode);
        $this->addLockSection($rootNode);
        $this->addMessengerSection($rootNode);

        return $treeBuilder;
    }

    private function addCsrfSection(ArrayNodeDefinition $rootNode)
    {
        $rootNode
            ->children()
                ->arrayNode('csrf_protection')
                    ->treatFalseLike(['enabled' => false])
                    ->treatTrueLike(['enabled' => true])
                    ->treatNullLike(['enabled' => true])
                    ->addDefaultsIfNotSet()
                    ->children()
                        // defaults to framework.session.enabled && !class_exists(FullStack::class) && interface_exists(CsrfTokenManagerInterface::class)
                        ->booleanNode('enabled')->defaultNull()->end()
                    ->end()
                ->end()
            ->end()
        ;
    }

    private function addFormSection(ArrayNodeDefinition $rootNode)
    {
        $rootNode
            ->children()
                ->arrayNode('form')
                    ->info('form configuration')
                    ->{!class_exists(FullStack::class) && class_exists(Form::class) ? 'canBeDisabled' : 'canBeEnabled'}()
                    ->children()
                        ->arrayNode('csrf_protection')
                            ->treatFalseLike(['enabled' => false])
                            ->treatTrueLike(['enabled' => true])
                            ->treatNullLike(['enabled' => true])
                            ->addDefaultsIfNotSet()
                            ->children()
                                ->booleanNode('enabled')->defaultNull()->end() // defaults to framework.csrf_protection.enabled
                                ->scalarNode('field_name')->defaultValue('_token')->end()
                            ->end()
                        ->end()
                    ->end()
                ->end()
            ->end()
        ;
    }

    private function addEsiSection(ArrayNodeDefinition $rootNode)
    {
        $rootNode
            ->children()
                ->arrayNode('esi')
                    ->info('esi configuration')
                    ->canBeEnabled()
                ->end()
            ->end()
        ;
    }

    private function addSsiSection(ArrayNodeDefinition $rootNode)
    {
        $rootNode
            ->children()
                ->arrayNode('ssi')
                    ->info('ssi configuration')
                    ->canBeEnabled()
                ->end()
            ->end();
    }

    private function addFragmentsSection(ArrayNodeDefinition $rootNode)
    {
        $rootNode
            ->children()
                ->arrayNode('fragments')
                    ->info('fragments configuration')
                    ->canBeEnabled()
                    ->children()
                        ->scalarNode('path')->defaultValue('/_fragment')->end()
                    ->end()
                ->end()
            ->end()
        ;
    }

    private function addProfilerSection(ArrayNodeDefinition $rootNode)
    {
        $rootNode
            ->children()
                ->arrayNode('profiler')
                    ->info('profiler configuration')
                    ->canBeEnabled()
                    ->children()
                        ->booleanNode('collect')->defaultTrue()->end()
                        ->booleanNode('only_exceptions')->defaultFalse()->end()
                        ->booleanNode('only_master_requests')->defaultFalse()->end()
                        ->scalarNode('dsn')->defaultValue('file:%kernel.cache_dir%/profiler')->end()
                    ->end()
                ->end()
            ->end()
        ;
    }

    private function addWorkflowSection(ArrayNodeDefinition $rootNode)
    {
        $rootNode
            ->fixXmlConfig('workflow')
            ->children()
                ->arrayNode('workflows')
                    ->canBeEnabled()
                    ->beforeNormalization()
                        ->always(function ($v) {
                            if (true === $v['enabled']) {
                                $workflows = $v;
                                unset($workflows['enabled']);

                                if (1 === \count($workflows) && isset($workflows[0]['enabled']) && 1 === \count($workflows[0])) {
                                    $workflows = [];
                                }

                                if (1 === \count($workflows) && isset($workflows['workflows']) && array_keys($workflows['workflows']) !== range(0, \count($workflows) - 1) && !empty(array_diff(array_keys($workflows['workflows']), ['audit_trail', 'type', 'marking_store', 'supports', 'support_strategy', 'initial_place', 'places', 'transitions']))) {
                                    $workflows = $workflows['workflows'];
                                }

                                foreach ($workflows as $key => $workflow) {
                                    if (isset($workflow['enabled']) && false === $workflow['enabled']) {
                                        throw new LogicException(sprintf('Cannot disable a single workflow. Remove the configuration for the workflow "%s" instead.', $workflow['name']));
                                    }

                                    unset($workflows[$key]['enabled']);
                                }

                                $v = [
                                    'enabled' => true,
                                    'workflows' => $workflows,
                                ];
                            }

                            return $v;
                        })
                    ->end()
                    ->children()
                        ->arrayNode('workflows')
                            ->useAttributeAsKey('name')
                            ->prototype('array')
                                ->fixXmlConfig('support')
                                ->fixXmlConfig('place')
                                ->fixXmlConfig('transition')
                                ->children()
                                    ->arrayNode('audit_trail')
                                        ->canBeEnabled()
                                    ->end()
                                    ->enumNode('type')
                                        ->values(['workflow', 'state_machine'])
                                        ->defaultValue('state_machine')
                                    ->end()
                                    ->arrayNode('marking_store')
                                        ->fixXmlConfig('argument')
                                        ->children()
                                            ->enumNode('type')
                                                ->values(['multiple_state', 'single_state'])
                                            ->end()
                                            ->arrayNode('arguments')
                                                ->beforeNormalization()
                                                    ->ifString()
                                                    ->then(function ($v) { return [$v]; })
                                                ->end()
                                                ->requiresAtLeastOneElement()
                                                ->prototype('scalar')
                                                ->end()
                                            ->end()
                                            ->scalarNode('service')
                                                ->cannotBeEmpty()
                                            ->end()
                                        ->end()
                                        ->validate()
                                            ->ifTrue(function ($v) { return isset($v['type']) && isset($v['service']); })
                                            ->thenInvalid('"type" and "service" cannot be used together.')
                                        ->end()
                                        ->validate()
                                            ->ifTrue(function ($v) { return !empty($v['arguments']) && isset($v['service']); })
                                            ->thenInvalid('"arguments" and "service" cannot be used together.')
                                        ->end()
                                    ->end()
                                    ->arrayNode('supports')
                                        ->beforeNormalization()
                                            ->ifString()
                                            ->then(function ($v) { return [$v]; })
                                        ->end()
                                        ->prototype('scalar')
                                            ->cannotBeEmpty()
                                            ->validate()
                                                ->ifTrue(function ($v) { return !class_exists($v) && !interface_exists($v, false); })
                                                ->thenInvalid('The supported class or interface "%s" does not exist.')
                                            ->end()
                                        ->end()
                                    ->end()
                                    ->scalarNode('support_strategy')
                                        ->cannotBeEmpty()
                                    ->end()
                                    ->scalarNode('initial_place')
                                        ->defaultNull()
                                    ->end()
                                    ->arrayNode('places')
                                        ->beforeNormalization()
                                            ->always()
                                            ->then(function ($places) {
                                                // It's an indexed array of shape  ['place1', 'place2']
                                                if (isset($places[0]) && \is_string($places[0])) {
                                                    return array_map(function (string $place) {
                                                        return ['name' => $place];
                                                    }, $places);
                                                }

                                                // It's an indexed array, we let the validation occur
                                                if (isset($places[0]) && \is_array($places[0])) {
                                                    return $places;
                                                }

                                                foreach ($places as $name => $place) {
                                                    if (\is_array($place) && array_key_exists('name', $place)) {
                                                        continue;
                                                    }
                                                    $place['name'] = $name;
                                                    $places[$name] = $place;
                                                }

                                                return array_values($places);
                                            })
                                        ->end()
                                        ->isRequired()
                                        ->requiresAtLeastOneElement()
                                        ->prototype('array')
                                            ->children()
                                                ->scalarNode('name')
                                                    ->isRequired()
                                                    ->cannotBeEmpty()
                                                ->end()
                                                ->arrayNode('metadata')
                                                    ->normalizeKeys(false)
                                                    ->defaultValue([])
                                                    ->example(['color' => 'blue', 'description' => 'Workflow to manage article.'])
                                                    ->prototype('variable')
                                                    ->end()
                                                ->end()
                                            ->end()
                                        ->end()
                                    ->end()
                                    ->arrayNode('transitions')
                                        ->beforeNormalization()
                                            ->always()
                                            ->then(function ($transitions) {
                                                // It's an indexed array, we let the validation occur
                                                if (isset($transitions[0]) && \is_array($transitions[0])) {
                                                    return $transitions;
                                                }

                                                foreach ($transitions as $name => $transition) {
<<<<<<< HEAD
                                                    if (\is_array($transition) && array_key_exists('name', $transition)) {
=======
                                                    if (\array_key_exists('name', $transition)) {
>>>>>>> b0a32085
                                                        continue;
                                                    }
                                                    $transition['name'] = $name;
                                                    $transitions[$name] = $transition;
                                                }

                                                return $transitions;
                                            })
                                        ->end()
                                        ->isRequired()
                                        ->requiresAtLeastOneElement()
                                        ->prototype('array')
                                            ->children()
                                                ->scalarNode('name')
                                                    ->isRequired()
                                                    ->cannotBeEmpty()
                                                ->end()
                                                ->scalarNode('guard')
                                                    ->cannotBeEmpty()
                                                    ->info('An expression to block the transition')
                                                    ->example('is_fully_authenticated() and is_granted(\'ROLE_JOURNALIST\') and subject.getTitle() == \'My first article\'')
                                                ->end()
                                                ->arrayNode('from')
                                                    ->beforeNormalization()
                                                        ->ifString()
                                                        ->then(function ($v) { return [$v]; })
                                                    ->end()
                                                    ->requiresAtLeastOneElement()
                                                    ->prototype('scalar')
                                                        ->cannotBeEmpty()
                                                    ->end()
                                                ->end()
                                                ->arrayNode('to')
                                                    ->beforeNormalization()
                                                        ->ifString()
                                                        ->then(function ($v) { return [$v]; })
                                                    ->end()
                                                    ->requiresAtLeastOneElement()
                                                    ->prototype('scalar')
                                                        ->cannotBeEmpty()
                                                    ->end()
                                                ->end()
                                                ->arrayNode('metadata')
                                                    ->normalizeKeys(false)
                                                    ->defaultValue([])
                                                    ->example(['color' => 'blue', 'description' => 'Workflow to manage article.'])
                                                    ->prototype('variable')
                                                    ->end()
                                                ->end()
                                            ->end()
                                        ->end()
                                    ->end()
                                    ->arrayNode('metadata')
                                        ->normalizeKeys(false)
                                        ->defaultValue([])
                                        ->example(['color' => 'blue', 'description' => 'Workflow to manage article.'])
                                        ->prototype('variable')
                                        ->end()
                                    ->end()
                                ->end()
                                ->validate()
                                    ->ifTrue(function ($v) {
                                        return $v['supports'] && isset($v['support_strategy']);
                                    })
                                    ->thenInvalid('"supports" and "support_strategy" cannot be used together.')
                                ->end()
                                ->validate()
                                    ->ifTrue(function ($v) {
                                        return !$v['supports'] && !isset($v['support_strategy']);
                                    })
                                    ->thenInvalid('"supports" or "support_strategy" should be configured.')
                                ->end()
                            ->end()
                        ->end()
                    ->end()
                ->end()
            ->end()
        ;
    }

    private function addRouterSection(ArrayNodeDefinition $rootNode)
    {
        $rootNode
            ->children()
                ->arrayNode('router')
                    ->info('router configuration')
                    ->canBeEnabled()
                    ->children()
                        ->scalarNode('resource')->isRequired()->end()
                        ->scalarNode('type')->end()
                        ->scalarNode('http_port')->defaultValue(80)->end()
                        ->scalarNode('https_port')->defaultValue(443)->end()
                        ->scalarNode('strict_requirements')
                            ->info(
                                "set to true to throw an exception when a parameter does not match the requirements\n".
                                "set to false to disable exceptions when a parameter does not match the requirements (and return null instead)\n".
                                "set to null to disable parameter checks against requirements\n".
                                "'true' is the preferred configuration in development mode, while 'false' or 'null' might be preferred in production"
                            )
                            ->defaultTrue()
                        ->end()
                        ->booleanNode('utf8')->defaultFalse()->end()
                    ->end()
                ->end()
            ->end()
        ;
    }

    private function addSessionSection(ArrayNodeDefinition $rootNode)
    {
        $rootNode
            ->children()
                ->arrayNode('session')
                    ->info('session configuration')
                    ->canBeEnabled()
                    ->children()
                        ->scalarNode('storage_id')->defaultValue('session.storage.native')->end()
                        ->scalarNode('handler_id')->defaultValue('session.handler.native_file')->end()
                        ->scalarNode('name')
                            ->validate()
                                ->ifTrue(function ($v) {
                                    parse_str($v, $parsed);

                                    return implode('&', array_keys($parsed)) !== (string) $v;
                                })
                                ->thenInvalid('Session name %s contains illegal character(s)')
                            ->end()
                        ->end()
                        ->scalarNode('cookie_lifetime')->end()
                        ->scalarNode('cookie_path')->end()
                        ->scalarNode('cookie_domain')->end()
                        ->enumNode('cookie_secure')->values([true, false, 'auto'])->end()
                        ->booleanNode('cookie_httponly')->defaultTrue()->end()
                        ->enumNode('cookie_samesite')->values([null, Cookie::SAMESITE_LAX, Cookie::SAMESITE_STRICT])->defaultNull()->end()
                        ->booleanNode('use_cookies')->end()
                        ->scalarNode('gc_divisor')->end()
                        ->scalarNode('gc_probability')->defaultValue(1)->end()
                        ->scalarNode('gc_maxlifetime')->end()
                        ->scalarNode('save_path')->defaultValue('%kernel.cache_dir%/sessions')->end()
                        ->integerNode('metadata_update_threshold')
                            ->defaultValue(0)
                            ->info('seconds to wait between 2 session metadata updates')
                        ->end()
                    ->end()
                ->end()
            ->end()
        ;
    }

    private function addRequestSection(ArrayNodeDefinition $rootNode)
    {
        $rootNode
            ->children()
                ->arrayNode('request')
                    ->info('request configuration')
                    ->canBeEnabled()
                    ->fixXmlConfig('format')
                    ->children()
                        ->arrayNode('formats')
                            ->useAttributeAsKey('name')
                            ->prototype('array')
                                ->beforeNormalization()
                                    ->ifTrue(function ($v) { return \is_array($v) && isset($v['mime_type']); })
                                    ->then(function ($v) { return $v['mime_type']; })
                                ->end()
                                ->beforeNormalization()
                                    ->ifTrue(function ($v) { return !\is_array($v); })
                                    ->then(function ($v) { return [$v]; })
                                ->end()
                                ->prototype('scalar')->end()
                            ->end()
                        ->end()
                    ->end()
                ->end()
            ->end()
        ;
    }

    private function addTemplatingSection(ArrayNodeDefinition $rootNode)
    {
        $rootNode
            ->children()
                ->arrayNode('templating')
                    ->info('templating configuration')
                    ->canBeEnabled()
                    ->beforeNormalization()
                        ->ifTrue(function ($v) { return false === $v || \is_array($v) && false === $v['enabled']; })
                        ->then(function () { return ['enabled' => false, 'engines' => false]; })
                    ->end()
                    ->children()
                        ->scalarNode('hinclude_default_template')->defaultNull()->end()
                        ->scalarNode('cache')->end()
                        ->arrayNode('form')
                            ->addDefaultsIfNotSet()
                            ->fixXmlConfig('resource')
                            ->children()
                                ->arrayNode('resources')
                                    ->addDefaultChildrenIfNoneSet()
                                    ->prototype('scalar')->defaultValue('FrameworkBundle:Form')->end()
                                    ->validate()
                                        ->ifTrue(function ($v) {return !\in_array('FrameworkBundle:Form', $v); })
                                        ->then(function ($v) {
                                            return array_merge(['FrameworkBundle:Form'], $v);
                                        })
                                    ->end()
                                ->end()
                            ->end()
                        ->end()
                    ->end()
                    ->fixXmlConfig('engine')
                    ->children()
                        ->arrayNode('engines')
                            ->example(['twig'])
                            ->isRequired()
                            ->requiresAtLeastOneElement()
                            ->canBeUnset()
                            ->beforeNormalization()
                                ->ifTrue(function ($v) { return !\is_array($v) && false !== $v; })
                                ->then(function ($v) { return [$v]; })
                            ->end()
                            ->prototype('scalar')->end()
                        ->end()
                    ->end()
                    ->fixXmlConfig('loader')
                    ->children()
                        ->arrayNode('loaders')
                            ->beforeNormalization()
                                ->ifTrue(function ($v) { return !\is_array($v); })
                                ->then(function ($v) { return [$v]; })
                             ->end()
                            ->prototype('scalar')->end()
                        ->end()
                    ->end()
                ->end()
            ->end()
        ;
    }

    private function addAssetsSection(ArrayNodeDefinition $rootNode)
    {
        $rootNode
            ->children()
                ->arrayNode('assets')
                    ->info('assets configuration')
                    ->{!class_exists(FullStack::class) && class_exists(Package::class) ? 'canBeDisabled' : 'canBeEnabled'}()
                    ->fixXmlConfig('base_url')
                    ->children()
                        ->scalarNode('version_strategy')->defaultNull()->end()
                        ->scalarNode('version')->defaultNull()->end()
                        ->scalarNode('version_format')->defaultValue('%%s?%%s')->end()
                        ->scalarNode('json_manifest_path')->defaultNull()->end()
                        ->scalarNode('base_path')->defaultValue('')->end()
                        ->arrayNode('base_urls')
                            ->requiresAtLeastOneElement()
                            ->beforeNormalization()
                                ->ifTrue(function ($v) { return !\is_array($v); })
                                ->then(function ($v) { return [$v]; })
                            ->end()
                            ->prototype('scalar')->end()
                        ->end()
                    ->end()
                    ->validate()
                        ->ifTrue(function ($v) {
                            return isset($v['version_strategy']) && isset($v['version']);
                        })
                        ->thenInvalid('You cannot use both "version_strategy" and "version" at the same time under "assets".')
                    ->end()
                    ->validate()
                        ->ifTrue(function ($v) {
                            return isset($v['version_strategy']) && isset($v['json_manifest_path']);
                        })
                        ->thenInvalid('You cannot use both "version_strategy" and "json_manifest_path" at the same time under "assets".')
                    ->end()
                    ->validate()
                        ->ifTrue(function ($v) {
                            return isset($v['version']) && isset($v['json_manifest_path']);
                        })
                        ->thenInvalid('You cannot use both "version" and "json_manifest_path" at the same time under "assets".')
                    ->end()
                    ->fixXmlConfig('package')
                    ->children()
                        ->arrayNode('packages')
                            ->normalizeKeys(false)
                            ->useAttributeAsKey('name')
                            ->prototype('array')
                                ->fixXmlConfig('base_url')
                                ->children()
                                    ->scalarNode('version_strategy')->defaultNull()->end()
                                    ->scalarNode('version')
                                        ->beforeNormalization()
                                        ->ifTrue(function ($v) { return '' === $v; })
                                        ->then(function ($v) { return; })
                                        ->end()
                                    ->end()
                                    ->scalarNode('version_format')->defaultNull()->end()
                                    ->scalarNode('json_manifest_path')->defaultNull()->end()
                                    ->scalarNode('base_path')->defaultValue('')->end()
                                    ->arrayNode('base_urls')
                                        ->requiresAtLeastOneElement()
                                        ->beforeNormalization()
                                            ->ifTrue(function ($v) { return !\is_array($v); })
                                            ->then(function ($v) { return [$v]; })
                                        ->end()
                                        ->prototype('scalar')->end()
                                    ->end()
                                ->end()
                                ->validate()
                                    ->ifTrue(function ($v) {
                                        return isset($v['version_strategy']) && isset($v['version']);
                                    })
                                    ->thenInvalid('You cannot use both "version_strategy" and "version" at the same time under "assets" packages.')
                                ->end()
                                ->validate()
                                    ->ifTrue(function ($v) {
                                        return isset($v['version_strategy']) && isset($v['json_manifest_path']);
                                    })
                                    ->thenInvalid('You cannot use both "version_strategy" and "json_manifest_path" at the same time under "assets" packages.')
                                ->end()
                                ->validate()
                                    ->ifTrue(function ($v) {
                                        return isset($v['version']) && isset($v['json_manifest_path']);
                                    })
                                    ->thenInvalid('You cannot use both "version" and "json_manifest_path" at the same time under "assets" packages.')
                                ->end()
                            ->end()
                        ->end()
                    ->end()
                ->end()
            ->end()
        ;
    }

    private function addTranslatorSection(ArrayNodeDefinition $rootNode)
    {
        $rootNode
            ->children()
                ->arrayNode('translator')
                    ->info('translator configuration')
                    ->{!class_exists(FullStack::class) && class_exists(Translator::class) ? 'canBeDisabled' : 'canBeEnabled'}()
                    ->fixXmlConfig('fallback')
                    ->fixXmlConfig('path')
                    ->children()
                        ->arrayNode('fallbacks')
                            ->beforeNormalization()->ifString()->then(function ($v) { return [$v]; })->end()
                            ->prototype('scalar')->end()
                            ->defaultValue(['en'])
                        ->end()
                        ->booleanNode('logging')->defaultValue(false)->end()
                        ->scalarNode('formatter')->defaultValue('translator.formatter.default')->end()
                        ->scalarNode('default_path')
                            ->info('The default path used to load translations')
                            ->defaultValue('%kernel.project_dir%/translations')
                        ->end()
                        ->arrayNode('paths')
                            ->prototype('scalar')->end()
                        ->end()
                    ->end()
                ->end()
            ->end()
        ;
    }

    private function addValidationSection(ArrayNodeDefinition $rootNode)
    {
        $rootNode
            ->children()
                ->arrayNode('validation')
                    ->info('validation configuration')
                    ->{!class_exists(FullStack::class) && class_exists(Validation::class) ? 'canBeDisabled' : 'canBeEnabled'}()
                    ->validate()
                        ->ifTrue(function ($v) { return isset($v['strict_email']) && isset($v['email_validation_mode']); })
                        ->thenInvalid('"strict_email" and "email_validation_mode" cannot be used together.')
                    ->end()
                    ->beforeNormalization()
                        ->ifTrue(function ($v) { return isset($v['strict_email']); })
                        ->then(function ($v) {
                            @trigger_error('The "framework.validation.strict_email" configuration key has been deprecated in Symfony 4.1. Use the "framework.validation.email_validation_mode" configuration key instead.', E_USER_DEPRECATED);

                            return $v;
                        })
                    ->end()
                    ->beforeNormalization()
                        ->ifTrue(function ($v) { return isset($v['strict_email']) && !isset($v['email_validation_mode']); })
                        ->then(function ($v) {
                            $v['email_validation_mode'] = $v['strict_email'] ? 'strict' : 'loose';
                            unset($v['strict_email']);

                            return $v;
                        })
                    ->end()
                    ->children()
                        ->scalarNode('cache')->end()
                        ->booleanNode('enable_annotations')->{!class_exists(FullStack::class) && class_exists(Annotation::class) ? 'defaultTrue' : 'defaultFalse'}()->end()
                        ->arrayNode('static_method')
                            ->defaultValue(['loadValidatorMetadata'])
                            ->prototype('scalar')->end()
                            ->treatFalseLike([])
                            ->validate()
                                ->ifTrue(function ($v) { return !\is_array($v); })
                                ->then(function ($v) { return (array) $v; })
                            ->end()
                        ->end()
                        ->scalarNode('translation_domain')->defaultValue('validators')->end()
                        ->booleanNode('strict_email')->end()
                        ->enumNode('email_validation_mode')->values(['html5', 'loose', 'strict'])->end()
                        ->arrayNode('mapping')
                            ->addDefaultsIfNotSet()
                            ->fixXmlConfig('path')
                            ->children()
                                ->arrayNode('paths')
                                    ->prototype('scalar')->end()
                                ->end()
                            ->end()
                        ->end()
                    ->end()
                ->end()
            ->end()
        ;
    }

    private function addAnnotationsSection(ArrayNodeDefinition $rootNode)
    {
        $rootNode
            ->children()
                ->arrayNode('annotations')
                    ->info('annotation configuration')
                    ->{class_exists(Annotation::class) ? 'canBeDisabled' : 'canBeEnabled'}()
                    ->children()
                        ->scalarNode('cache')->defaultValue(interface_exists(Cache::class) ? 'php_array' : 'none')->end()
                        ->scalarNode('file_cache_dir')->defaultValue('%kernel.cache_dir%/annotations')->end()
                        ->booleanNode('debug')->defaultValue($this->debug)->end()
                    ->end()
                ->end()
            ->end()
        ;
    }

    private function addSerializerSection(ArrayNodeDefinition $rootNode)
    {
        $rootNode
            ->children()
                ->arrayNode('serializer')
                    ->info('serializer configuration')
                    ->{!class_exists(FullStack::class) && class_exists(Serializer::class) ? 'canBeDisabled' : 'canBeEnabled'}()
                    ->children()
                        ->booleanNode('enable_annotations')->{!class_exists(FullStack::class) && class_exists(Annotation::class) ? 'defaultTrue' : 'defaultFalse'}()->end()
                        ->scalarNode('name_converter')->end()
                        ->scalarNode('circular_reference_handler')->end()
                        ->scalarNode('max_depth_handler')->end()
                        ->arrayNode('mapping')
                            ->addDefaultsIfNotSet()
                            ->fixXmlConfig('path')
                            ->children()
                                ->arrayNode('paths')
                                    ->prototype('scalar')->end()
                                ->end()
                            ->end()
                        ->end()
                    ->end()
                ->end()
            ->end()
        ;
    }

    private function addPropertyAccessSection(ArrayNodeDefinition $rootNode)
    {
        $rootNode
            ->children()
                ->arrayNode('property_access')
                    ->addDefaultsIfNotSet()
                    ->info('Property access configuration')
                    ->children()
                        ->booleanNode('magic_call')->defaultFalse()->end()
                        ->booleanNode('throw_exception_on_invalid_index')->defaultFalse()->end()
                    ->end()
                ->end()
            ->end()
        ;
    }

    private function addPropertyInfoSection(ArrayNodeDefinition $rootNode)
    {
        $rootNode
            ->children()
                ->arrayNode('property_info')
                    ->info('Property info configuration')
                    ->{!class_exists(FullStack::class) && interface_exists(PropertyInfoExtractorInterface::class) ? 'canBeDisabled' : 'canBeEnabled'}()
                ->end()
            ->end()
        ;
    }

    private function addCacheSection(ArrayNodeDefinition $rootNode)
    {
        $rootNode
            ->children()
                ->arrayNode('cache')
                    ->info('Cache configuration')
                    ->addDefaultsIfNotSet()
                    ->fixXmlConfig('pool')
                    ->children()
                        ->scalarNode('prefix_seed')
                            ->info('Used to namespace cache keys when using several apps with the same shared backend')
                            ->example('my-application-name')
                        ->end()
                        ->scalarNode('app')
                            ->info('App related cache pools configuration')
                            ->defaultValue('cache.adapter.filesystem')
                        ->end()
                        ->scalarNode('system')
                            ->info('System related cache pools configuration')
                            ->defaultValue('cache.adapter.system')
                        ->end()
                        ->scalarNode('directory')->defaultValue('%kernel.cache_dir%/pools')->end()
                        ->scalarNode('default_doctrine_provider')->end()
                        ->scalarNode('default_psr6_provider')->end()
                        ->scalarNode('default_redis_provider')->defaultValue('redis://localhost')->end()
                        ->scalarNode('default_memcached_provider')->defaultValue('memcached://localhost')->end()
                        ->scalarNode('default_pdo_provider')->defaultValue(class_exists(Connection::class) ? 'database_connection' : null)->end()
                        ->arrayNode('pools')
                            ->useAttributeAsKey('name')
                            ->prototype('array')
                                ->children()
                                    ->scalarNode('adapter')->defaultValue('cache.app')->end()
                                    ->scalarNode('tags')->defaultNull()->end()
                                    ->booleanNode('public')->defaultFalse()->end()
                                    ->integerNode('default_lifetime')->end()
                                    ->scalarNode('provider')
                                        ->info('Overwrite the setting from the default provider for this adapter.')
                                    ->end()
                                    ->scalarNode('clearer')->end()
                                ->end()
                            ->end()
                            ->validate()
                                ->ifTrue(function ($v) { return isset($v['cache.app']) || isset($v['cache.system']); })
                                ->thenInvalid('"cache.app" and "cache.system" are reserved names')
                            ->end()
                        ->end()
                    ->end()
                ->end()
            ->end()
        ;
    }

    private function addPhpErrorsSection(ArrayNodeDefinition $rootNode)
    {
        $rootNode
            ->children()
                ->arrayNode('php_errors')
                    ->info('PHP errors handling configuration')
                    ->addDefaultsIfNotSet()
                    ->children()
                        ->scalarNode('log')
                            ->info('Use the application logger instead of the PHP logger for logging PHP errors.')
                            ->example('"true" to use the default configuration: log all errors. "false" to disable. An integer bit field of E_* constants.')
                            ->defaultValue($this->debug)
                            ->treatNullLike($this->debug)
                            ->validate()
                                ->ifTrue(function ($v) { return !(\is_int($v) || \is_bool($v)); })
                                ->thenInvalid('The "php_errors.log" parameter should be either an integer or a boolean.')
                            ->end()
                        ->end()
                        ->booleanNode('throw')
                            ->info('Throw PHP errors as \ErrorException instances.')
                            ->defaultValue($this->debug)
                            ->treatNullLike($this->debug)
                        ->end()
                    ->end()
                ->end()
            ->end()
        ;
    }

    private function addLockSection(ArrayNodeDefinition $rootNode)
    {
        $rootNode
            ->children()
                ->arrayNode('lock')
                    ->info('Lock configuration')
                    ->{!class_exists(FullStack::class) && class_exists(Lock::class) ? 'canBeDisabled' : 'canBeEnabled'}()
                    ->beforeNormalization()
                        ->ifString()->then(function ($v) { return ['enabled' => true, 'resources' => $v]; })
                    ->end()
                    ->beforeNormalization()
                        ->ifTrue(function ($v) { return \is_array($v) && !isset($v['resources']); })
                        ->then(function ($v) {
                            $e = $v['enabled'];
                            unset($v['enabled']);

                            return ['enabled' => $e, 'resources' => $v];
                        })
                    ->end()
                    ->addDefaultsIfNotSet()
                    ->fixXmlConfig('resource')
                    ->children()
                        ->arrayNode('resources')
                            ->requiresAtLeastOneElement()
                            ->defaultValue(['default' => [class_exists(SemaphoreStore::class) && SemaphoreStore::isSupported() ? 'semaphore' : 'flock']])
                            ->beforeNormalization()
                                ->ifString()->then(function ($v) { return ['default' => $v]; })
                            ->end()
                            ->beforeNormalization()
                                ->ifTrue(function ($v) { return \is_array($v) && array_keys($v) === range(0, \count($v) - 1); })
                                ->then(function ($v) { return ['default' => $v]; })
                            ->end()
                            ->prototype('array')
                                ->beforeNormalization()->ifString()->then(function ($v) { return [$v]; })->end()
                                ->prototype('scalar')->end()
                            ->end()
                        ->end()
                    ->end()
                ->end()
            ->end()
        ;
    }

    private function addWebLinkSection(ArrayNodeDefinition $rootNode)
    {
        $rootNode
            ->children()
                ->arrayNode('web_link')
                    ->info('web links configuration')
                    ->{!class_exists(FullStack::class) && class_exists(HttpHeaderSerializer::class) ? 'canBeDisabled' : 'canBeEnabled'}()
                ->end()
            ->end()
        ;
    }

    private function addMessengerSection(ArrayNodeDefinition $rootNode)
    {
        $rootNode
            ->children()
                ->arrayNode('messenger')
                    ->info('Messenger configuration')
                    ->{!class_exists(FullStack::class) && interface_exists(MessageBusInterface::class) ? 'canBeDisabled' : 'canBeEnabled'}()
                    ->fixXmlConfig('transport')
                    ->fixXmlConfig('bus', 'buses')
                    ->children()
                        ->arrayNode('routing')
                            ->useAttributeAsKey('message_class')
                            ->beforeNormalization()
                                ->always()
                                ->then(function ($config) {
                                    if (!\is_array($config)) {
                                        return [];
                                    }

                                    $newConfig = [];
                                    foreach ($config as $k => $v) {
                                        if (!\is_int($k)) {
                                            $newConfig[$k] = [
                                                'senders' => $v['senders'] ?? (\is_array($v) ? array_values($v) : [$v]),
                                                'send_and_handle' => $v['send_and_handle'] ?? false,
                                            ];
                                        } else {
                                            $newConfig[$v['message-class']]['senders'] = array_map(
                                                function ($a) {
                                                    return \is_string($a) ? $a : $a['service'];
                                                },
                                                array_values($v['sender'])
                                            );
                                            $newConfig[$v['message-class']]['send-and-handle'] = $v['send-and-handle'] ?? false;
                                        }
                                    }

                                    return $newConfig;
                                })
                            ->end()
                            ->prototype('array')
                                ->children()
                                    ->arrayNode('senders')
                                        ->requiresAtLeastOneElement()
                                        ->prototype('scalar')->end()
                                    ->end()
                                    ->booleanNode('send_and_handle')->defaultFalse()->end()
                                ->end()
                            ->end()
                        ->end()
                        ->arrayNode('serializer')
                            ->addDefaultsIfNotSet()
                            ->beforeNormalization()
                                ->always()
                                ->then(function ($config) {
                                    if (false === $config) {
                                        return ['id' => null];
                                    }

                                    if (\is_string($config)) {
                                        return ['id' => $config];
                                    }

                                    return $config;
                                })
                            ->end()
                            ->children()
                                ->scalarNode('id')->defaultValue(!class_exists(FullStack::class) && class_exists(Serializer::class) ? 'messenger.transport.symfony_serializer' : null)->end()
                                ->scalarNode('format')->defaultValue('json')->end()
                                ->arrayNode('context')
                                    ->normalizeKeys(false)
                                    ->useAttributeAsKey('name')
                                    ->defaultValue([])
                                    ->prototype('variable')->end()
                                ->end()
                            ->end()
                        ->end()
                        ->arrayNode('transports')
                            ->useAttributeAsKey('name')
                            ->arrayPrototype()
                                ->beforeNormalization()
                                    ->ifString()
                                    ->then(function (string $dsn) {
                                        return ['dsn' => $dsn];
                                    })
                                ->end()
                                ->fixXmlConfig('option')
                                ->children()
                                    ->scalarNode('dsn')->end()
                                    ->arrayNode('options')
                                        ->normalizeKeys(false)
                                        ->defaultValue([])
                                        ->prototype('variable')
                                        ->end()
                                    ->end()
                                ->end()
                            ->end()
                        ->end()
                        ->scalarNode('default_bus')->defaultNull()->end()
                        ->arrayNode('buses')
                            ->defaultValue(['messenger.bus.default' => ['default_middleware' => true, 'middleware' => []]])
                            ->useAttributeAsKey('name')
                            ->arrayPrototype()
                                ->addDefaultsIfNotSet()
                                ->children()
                                    ->enumNode('default_middleware')
                                        ->values([true, false, 'allow_no_handlers'])
                                        ->defaultTrue()
                                    ->end()
                                    ->arrayNode('middleware')
                                        ->beforeNormalization()
                                            ->ifTrue(function ($v) { return \is_string($v) || (\is_array($v) && !\is_int(key($v))); })
                                            ->then(function ($v) { return [$v]; })
                                        ->end()
                                        ->defaultValue([])
                                        ->arrayPrototype()
                                            ->beforeNormalization()
                                                ->always()
                                                ->then(function ($middleware): array {
                                                    if (!\is_array($middleware)) {
                                                        return ['id' => $middleware];
                                                    }
                                                    if (isset($middleware['id'])) {
                                                        return $middleware;
                                                    }
                                                    if (1 < \count($middleware)) {
                                                        throw new \InvalidArgumentException(sprintf('Invalid middleware at path "framework.messenger": a map with a single factory id as key and its arguments as value was expected, %s given.', json_encode($middleware)));
                                                    }

                                                    return [
                                                        'id' => key($middleware),
                                                        'arguments' => current($middleware),
                                                    ];
                                                })
                                            ->end()
                                            ->fixXmlConfig('argument')
                                            ->children()
                                                ->scalarNode('id')->isRequired()->cannotBeEmpty()->end()
                                                ->arrayNode('arguments')
                                                    ->normalizeKeys(false)
                                                    ->defaultValue([])
                                                    ->prototype('variable')
                                                ->end()
                                            ->end()
                                        ->end()
                                    ->end()
                                ->end()
                            ->end()
                        ->end()
                    ->end()
                ->end()
            ->end()
        ;
    }
}<|MERGE_RESOLUTION|>--- conflicted
+++ resolved
@@ -327,7 +327,7 @@
                                                 }
 
                                                 foreach ($places as $name => $place) {
-                                                    if (\is_array($place) && array_key_exists('name', $place)) {
+                                                    if (\is_array($place) && \array_key_exists('name', $place)) {
                                                         continue;
                                                     }
                                                     $place['name'] = $name;
@@ -365,11 +365,7 @@
                                                 }
 
                                                 foreach ($transitions as $name => $transition) {
-<<<<<<< HEAD
-                                                    if (\is_array($transition) && array_key_exists('name', $transition)) {
-=======
-                                                    if (\array_key_exists('name', $transition)) {
->>>>>>> b0a32085
+                                                    if (\is_array($transition) && \array_key_exists('name', $transition)) {
                                                         continue;
                                                     }
                                                     $transition['name'] = $name;
