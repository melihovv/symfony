<?php

/*
 * This file is part of the Symfony package.
 *
 * (c) Fabien Potencier <fabien@symfony.com>
 *
 * For the full copyright and license information, please view the LICENSE
 * file that was distributed with this source code.
 */

namespace Symfony\Bundle\FrameworkBundle\Templating\Helper;

use Symfony\Component\HttpKernel\Debug\FileLinkFormatter;
use Symfony\Component\Templating\Helper\Helper;

/**
 * @author Fabien Potencier <fabien@symfony.com>
 */
class CodeHelper extends Helper
{
    protected $fileLinkFormat;
    protected $rootDir;
    protected $charset;

    /**
<<<<<<< HEAD
     * Constructor.
     *
     * @param string|FileLinkFormatter $fileLinkFormat The format for links to source files
     * @param string                   $rootDir        The project root directory
     * @param string                   $charset        The charset
=======
     * @param string $fileLinkFormat The format for links to source files
     * @param string $rootDir        The project root directory
     * @param string $charset        The charset
>>>>>>> d4cbc70c
     */
    public function __construct($fileLinkFormat, $rootDir, $charset)
    {
        $this->fileLinkFormat = $fileLinkFormat ?: ini_get('xdebug.file_link_format') ?: get_cfg_var('xdebug.file_link_format');
        $this->rootDir = str_replace('\\', '/', $rootDir).'/';
        $this->charset = $charset;
    }

    /**
     * Formats an array as a string.
     *
     * @param array $args The argument array
     *
     * @return string
     */
    public function formatArgsAsText(array $args)
    {
        return strip_tags($this->formatArgs($args));
    }

    public function abbrClass($class)
    {
        $parts = explode('\\', $class);
        $short = array_pop($parts);

        return sprintf('<abbr title="%s">%s</abbr>', $class, $short);
    }

    public function abbrMethod($method)
    {
        if (false !== strpos($method, '::')) {
            list($class, $method) = explode('::', $method, 2);
            $result = sprintf('%s::%s()', $this->abbrClass($class), $method);
        } elseif ('Closure' === $method) {
            $result = sprintf('<abbr title="%s">%s</abbr>', $method, $method);
        } else {
            $result = sprintf('<abbr title="%s">%s</abbr>()', $method, $method);
        }

        return $result;
    }

    /**
     * Formats an array as a string.
     *
     * @param array $args The argument array
     *
     * @return string
     */
    public function formatArgs(array $args)
    {
        $result = array();
        foreach ($args as $key => $item) {
            if ('object' === $item[0]) {
                $parts = explode('\\', $item[1]);
                $short = array_pop($parts);
                $formattedValue = sprintf('<em>object</em>(<abbr title="%s">%s</abbr>)', $item[1], $short);
            } elseif ('array' === $item[0]) {
                $formattedValue = sprintf('<em>array</em>(%s)', is_array($item[1]) ? $this->formatArgs($item[1]) : $item[1]);
            } elseif ('string' === $item[0]) {
                $formattedValue = sprintf("'%s'", htmlspecialchars($item[1], ENT_QUOTES, $this->getCharset()));
            } elseif ('null' === $item[0]) {
                $formattedValue = '<em>null</em>';
            } elseif ('boolean' === $item[0]) {
                $formattedValue = '<em>'.strtolower(var_export($item[1], true)).'</em>';
            } elseif ('resource' === $item[0]) {
                $formattedValue = '<em>resource</em>';
            } else {
                $formattedValue = str_replace("\n", '', var_export(htmlspecialchars((string) $item[1], ENT_QUOTES, $this->getCharset()), true));
            }

            $result[] = is_int($key) ? $formattedValue : sprintf("'%s' => %s", $key, $formattedValue);
        }

        return implode(', ', $result);
    }

    /**
     * Returns an excerpt of a code file around the given line number.
     *
     * @param string $file A file path
     * @param int    $line The selected line number
     *
     * @return string An HTML string
     */
    public function fileExcerpt($file, $line)
    {
        if (is_readable($file)) {
            if (extension_loaded('fileinfo')) {
                $finfo = new \Finfo();

                // Check if the file is an application/octet-stream (eg. Phar file) because highlight_file cannot parse these files
                if ('application/octet-stream' === $finfo->file($file, FILEINFO_MIME_TYPE)) {
                    return;
                }
            }

            // highlight_file could throw warnings
            // see https://bugs.php.net/bug.php?id=25725
            $code = @highlight_file($file, true);
            // remove main code/span tags
            $code = preg_replace('#^<code.*?>\s*<span.*?>(.*)</span>\s*</code>#s', '\\1', $code);
            $content = explode('<br />', $code);

            $lines = array();
            for ($i = max($line - 3, 1), $max = min($line + 3, count($content)); $i <= $max; ++$i) {
                $lines[] = '<li'.($i == $line ? ' class="selected"' : '').'><code>'.self::fixCodeMarkup($content[$i - 1]).'</code></li>';
            }

            return '<ol start="'.max($line - 3, 1).'">'.implode("\n", $lines).'</ol>';
        }
    }

    /**
     * Formats a file path.
     *
     * @param string $file An absolute file path
     * @param int    $line The line number
     * @param string $text Use this text for the link rather than the file path
     *
     * @return string
     */
    public function formatFile($file, $line, $text = null)
    {
        $flags = ENT_QUOTES | ENT_SUBSTITUTE;

        if (null === $text) {
            $file = trim($file);
            $fileStr = $file;
            if (0 === strpos($fileStr, $this->rootDir)) {
                $fileStr = str_replace($this->rootDir, '', str_replace('\\', '/', $fileStr));
                $fileStr = htmlspecialchars($fileStr, $flags, $this->charset);
                $fileStr = sprintf('<abbr title="%s">kernel.root_dir</abbr>/%s', htmlspecialchars($this->rootDir, $flags, $this->charset), $fileStr);
            }

            $text = sprintf('%s at line %d', $fileStr, $line);
        }

        if (false !== $link = $this->getFileLink($file, $line)) {
            return sprintf('<a href="%s" title="Click to open this file" class="file_link">%s</a>', htmlspecialchars($link, $flags, $this->charset), $text);
        }

        return $text;
    }

    /**
     * Returns the link for a given file/line pair.
     *
     * @param string $file An absolute file path
     * @param int    $line The line number
     *
     * @return string A link of false
     */
    public function getFileLink($file, $line)
    {
        if ($fmt = $this->fileLinkFormat) {
            return is_string($fmt) ? strtr($fmt, array('%f' => $file, '%l' => $line)) : $fmt->format($file, $line);
        }

        return false;
    }

    public function formatFileFromText($text)
    {
        return preg_replace_callback('/in ("|&quot;)?(.+?)\1(?: +(?:on|at))? +line (\d+)/s', function ($match) {
            return 'in '.$this->formatFile($match[2], $match[3]);
        }, $text);
    }

    /**
     * {@inheritdoc}
     */
    public function getName()
    {
        return 'code';
    }

    protected static function fixCodeMarkup($line)
    {
        // </span> ending tag from previous line
        $opening = strpos($line, '<span');
        $closing = strpos($line, '</span>');
        if (false !== $closing && (false === $opening || $closing < $opening)) {
            $line = substr_replace($line, '', $closing, 7);
        }

        // missing </span> tag at the end of line
        $opening = strpos($line, '<span');
        $closing = strpos($line, '</span>');
        if (false !== $opening && (false === $closing || $closing > $opening)) {
            $line .= '</span>';
        }

        return $line;
    }
}<|MERGE_RESOLUTION|>--- conflicted
+++ resolved
@@ -24,17 +24,9 @@
     protected $charset;
 
     /**
-<<<<<<< HEAD
-     * Constructor.
-     *
      * @param string|FileLinkFormatter $fileLinkFormat The format for links to source files
      * @param string                   $rootDir        The project root directory
      * @param string                   $charset        The charset
-=======
-     * @param string $fileLinkFormat The format for links to source files
-     * @param string $rootDir        The project root directory
-     * @param string $charset        The charset
->>>>>>> d4cbc70c
      */
     public function __construct($fileLinkFormat, $rootDir, $charset)
     {
