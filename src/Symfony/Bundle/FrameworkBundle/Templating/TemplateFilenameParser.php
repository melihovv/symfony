<?php

/*
 * This file is part of the Symfony package.
 *
 * (c) Fabien Potencier <fabien@symfony.com>
 *
 * For the full copyright and license information, please view the LICENSE
 * file that was distributed with this source code.
 */

namespace Symfony\Bundle\FrameworkBundle\Templating;

use Symfony\Component\Templating\TemplateNameParserInterface;
use Symfony\Component\Templating\TemplateReferenceInterface;

/**
 * TemplateFilenameParser converts template filenames to
 * TemplateReferenceInterface instances.
 *
 * @author Fabien Potencier <fabien@symfony.com>
 */
class TemplateFilenameParser implements TemplateNameParserInterface
{
    /**
     * {@inheritdoc}
     */
    public function parse($name)
    {
<<<<<<< HEAD
        if ($name instanceof TemplateReferenceInterface) {
            return $name;
        }

        $parts = explode('/', strtr($name, '\\', '/'));
=======
        $parts = explode('/', str_replace('\\', '/', $file));
>>>>>>> 051cb35c

        $elements = explode('.', array_pop($parts));
        if (3 > count($elements)) {
            return false;
        }
        $engine = array_pop($elements);
        $format = array_pop($elements);

        return new TemplateReference('', implode('/', $parts), implode('.', $elements), $format, $engine);
    }
}<|MERGE_RESOLUTION|>--- conflicted
+++ resolved
@@ -27,15 +27,11 @@
      */
     public function parse($name)
     {
-<<<<<<< HEAD
         if ($name instanceof TemplateReferenceInterface) {
             return $name;
         }
 
-        $parts = explode('/', strtr($name, '\\', '/'));
-=======
-        $parts = explode('/', str_replace('\\', '/', $file));
->>>>>>> 051cb35c
+        $parts = explode('/', str_replace('\\', '/', $name));
 
         $elements = explode('.', array_pop($parts));
         if (3 > count($elements)) {
