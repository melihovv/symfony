<?xml version="1.0" ?>

<container xmlns="http://symfony.com/schema/dic/services"
    xmlns:xsi="http://www.w3.org/2001/XMLSchema-instance"
    xsi:schemaLocation="http://symfony.com/schema/dic/services http://symfony.com/schema/dic/services/services-1.0.xsd">

<<<<<<< HEAD
=======
    <parameters>
        <parameter key="twig.class">Twig\Environment</parameter>
        <parameter key="twig.loader.filesystem.class">Symfony\Bundle\TwigBundle\Loader\FilesystemLoader</parameter>
        <parameter key="twig.loader.chain.class">Twig\Loader\ChainLoader</parameter>
        <parameter key="templating.engine.twig.class">Symfony\Bundle\TwigBundle\TwigEngine</parameter>
        <parameter key="twig.cache_warmer.class">Symfony\Bundle\TwigBundle\CacheWarmer\TemplateCacheCacheWarmer</parameter>
        <parameter key="twig.extension.trans.class">Symfony\Bridge\Twig\Extension\TranslationExtension</parameter>
        <parameter key="twig.extension.actions.class">Symfony\Bundle\TwigBundle\Extension\ActionsExtension</parameter>
        <parameter key="twig.extension.code.class">Symfony\Bridge\Twig\Extension\CodeExtension</parameter>
        <parameter key="twig.extension.routing.class">Symfony\Bridge\Twig\Extension\RoutingExtension</parameter>
        <parameter key="twig.extension.yaml.class">Symfony\Bridge\Twig\Extension\YamlExtension</parameter>
        <parameter key="twig.extension.form.class">Symfony\Bridge\Twig\Extension\FormExtension</parameter>
        <parameter key="twig.extension.httpkernel.class">Symfony\Bridge\Twig\Extension\HttpKernelExtension</parameter>
        <parameter key="twig.extension.debug.stopwatch.class">Symfony\Bridge\Twig\Extension\StopwatchExtension</parameter>
        <parameter key="twig.extension.expression.class">Symfony\Bridge\Twig\Extension\ExpressionExtension</parameter>
        <parameter key="twig.form.engine.class">Symfony\Bridge\Twig\Form\TwigRendererEngine</parameter>
        <parameter key="twig.form.renderer.class">Symfony\Bridge\Twig\Form\TwigRenderer</parameter>
        <parameter key="twig.translation.extractor.class">Symfony\Bridge\Twig\Translation\TwigExtractor</parameter>
        <parameter key="twig.exception_listener.class">Symfony\Component\HttpKernel\EventListener\ExceptionListener</parameter>
        <parameter key="twig.controller.exception.class">Symfony\Bundle\TwigBundle\Controller\ExceptionController</parameter>
        <parameter key="twig.controller.preview_error.class">Symfony\Bundle\TwigBundle\Controller\PreviewErrorController</parameter>
    </parameters>

>>>>>>> 434c8334
    <services>
        <service id="twig" class="Twig_Environment">
            <argument type="service" id="twig.loader" />
            <argument /> <!-- Twig options -->
            <call method="addGlobal">
                <argument>app</argument>
                <argument type="service" id="twig.app_variable" />
            </call>
            <call method="addRuntimeLoader">
                <argument type="service" id="twig.runtime_loader" />
            </call>
            <configurator service="twig.configurator.environment" method="configure" />
        </service>

        <service id="twig.app_variable" class="Symfony\Bridge\Twig\AppVariable" public="false">
            <call method="setEnvironment"><argument>%kernel.environment%</argument></call>
            <call method="setDebug"><argument>%kernel.debug%</argument></call>
            <call method="setTokenStorage"><argument type="service" id="security.token_storage" on-invalid="ignore" /></call>
            <call method="setRequestStack"><argument type="service" id="request_stack" on-invalid="ignore" /></call>
        </service>

        <service id="twig.cache_warmer" class="Symfony\Bundle\TwigBundle\CacheWarmer\TemplateCacheCacheWarmer" public="false">
            <tag name="kernel.cache_warmer" />
            <argument type="service" id="service_container" />
            <argument type="service" id="templating.finder" on-invalid="ignore" />
            <argument type="collection" /> <!-- Twig paths -->
        </service>

        <service id="twig.template_iterator" class="Symfony\Bundle\TwigBundle\TemplateIterator" public="false">
            <argument type="service" id="kernel" />
            <argument>%kernel.root_dir%</argument>
            <argument type="collection" /> <!-- Twig paths -->
        </service>

        <service id="twig.template_cache_warmer" class="Symfony\Bundle\TwigBundle\CacheWarmer\TemplateCacheWarmer" public="false">
            <tag name="kernel.cache_warmer" />
            <argument type="service" id="twig" />
            <argument type="service" id="twig.template_iterator" />
        </service>

<<<<<<< HEAD
        <service id="twig.loader.native_filesystem" class="Twig_Loader_Filesystem" public="false">
            <argument type="collection" /> <!-- paths -->
            <argument /> <!-- project's root dir -->
=======
        <service id="twig.loader.native_filesystem" class="Twig\Loader\FilesystemLoader" public="false">
            <argument type="collection" />
>>>>>>> 434c8334
            <tag name="twig.loader"/>
        </service>

        <service id="twig.loader.chain" class="Twig_Loader_Chain" public="false"/>

        <service id="twig.extension.profiler" class="Symfony\Bridge\Twig\Extension\ProfilerExtension" public="false">
            <argument type="service" id="twig.profile" />
            <argument type="service" id="debug.stopwatch" on-invalid="null" />
        </service>

        <service id="twig.profile" class="Twig\Profiler\Profile" />

        <service id="data_collector.twig" class="Symfony\Bridge\Twig\DataCollector\TwigDataCollector" public="false">
            <tag name="data_collector" template="@WebProfiler/Collector/twig.html.twig" id="twig" priority="257" />
            <argument type="service" id="twig.profile" />
        </service>

        <service id="twig.extension.trans" class="Symfony\Bridge\Twig\Extension\TranslationExtension" public="false">
            <argument type="service" id="translator" />
        </service>

        <service id="twig.extension.assets" class="Symfony\Bridge\Twig\Extension\AssetExtension" public="false">
            <argument type="service" id="assets.packages" />
        </service>

        <service id="twig.extension.code" class="Symfony\Bridge\Twig\Extension\CodeExtension" public="false">
            <tag name="twig.extension" />
            <argument type="service" id="debug.file_link_formatter" on-invalid="ignore" />
            <argument>%kernel.root_dir%</argument>
            <argument>%kernel.charset%</argument>
        </service>

        <service id="twig.extension.routing" class="Symfony\Bridge\Twig\Extension\RoutingExtension" public="false">
            <argument type="service" id="router" />
        </service>

        <service id="twig.extension.yaml" class="Symfony\Bridge\Twig\Extension\YamlExtension" public="false" />

        <service id="twig.extension.debug.stopwatch" class="Symfony\Bridge\Twig\Extension\StopwatchExtension" public="false">
            <argument type="service" id="debug.stopwatch" on-invalid="ignore" />
            <argument>%kernel.debug%</argument>
        </service>

        <service id="twig.extension.expression" class="Symfony\Bridge\Twig\Extension\ExpressionExtension" public="false" />

        <service id="twig.extension.httpkernel" class="Symfony\Bridge\Twig\Extension\HttpKernelExtension" public="false" />

        <service id="twig.runtime.httpkernel" class="Symfony\Bridge\Twig\Extension\HttpKernelRuntime">
            <argument type="service" id="fragment.handler" />
            <tag name="twig.runtime" />
        </service>

        <service id="twig.extension.httpfoundation" class="Symfony\Bridge\Twig\Extension\HttpFoundationExtension" public="false">
            <argument type="service" id="request_stack" />
            <argument type="service" id="router.request_context" on-invalid="ignore" />
        </service>

        <service id="twig.extension.debug" class="Twig\Extension\DebugExtension" public="false" />

        <service id="workflow.twig_extension" class="Symfony\Bridge\Twig\Extension\WorkflowExtension">
            <argument type="service" id="workflow.registry" />
        </service>

        <service id="twig.translation.extractor" class="Symfony\Bridge\Twig\Translation\TwigExtractor">
            <argument type="service" id="twig" />
            <tag name="translation.extractor" alias="twig" />
        </service>

        <service id="twig.exception_listener" class="Symfony\Component\HttpKernel\EventListener\ExceptionListener">
            <tag name="kernel.event_subscriber" />
            <tag name="monolog.logger" channel="request" />
            <argument>%twig.exception_listener.controller%</argument>
            <argument type="service" id="logger" on-invalid="null" />
        </service>

        <service id="twig.controller.exception" class="Symfony\Bundle\TwigBundle\Controller\ExceptionController">
            <argument type="service" id="twig" />
            <argument>%kernel.debug%</argument>
        </service>

        <service id="twig.controller.preview_error" class="Symfony\Bundle\TwigBundle\Controller\PreviewErrorController">
            <argument type="service" id="http_kernel" />
            <argument>%twig.exception_listener.controller%</argument>
        </service>

        <service id="twig.configurator.environment" class="Symfony\Bundle\TwigBundle\DependencyInjection\Configurator\EnvironmentConfigurator" public="false">
            <argument /> <!-- date format, set in TwigExtension -->
            <argument /> <!-- interval format, set in TwigExtension -->
            <argument /> <!-- timezone, set in TwigExtension -->
            <argument /> <!-- decimals, set in TwigExtension -->
            <argument /> <!-- decimal point, set in TwigExtension -->
            <argument /> <!-- thousands separator, set in TwigExtension -->
        </service>

        <service id="twig.runtime_loader" class="Symfony\Bundle\TwigBundle\ContainerAwareRuntimeLoader" public="false">
            <argument type="service" id="service_container" />
            <argument type="collection" /> <!-- the mapping between class names and service names -->
            <argument type="service" id="logger" on-invalid="null" />
        </service>
    </services>
</container><|MERGE_RESOLUTION|>--- conflicted
+++ resolved
@@ -4,34 +4,8 @@
     xmlns:xsi="http://www.w3.org/2001/XMLSchema-instance"
     xsi:schemaLocation="http://symfony.com/schema/dic/services http://symfony.com/schema/dic/services/services-1.0.xsd">
 
-<<<<<<< HEAD
-=======
-    <parameters>
-        <parameter key="twig.class">Twig\Environment</parameter>
-        <parameter key="twig.loader.filesystem.class">Symfony\Bundle\TwigBundle\Loader\FilesystemLoader</parameter>
-        <parameter key="twig.loader.chain.class">Twig\Loader\ChainLoader</parameter>
-        <parameter key="templating.engine.twig.class">Symfony\Bundle\TwigBundle\TwigEngine</parameter>
-        <parameter key="twig.cache_warmer.class">Symfony\Bundle\TwigBundle\CacheWarmer\TemplateCacheCacheWarmer</parameter>
-        <parameter key="twig.extension.trans.class">Symfony\Bridge\Twig\Extension\TranslationExtension</parameter>
-        <parameter key="twig.extension.actions.class">Symfony\Bundle\TwigBundle\Extension\ActionsExtension</parameter>
-        <parameter key="twig.extension.code.class">Symfony\Bridge\Twig\Extension\CodeExtension</parameter>
-        <parameter key="twig.extension.routing.class">Symfony\Bridge\Twig\Extension\RoutingExtension</parameter>
-        <parameter key="twig.extension.yaml.class">Symfony\Bridge\Twig\Extension\YamlExtension</parameter>
-        <parameter key="twig.extension.form.class">Symfony\Bridge\Twig\Extension\FormExtension</parameter>
-        <parameter key="twig.extension.httpkernel.class">Symfony\Bridge\Twig\Extension\HttpKernelExtension</parameter>
-        <parameter key="twig.extension.debug.stopwatch.class">Symfony\Bridge\Twig\Extension\StopwatchExtension</parameter>
-        <parameter key="twig.extension.expression.class">Symfony\Bridge\Twig\Extension\ExpressionExtension</parameter>
-        <parameter key="twig.form.engine.class">Symfony\Bridge\Twig\Form\TwigRendererEngine</parameter>
-        <parameter key="twig.form.renderer.class">Symfony\Bridge\Twig\Form\TwigRenderer</parameter>
-        <parameter key="twig.translation.extractor.class">Symfony\Bridge\Twig\Translation\TwigExtractor</parameter>
-        <parameter key="twig.exception_listener.class">Symfony\Component\HttpKernel\EventListener\ExceptionListener</parameter>
-        <parameter key="twig.controller.exception.class">Symfony\Bundle\TwigBundle\Controller\ExceptionController</parameter>
-        <parameter key="twig.controller.preview_error.class">Symfony\Bundle\TwigBundle\Controller\PreviewErrorController</parameter>
-    </parameters>
-
->>>>>>> 434c8334
     <services>
-        <service id="twig" class="Twig_Environment">
+        <service id="twig" class="Twig\Environment">
             <argument type="service" id="twig.loader" />
             <argument /> <!-- Twig options -->
             <call method="addGlobal">
@@ -70,18 +44,13 @@
             <argument type="service" id="twig.template_iterator" />
         </service>
 
-<<<<<<< HEAD
-        <service id="twig.loader.native_filesystem" class="Twig_Loader_Filesystem" public="false">
+        <service id="twig.loader.native_filesystem" class="Twig\Loader\FilesystemLoader" public="false">
             <argument type="collection" /> <!-- paths -->
             <argument /> <!-- project's root dir -->
-=======
-        <service id="twig.loader.native_filesystem" class="Twig\Loader\FilesystemLoader" public="false">
-            <argument type="collection" />
->>>>>>> 434c8334
             <tag name="twig.loader"/>
         </service>
 
-        <service id="twig.loader.chain" class="Twig_Loader_Chain" public="false"/>
+        <service id="twig.loader.chain" class="Twig\Loader\ChainLoader" public="false"/>
 
         <service id="twig.extension.profiler" class="Symfony\Bridge\Twig\Extension\ProfilerExtension" public="false">
             <argument type="service" id="twig.profile" />
