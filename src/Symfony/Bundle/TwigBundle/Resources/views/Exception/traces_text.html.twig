<table class="trace trace-as-text">
    <thead class="trace-head">
        <tr>
            <th class="sf-toggle" data-toggle-selector="#trace-text-{{ index }}" data-toggle-initial="{{ 1 == index ? 'display' }}">
                <h3 class="trace-class">
                    {% if num_exceptions > 1 %}
                        <span class="text-muted">[{{ num_exceptions - index + 1 }}/{{ num_exceptions }}]</span>
                    {% endif %}
                    {{ exception.class|split('\\')|last }}
                    <span class="icon icon-close">{{ include('@Twig/images/icon-minus-square-o.svg') }}</span>
                    <span class="icon icon-open">{{ include('@Twig/images/icon-plus-square-o.svg') }}</span>
                </h3>
            </th>
        </tr>
    </thead>

    <tbody id="trace-text-{{ index }}">
        <tr>
            <td>
                {% if exception.trace|length %}
                <pre class="stacktrace">
                {%- apply escape('html') -%}
                    {{- include('@Twig/Exception/traces.txt.twig', { exception: exception, format: 'html' }, with_context = false) }}
<<<<<<< HEAD
                {%- endfilter -%}
=======
                {% endapply %}
>>>>>>> c3f57d00
                </pre>
                {% endif %}
            </td>
        </tr>
    </tbody>
</table><|MERGE_RESOLUTION|>--- conflicted
+++ resolved
@@ -21,11 +21,7 @@
                 <pre class="stacktrace">
                 {%- apply escape('html') -%}
                     {{- include('@Twig/Exception/traces.txt.twig', { exception: exception, format: 'html' }, with_context = false) }}
-<<<<<<< HEAD
-                {%- endfilter -%}
-=======
-                {% endapply %}
->>>>>>> c3f57d00
+                {%- endapply -%}
                 </pre>
                 {% endif %}
             </td>
