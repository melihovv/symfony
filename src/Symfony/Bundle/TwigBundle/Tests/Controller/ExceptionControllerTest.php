<?php

/*
 * This file is part of the Symfony package.
 *
 * (c) Fabien Potencier <fabien@symfony.com>
 *
 * For the full copyright and license information, please view the LICENSE
 * file that was distributed with this source code.
 */

namespace Symfony\Bundle\TwigBundle\Tests\Controller;

use Symfony\Bundle\TwigBundle\Tests\TestCase;
use Symfony\Bundle\TwigBundle\Controller\ExceptionController;
use Symfony\Component\Debug\Exception\FlattenException;
use Symfony\Component\HttpFoundation\Request;

class ExceptionControllerTest extends TestCase
{
<<<<<<< HEAD
    public function testOnlyClearOwnOutputBuffers()
    {
        $flatten = $this->getMock(FlattenException::class);
        $flatten
            ->expects($this->once())
            ->method('getStatusCode')
            ->will($this->returnValue(404));
        $twig = $this->getMockBuilder('\Twig_Environment')
            ->disableOriginalConstructor()
            ->getMock();
        $twig
            ->expects($this->any())
            ->method('render')
            ->will($this->returnValue($this->getMock('Symfony\Component\HttpFoundation\Response')));
        $twig
            ->expects($this->any())
            ->method('getLoader')
            ->will($this->returnValue($this->getMock('\Twig_LoaderInterface')));
        $request = Request::create('/');
        $request->headers->set('X-Php-Ob-Level', 1);

        $controller = new ExceptionController($twig, false);
        $controller->showAction($request, $flatten);
    }

=======
>>>>>>> 9f17026b
    public function testShowActionCanBeForcedToShowErrorPage()
    {
        $twig = new \Twig_Environment(
            new \Twig_Loader_Array(array(
                '@Twig/Exception/error404.html.twig' => 'ok',
            ))
        );

        $request = Request::create('whatever', 'GET');
        $request->headers->set('X-Php-Ob-Level', 1);
        $request->attributes->set('showException', false);
        $exception = FlattenException::create(new \Exception(), 404);
        $controller = new ExceptionController($twig, /* "showException" defaults to --> */ true);

        $response = $controller->showAction($request, $exception, null);

        $this->assertEquals(200, $response->getStatusCode()); // successful request
        $this->assertEquals('ok', $response->getContent());  // content of the error404.html template
    }

    public function testFallbackToHtmlIfNoTemplateForRequestedFormat()
    {
        $twig = new \Twig_Environment(
            new \Twig_Loader_Array(array(
                '@Twig/Exception/error.html.twig' => 'html',
            ))
        );

        $request = Request::create('whatever');
        $request->headers->set('X-Php-Ob-Level', 1);
        $request->setRequestFormat('txt');
        $exception = FlattenException::create(new \Exception());
        $controller = new ExceptionController($twig, false);

        $response = $controller->showAction($request, $exception);

        $this->assertEquals('html', $request->getRequestFormat());
    }
}<|MERGE_RESOLUTION|>--- conflicted
+++ resolved
@@ -18,34 +18,6 @@
 
 class ExceptionControllerTest extends TestCase
 {
-<<<<<<< HEAD
-    public function testOnlyClearOwnOutputBuffers()
-    {
-        $flatten = $this->getMock(FlattenException::class);
-        $flatten
-            ->expects($this->once())
-            ->method('getStatusCode')
-            ->will($this->returnValue(404));
-        $twig = $this->getMockBuilder('\Twig_Environment')
-            ->disableOriginalConstructor()
-            ->getMock();
-        $twig
-            ->expects($this->any())
-            ->method('render')
-            ->will($this->returnValue($this->getMock('Symfony\Component\HttpFoundation\Response')));
-        $twig
-            ->expects($this->any())
-            ->method('getLoader')
-            ->will($this->returnValue($this->getMock('\Twig_LoaderInterface')));
-        $request = Request::create('/');
-        $request->headers->set('X-Php-Ob-Level', 1);
-
-        $controller = new ExceptionController($twig, false);
-        $controller->showAction($request, $flatten);
-    }
-
-=======
->>>>>>> 9f17026b
     public function testShowActionCanBeForcedToShowErrorPage()
     {
         $twig = new \Twig_Environment(
