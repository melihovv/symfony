--- conflicted
+++ resolved
@@ -18,13 +18,8 @@
     ],
     "require": {
         "php": ">=5.3.2",
-<<<<<<< HEAD
-        "twig/twig": ">=1.4",
-        "symfony/twig-bridge": ">=2.1.0-dev"
-=======
         "twig/twig": ">=1.1",
         "symfony/twig-bridge": "self.version"
->>>>>>> 29bc4157
     },
     "autoload": {
         "psr-0": { "Symfony\\Bundle\\TwigBundle": "" }
