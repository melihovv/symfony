{
    "name": "symfony/web-server-bundle",
    "type": "symfony-bundle",
    "description": "Symfony WebServerBundle",
    "keywords": [],
    "homepage": "https://symfony.com",
    "license": "MIT",
    "authors": [
        {
            "name": "Fabien Potencier",
            "email": "fabien@symfony.com"
        },
        {
            "name": "Symfony Community",
            "homepage": "https://symfony.com/contributors"
        }
    ],
    "require": {
<<<<<<< HEAD
        "php": "^7.1.3",
        "symfony/console": "~3.4|~4.0",
        "symfony/http-kernel": "~3.4|~4.0",
        "symfony/process": "~3.4|~4.0"
=======
        "php": "^5.5.9|>=7.0.8",
        "symfony/config": "~3.4|~4.0",
        "symfony/console": "~3.4|~4.0",
        "symfony/dependency-injection": "~3.4|~4.0",
        "symfony/http-kernel": "~3.3|~4.0",
        "symfony/process": "~3.3|~4.0"
>>>>>>> 1376b4be
    },
    "autoload": {
        "psr-4": { "Symfony\\Bundle\\WebServerBundle\\": "" },
        "exclude-from-classmap": [
            "/Tests/"
        ]
    },
<<<<<<< HEAD
    "conflict": {
        "symfony/dependency-injection": "<3.4"
    },
=======
>>>>>>> 1376b4be
    "minimum-stability": "dev",
    "extra": {
        "branch-alias": {
            "dev-master": "4.0-dev"
        }
    }
}<|MERGE_RESOLUTION|>--- conflicted
+++ resolved
@@ -16,19 +16,12 @@
         }
     ],
     "require": {
-<<<<<<< HEAD
         "php": "^7.1.3",
-        "symfony/console": "~3.4|~4.0",
-        "symfony/http-kernel": "~3.4|~4.0",
-        "symfony/process": "~3.4|~4.0"
-=======
-        "php": "^5.5.9|>=7.0.8",
         "symfony/config": "~3.4|~4.0",
         "symfony/console": "~3.4|~4.0",
         "symfony/dependency-injection": "~3.4|~4.0",
-        "symfony/http-kernel": "~3.3|~4.0",
-        "symfony/process": "~3.3|~4.0"
->>>>>>> 1376b4be
+        "symfony/http-kernel": "~3.4|~4.0",
+        "symfony/process": "~3.4|~4.0"
     },
     "autoload": {
         "psr-4": { "Symfony\\Bundle\\WebServerBundle\\": "" },
@@ -36,12 +29,6 @@
             "/Tests/"
         ]
     },
-<<<<<<< HEAD
-    "conflict": {
-        "symfony/dependency-injection": "<3.4"
-    },
-=======
->>>>>>> 1376b4be
     "minimum-stability": "dev",
     "extra": {
         "branch-alias": {
