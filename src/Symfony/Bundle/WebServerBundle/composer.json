{
    "name": "symfony/web-server-bundle",
    "type": "symfony-bundle",
    "description": "Symfony WebServerBundle",
    "keywords": [],
    "homepage": "https://symfony.com",
    "license": "MIT",
    "authors": [
        {
            "name": "Fabien Potencier",
            "email": "fabien@symfony.com"
        },
        {
            "name": "Symfony Community",
            "homepage": "https://symfony.com/contributors"
        }
    ],
    "require": {
        "php": "^7.1.3",
        "symfony/config": "~3.4|~4.0",
        "symfony/console": "~3.4|~4.0",
        "symfony/dependency-injection": "~3.4|~4.0",
<<<<<<< HEAD
        "symfony/http-kernel": "~3.4|~4.0",
        "symfony/process": "~3.4|~4.0"
=======
        "symfony/http-kernel": "~3.3|~4.0",
        "symfony/process": "~3.3.14|^3.4.2|^4.0.2"
>>>>>>> cc027a26
    },
    "autoload": {
        "psr-4": { "Symfony\\Bundle\\WebServerBundle\\": "" },
        "exclude-from-classmap": [
            "/Tests/"
        ]
    },
    "suggest": {
        "symfony/monolog-bridge": "For using the log server.",
        "symfony/expression-language": "For using the filter option of the log server."
    },
    "minimum-stability": "dev",
    "extra": {
        "branch-alias": {
            "dev-master": "4.0-dev"
        }
    }
}<|MERGE_RESOLUTION|>--- conflicted
+++ resolved
@@ -20,13 +20,8 @@
         "symfony/config": "~3.4|~4.0",
         "symfony/console": "~3.4|~4.0",
         "symfony/dependency-injection": "~3.4|~4.0",
-<<<<<<< HEAD
         "symfony/http-kernel": "~3.4|~4.0",
-        "symfony/process": "~3.4|~4.0"
-=======
-        "symfony/http-kernel": "~3.3|~4.0",
-        "symfony/process": "~3.3.14|^3.4.2|^4.0.2"
->>>>>>> cc027a26
+        "symfony/process": "^3.4.2|^4.0.2"
     },
     "autoload": {
         "psr-4": { "Symfony\\Bundle\\WebServerBundle\\": "" },
