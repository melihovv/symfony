<?php

/*
 * This file is part of the Symfony framework.
 *
 * (c) Fabien Potencier <fabien@symfony.com>
 *
 * This source file is subject to the MIT license that is bundled
 * with this source code in the file LICENSE.
 */

namespace Symfony\Bundle\AsseticBundle\Tests\CacheWarmer;

use Symfony\Bundle\AsseticBundle\CacheWarmer\AssetWriterCacheWarmer;
<<<<<<< HEAD
use Symfony\Bundle\AsseticBundle\Event\WriteEvent;
use Symfony\Bundle\AsseticBundle\Events;
=======
>>>>>>> c5c8e577

class AssetWriterCacheWarmerTest extends \PHPUnit_Framework_TestCase
{
    protected function setUp()
    {
        if (!class_exists('Assetic\\AssetManager')) {
            $this->markTestSkipped('Assetic is not available.');
        }
    }

    public function testWarmUp()
    {
        $am = $this->getMock('Assetic\\AssetManager');
        $writer = $this->getMockBuilder('Assetic\\AssetWriter')
            ->disableOriginalConstructor()
            ->getMock();
<<<<<<< HEAD
        $dispatcher = $this->getMock('Symfony\\Component\\EventDispatcher\\EventDispatcherInterface');

        $event = new WriteEvent();

        $dispatcher->expects($this->once())
            ->method('dispatchEvent')
            ->with(Events::onAsseticWrite, $event);
=======

>>>>>>> c5c8e577
        $writer->expects($this->once())
            ->method('writeManagerAssets')
            ->with($am);

        $warmer = new AssetWriterCacheWarmer($am, $writer);
        $warmer->warmUp('/path/to/cache');
    }
}<|MERGE_RESOLUTION|>--- conflicted
+++ resolved
@@ -12,11 +12,6 @@
 namespace Symfony\Bundle\AsseticBundle\Tests\CacheWarmer;
 
 use Symfony\Bundle\AsseticBundle\CacheWarmer\AssetWriterCacheWarmer;
-<<<<<<< HEAD
-use Symfony\Bundle\AsseticBundle\Event\WriteEvent;
-use Symfony\Bundle\AsseticBundle\Events;
-=======
->>>>>>> c5c8e577
 
 class AssetWriterCacheWarmerTest extends \PHPUnit_Framework_TestCase
 {
@@ -33,17 +28,7 @@
         $writer = $this->getMockBuilder('Assetic\\AssetWriter')
             ->disableOriginalConstructor()
             ->getMock();
-<<<<<<< HEAD
-        $dispatcher = $this->getMock('Symfony\\Component\\EventDispatcher\\EventDispatcherInterface');
 
-        $event = new WriteEvent();
-
-        $dispatcher->expects($this->once())
-            ->method('dispatchEvent')
-            ->with(Events::onAsseticWrite, $event);
-=======
-
->>>>>>> c5c8e577
         $writer->expects($this->once())
             ->method('writeManagerAssets')
             ->with($am);
