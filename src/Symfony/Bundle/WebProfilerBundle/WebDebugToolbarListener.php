--- conflicted
+++ resolved
@@ -98,14 +98,10 @@
         $content = $response->getContent();
 
         if (false !== $pos = $posrFunction($content, '</body>')) {
-<<<<<<< HEAD
-            $toolbar = "\n".str_replace("\n", '', $this->templating->render('WebProfilerBundle:Profiler:toolbar_js.html.twig', array('token' => $response->headers->get('X-Debug-Token'))))."\n";
-=======
             $toolbar = "\n".str_replace("\n", '', $this->templating->render(
-                'WebProfiler:Profiler:toolbar_js.html.twig',
+                'WebProfilerBundle:Profiler:toolbar_js.html.twig',
                 array('token' => $response->headers->get('X-Debug-Token'))
             ))."\n";
->>>>>>> 5e141402
             $content = $substrFunction($content, 0, $pos).$toolbar.$substrFunction($content, $pos);
             $response->setContent($content);
         }
