<?php

/*
 * This file is part of the Symfony package.
 *
 * (c) Fabien Potencier <fabien@symfony.com>
 *
 * For the full copyright and license information, please view the LICENSE
 * file that was distributed with this source code.
 */

namespace Symfony\Bundle\WebProfilerBundle\Tests\EventListener;

use PHPUnit\Framework\TestCase;
use Symfony\Bundle\WebProfilerBundle\Csp\ContentSecurityPolicyHandler;
use Symfony\Bundle\WebProfilerBundle\EventListener\WebDebugToolbarListener;
use Symfony\Component\HttpFoundation\Request;
use Symfony\Component\HttpFoundation\Response;
<<<<<<< HEAD
use Symfony\Component\HttpFoundation\Session\Session;
use Symfony\Component\HttpKernel\DataCollector\DumpDataCollector;
=======
>>>>>>> 3e148e84
use Symfony\Component\HttpKernel\Event\ResponseEvent;
use Symfony\Component\HttpKernel\HttpKernelInterface;
use Symfony\Component\HttpKernel\Kernel;
use Symfony\Component\Routing\Generator\UrlGeneratorInterface;
use Twig\Environment;

class WebDebugToolbarListenerTest extends TestCase
{
    /**
     * @dataProvider getInjectToolbarTests
     */
    public function testInjectToolbar($content, $expected)
    {
        $listener = new WebDebugToolbarListener($this->getTwigMock());
        $m = new \ReflectionMethod($listener, 'injectToolbar');
        $m->setAccessible(true);

        $response = new Response($content);

        $m->invoke($listener, $response, Request::create('/'), ['csp_script_nonce' => 'scripto', 'csp_style_nonce' => 'stylo']);
        $this->assertEquals($expected, $response->getContent());
    }

    public function getInjectToolbarTests()
    {
        return [
            ['<html><head></head><body></body></html>', "<html><head></head><body>\nWDT\n</body></html>"],
            ['<html>
            <head></head>
            <body>
            <textarea><html><head></head><body></body></html></textarea>
            </body>
            </html>', "<html>
            <head></head>
            <body>
            <textarea><html><head></head><body></body></html></textarea>
            \nWDT\n</body>
            </html>"],
        ];
    }

    /**
     * @dataProvider provideRedirects
     */
    public function testHtmlRedirectionIsIntercepted($statusCode)
    {
        $response = new Response('Some content', $statusCode);
        $response->headers->set('X-Debug-Token', 'xxxxxxxx');
<<<<<<< HEAD
        $event = new ResponseEvent($this->createMock(Kernel::class), $this->getRequestMock(false, 'html', $hasSession), HttpKernelInterface::MAIN_REQUEST, $response);
=======
        $event = new ResponseEvent($this->createMock(Kernel::class), new Request(), HttpKernelInterface::MASTER_REQUEST, $response);
>>>>>>> 3e148e84

        $listener = new WebDebugToolbarListener($this->getTwigMock('Redirection'), true);
        $listener->onKernelResponse($event);

        $this->assertEquals(200, $response->getStatusCode());
        $this->assertEquals('Redirection', $response->getContent());
    }

    public function testNonHtmlRedirectionIsNotIntercepted()
    {
        $response = new Response('Some content', '301');
        $response->headers->set('X-Debug-Token', 'xxxxxxxx');
<<<<<<< HEAD
        $event = new ResponseEvent($this->createMock(Kernel::class), $this->getRequestMock(false, 'json', true), HttpKernelInterface::MAIN_REQUEST, $response);
=======
        $event = new ResponseEvent($this->createMock(Kernel::class), new Request([], [], ['_format' => 'json']), HttpKernelInterface::MASTER_REQUEST, $response);
>>>>>>> 3e148e84

        $listener = new WebDebugToolbarListener($this->getTwigMock('Redirection'), true);
        $listener->onKernelResponse($event);

        $this->assertEquals(301, $response->getStatusCode());
        $this->assertEquals('Some content', $response->getContent());
    }

    public function testToolbarIsInjected()
    {
        $response = new Response('<html><head></head><body></body></html>');
        $response->headers->set('X-Debug-Token', 'xxxxxxxx');

<<<<<<< HEAD
        $event = new ResponseEvent($this->createMock(Kernel::class), $this->getRequestMock(), HttpKernelInterface::MAIN_REQUEST, $response);
=======
        $event = new ResponseEvent($this->createMock(Kernel::class), new Request(), HttpKernelInterface::MASTER_REQUEST, $response);
>>>>>>> 3e148e84

        $listener = new WebDebugToolbarListener($this->getTwigMock());
        $listener->onKernelResponse($event);

        $this->assertEquals("<html><head></head><body>\nWDT\n</body></html>", $response->getContent());
    }

    /**
     * @depends testToolbarIsInjected
     */
    public function testToolbarIsNotInjectedOnNonHtmlContentType()
    {
        $response = new Response('<html><head></head><body></body></html>');
        $response->headers->set('X-Debug-Token', 'xxxxxxxx');
        $response->headers->set('Content-Type', 'text/xml');
<<<<<<< HEAD
        $event = new ResponseEvent($this->createMock(Kernel::class), $this->getRequestMock(), HttpKernelInterface::MAIN_REQUEST, $response);
=======
        $event = new ResponseEvent($this->createMock(Kernel::class), new Request(), HttpKernelInterface::MASTER_REQUEST, $response);
>>>>>>> 3e148e84

        $listener = new WebDebugToolbarListener($this->getTwigMock());
        $listener->onKernelResponse($event);

        $this->assertEquals('<html><head></head><body></body></html>', $response->getContent());
    }

    /**
     * @depends testToolbarIsInjected
     */
    public function testToolbarIsNotInjectedOnContentDispositionAttachment()
    {
        $response = new Response('<html><head></head><body></body></html>');
        $response->headers->set('X-Debug-Token', 'xxxxxxxx');
        $response->headers->set('Content-Disposition', 'attachment; filename=test.html');
<<<<<<< HEAD
        $event = new ResponseEvent($this->createMock(Kernel::class), $this->getRequestMock(false, 'html'), HttpKernelInterface::MAIN_REQUEST, $response);
=======
        $event = new ResponseEvent($this->createMock(Kernel::class), new Request(), HttpKernelInterface::MASTER_REQUEST, $response);
>>>>>>> 3e148e84

        $listener = new WebDebugToolbarListener($this->getTwigMock());
        $listener->onKernelResponse($event);

        $this->assertEquals('<html><head></head><body></body></html>', $response->getContent());
    }

    /**
     * @depends testToolbarIsInjected
     * @dataProvider provideRedirects
     */
    public function testToolbarIsNotInjectedOnRedirection($statusCode)
    {
        $response = new Response('<html><head></head><body></body></html>', $statusCode);
        $response->headers->set('X-Debug-Token', 'xxxxxxxx');
<<<<<<< HEAD
        $event = new ResponseEvent($this->createMock(Kernel::class), $this->getRequestMock(false, 'html', $hasSession), HttpKernelInterface::MAIN_REQUEST, $response);
=======
        $event = new ResponseEvent($this->createMock(Kernel::class), new Request(), HttpKernelInterface::MASTER_REQUEST, $response);
>>>>>>> 3e148e84

        $listener = new WebDebugToolbarListener($this->getTwigMock());
        $listener->onKernelResponse($event);

        $this->assertEquals('<html><head></head><body></body></html>', $response->getContent());
    }

    public function provideRedirects()
    {
        return [
            [301],
            [302],
        ];
    }

    /**
     * @depends testToolbarIsInjected
     */
    public function testToolbarIsNotInjectedWhenThereIsNoNoXDebugTokenResponseHeader()
    {
        $response = new Response('<html><head></head><body></body></html>');

<<<<<<< HEAD
        $event = new ResponseEvent($this->createMock(Kernel::class), $this->getRequestMock(), HttpKernelInterface::MAIN_REQUEST, $response);
=======
        $event = new ResponseEvent($this->createMock(Kernel::class), new Request(), HttpKernelInterface::MASTER_REQUEST, $response);
>>>>>>> 3e148e84

        $listener = new WebDebugToolbarListener($this->getTwigMock());
        $listener->onKernelResponse($event);

        $this->assertEquals('<html><head></head><body></body></html>', $response->getContent());
    }

    /**
     * @depends testToolbarIsInjected
     */
    public function testToolbarIsNotInjectedWhenOnSubRequest()
    {
        $response = new Response('<html><head></head><body></body></html>');
        $response->headers->set('X-Debug-Token', 'xxxxxxxx');

        $event = new ResponseEvent($this->createMock(Kernel::class), new Request(), HttpKernelInterface::SUB_REQUEST, $response);

        $listener = new WebDebugToolbarListener($this->getTwigMock());
        $listener->onKernelResponse($event);

        $this->assertEquals('<html><head></head><body></body></html>', $response->getContent());
    }

    /**
     * @depends testToolbarIsInjected
     */
    public function testToolbarIsNotInjectedOnIncompleteHtmlResponses()
    {
        $response = new Response('<div>Some content</div>');
        $response->headers->set('X-Debug-Token', 'xxxxxxxx');

<<<<<<< HEAD
        $event = new ResponseEvent($this->createMock(Kernel::class), $this->getRequestMock(), HttpKernelInterface::MAIN_REQUEST, $response);
=======
        $event = new ResponseEvent($this->createMock(Kernel::class), new Request(), HttpKernelInterface::MASTER_REQUEST, $response);
>>>>>>> 3e148e84

        $listener = new WebDebugToolbarListener($this->getTwigMock());
        $listener->onKernelResponse($event);

        $this->assertEquals('<div>Some content</div>', $response->getContent());
    }

    /**
     * @depends testToolbarIsInjected
     */
    public function testToolbarIsNotInjectedOnXmlHttpRequests()
    {
        $response = new Response('<html><head></head><body></body></html>');
        $response->headers->set('X-Debug-Token', 'xxxxxxxx');

<<<<<<< HEAD
        $event = new ResponseEvent($this->createMock(Kernel::class), $this->getRequestMock(true), HttpKernelInterface::MAIN_REQUEST, $response);
=======
        $request = new Request();
        $request->headers->set('X-Requested-With', 'XMLHttpRequest');

        $event = new ResponseEvent($this->createMock(Kernel::class), $request, HttpKernelInterface::MASTER_REQUEST, $response);
>>>>>>> 3e148e84

        $listener = new WebDebugToolbarListener($this->getTwigMock());
        $listener->onKernelResponse($event);

        $this->assertEquals('<html><head></head><body></body></html>', $response->getContent());
    }

    /**
     * @depends testToolbarIsInjected
     */
    public function testToolbarIsNotInjectedOnNonHtmlRequests()
    {
        $response = new Response('<html><head></head><body></body></html>');
        $response->headers->set('X-Debug-Token', 'xxxxxxxx');

<<<<<<< HEAD
        $event = new ResponseEvent($this->createMock(Kernel::class), $this->getRequestMock(false, 'json'), HttpKernelInterface::MAIN_REQUEST, $response);
=======
        $event = new ResponseEvent($this->createMock(Kernel::class), new Request([], [], ['_format' => 'json']), HttpKernelInterface::MASTER_REQUEST, $response);
>>>>>>> 3e148e84

        $listener = new WebDebugToolbarListener($this->getTwigMock());
        $listener->onKernelResponse($event);

        $this->assertEquals('<html><head></head><body></body></html>', $response->getContent());
    }

    public function testXDebugUrlHeader()
    {
        $response = new Response();
        $response->headers->set('X-Debug-Token', 'xxxxxxxx');

        $urlGenerator = $this->createMock(UrlGeneratorInterface::class);
        $urlGenerator
            ->expects($this->once())
            ->method('generate')
            ->with('_profiler', ['token' => 'xxxxxxxx'], UrlGeneratorInterface::ABSOLUTE_URL)
            ->willReturn('http://mydomain.com/_profiler/xxxxxxxx')
        ;

<<<<<<< HEAD
        $event = new ResponseEvent($this->createMock(Kernel::class), $this->getRequestMock(), HttpKernelInterface::MAIN_REQUEST, $response);
=======
        $event = new ResponseEvent($this->createMock(Kernel::class), new Request(), HttpKernelInterface::MASTER_REQUEST, $response);
>>>>>>> 3e148e84

        $listener = new WebDebugToolbarListener($this->getTwigMock(), false, WebDebugToolbarListener::ENABLED, $urlGenerator);
        $listener->onKernelResponse($event);

        $this->assertEquals('http://mydomain.com/_profiler/xxxxxxxx', $response->headers->get('X-Debug-Token-Link'));
    }

    public function testThrowingUrlGenerator()
    {
        $response = new Response();
        $response->headers->set('X-Debug-Token', 'xxxxxxxx');

        $urlGenerator = $this->createMock(UrlGeneratorInterface::class);
        $urlGenerator
            ->expects($this->once())
            ->method('generate')
            ->with('_profiler', ['token' => 'xxxxxxxx'])
            ->willThrowException(new \Exception('foo'))
        ;

<<<<<<< HEAD
        $event = new ResponseEvent($this->createMock(Kernel::class), $this->getRequestMock(), HttpKernelInterface::MAIN_REQUEST, $response);
=======
        $event = new ResponseEvent($this->createMock(Kernel::class), new Request(), HttpKernelInterface::MASTER_REQUEST, $response);
>>>>>>> 3e148e84

        $listener = new WebDebugToolbarListener($this->getTwigMock(), false, WebDebugToolbarListener::ENABLED, $urlGenerator);
        $listener->onKernelResponse($event);

        $this->assertEquals('Exception: foo', $response->headers->get('X-Debug-Error'));
    }

    public function testThrowingErrorCleanup()
    {
        $response = new Response();
        $response->headers->set('X-Debug-Token', 'xxxxxxxx');

        $urlGenerator = $this->createMock(UrlGeneratorInterface::class);
        $urlGenerator
            ->expects($this->once())
            ->method('generate')
            ->with('_profiler', ['token' => 'xxxxxxxx'])
            ->willThrowException(new \Exception("This\nmultiline\r\ntabbed text should\tcome out\r on\n \ta single plain\r\nline"))
        ;

<<<<<<< HEAD
        $event = new ResponseEvent($this->createMock(Kernel::class), $this->getRequestMock(), HttpKernelInterface::MAIN_REQUEST, $response);
=======
        $event = new ResponseEvent($this->createMock(Kernel::class), new Request(), HttpKernelInterface::MASTER_REQUEST, $response);
>>>>>>> 3e148e84

        $listener = new WebDebugToolbarListener($this->getTwigMock(), false, WebDebugToolbarListener::ENABLED, $urlGenerator);
        $listener->onKernelResponse($event);

        $this->assertEquals('Exception: This multiline tabbed text should come out on a single plain line', $response->headers->get('X-Debug-Error'));
    }

<<<<<<< HEAD
    public function testCspIsDisabledIfDumperWasUsed()
    {
        $response = new Response('<html><head></head><body></body></html>');
        $response->headers->set('X-Debug-Token', 'xxxxxxxx');

        $event = new ResponseEvent($this->createMock(Kernel::class), $this->getRequestMock(), HttpKernelInterface::MAIN_REQUEST, $response);

        $cspHandler = $this->createMock(ContentSecurityPolicyHandler::class);
        $cspHandler->expects($this->once())
            ->method('disableCsp');
        $dumpDataCollector = $this->createMock(DumpDataCollector::class);
        $dumpDataCollector->expects($this->once())
            ->method('getDumpsCount')
            ->willReturn(1);

        $listener = new WebDebugToolbarListener($this->getTwigMock(), false, WebDebugToolbarListener::ENABLED, null, '', $cspHandler, $dumpDataCollector);
        $listener->onKernelResponse($event);

        $this->assertEquals("<html><head></head><body>\nWDT\n</body></html>", $response->getContent());
    }

    public function testCspIsKeptEnabledIfDumperWasNotUsed()
    {
        $response = new Response('<html><head></head><body></body></html>');
        $response->headers->set('X-Debug-Token', 'xxxxxxxx');

        $event = new ResponseEvent($this->createMock(Kernel::class), $this->getRequestMock(), HttpKernelInterface::MAIN_REQUEST, $response);

        $cspHandler = $this->createMock(ContentSecurityPolicyHandler::class);
        $cspHandler->expects($this->never())
            ->method('disableCsp');
        $dumpDataCollector = $this->createMock(DumpDataCollector::class);
        $dumpDataCollector->expects($this->once())
            ->method('getDumpsCount')
            ->willReturn(0);

        $listener = new WebDebugToolbarListener($this->getTwigMock(), false, WebDebugToolbarListener::ENABLED, null, '', $cspHandler, $dumpDataCollector);
        $listener->onKernelResponse($event);

        $this->assertEquals("<html><head></head><body>\nWDT\n</body></html>", $response->getContent());
    }

    protected function getRequestMock($isXmlHttpRequest = false, $requestFormat = 'html', $hasSession = true)
    {
        $request = $this->getMockBuilder(Request::class)->setMethods(['getSession', 'isXmlHttpRequest', 'getRequestFormat'])->disableOriginalConstructor()->getMock();
        $request->expects($this->any())
            ->method('isXmlHttpRequest')
            ->willReturn($isXmlHttpRequest);
        $request->expects($this->any())
            ->method('getRequestFormat')
            ->willReturn($requestFormat);

        $request->headers = new HeaderBag();

        if ($hasSession) {
            $session = $this->createMock(Session::class);
            $request->expects($this->any())
                ->method('getSession')
                ->willReturn($session);
        }

        return $request;
    }

=======
>>>>>>> 3e148e84
    protected function getTwigMock($render = 'WDT')
    {
        $templating = $this->createMock(Environment::class);
        $templating->expects($this->any())
            ->method('render')
            ->willReturn($render);

        return $templating;
    }
}<|MERGE_RESOLUTION|>--- conflicted
+++ resolved
@@ -16,11 +16,8 @@
 use Symfony\Bundle\WebProfilerBundle\EventListener\WebDebugToolbarListener;
 use Symfony\Component\HttpFoundation\Request;
 use Symfony\Component\HttpFoundation\Response;
-<<<<<<< HEAD
 use Symfony\Component\HttpFoundation\Session\Session;
 use Symfony\Component\HttpKernel\DataCollector\DumpDataCollector;
-=======
->>>>>>> 3e148e84
 use Symfony\Component\HttpKernel\Event\ResponseEvent;
 use Symfony\Component\HttpKernel\HttpKernelInterface;
 use Symfony\Component\HttpKernel\Kernel;
@@ -69,11 +66,7 @@
     {
         $response = new Response('Some content', $statusCode);
         $response->headers->set('X-Debug-Token', 'xxxxxxxx');
-<<<<<<< HEAD
-        $event = new ResponseEvent($this->createMock(Kernel::class), $this->getRequestMock(false, 'html', $hasSession), HttpKernelInterface::MAIN_REQUEST, $response);
-=======
-        $event = new ResponseEvent($this->createMock(Kernel::class), new Request(), HttpKernelInterface::MASTER_REQUEST, $response);
->>>>>>> 3e148e84
+        $event = new ResponseEvent($this->createMock(Kernel::class), new Request(), HttpKernelInterface::MAIN_REQUEST, $response);
 
         $listener = new WebDebugToolbarListener($this->getTwigMock('Redirection'), true);
         $listener->onKernelResponse($event);
@@ -86,11 +79,7 @@
     {
         $response = new Response('Some content', '301');
         $response->headers->set('X-Debug-Token', 'xxxxxxxx');
-<<<<<<< HEAD
-        $event = new ResponseEvent($this->createMock(Kernel::class), $this->getRequestMock(false, 'json', true), HttpKernelInterface::MAIN_REQUEST, $response);
-=======
-        $event = new ResponseEvent($this->createMock(Kernel::class), new Request([], [], ['_format' => 'json']), HttpKernelInterface::MASTER_REQUEST, $response);
->>>>>>> 3e148e84
+        $event = new ResponseEvent($this->createMock(Kernel::class), new Request([], [], ['_format' => 'json']), HttpKernelInterface::MAIN_REQUEST, $response);
 
         $listener = new WebDebugToolbarListener($this->getTwigMock('Redirection'), true);
         $listener->onKernelResponse($event);
@@ -104,11 +93,7 @@
         $response = new Response('<html><head></head><body></body></html>');
         $response->headers->set('X-Debug-Token', 'xxxxxxxx');
 
-<<<<<<< HEAD
-        $event = new ResponseEvent($this->createMock(Kernel::class), $this->getRequestMock(), HttpKernelInterface::MAIN_REQUEST, $response);
-=======
-        $event = new ResponseEvent($this->createMock(Kernel::class), new Request(), HttpKernelInterface::MASTER_REQUEST, $response);
->>>>>>> 3e148e84
+        $event = new ResponseEvent($this->createMock(Kernel::class), new Request(), HttpKernelInterface::MAIN_REQUEST, $response);
 
         $listener = new WebDebugToolbarListener($this->getTwigMock());
         $listener->onKernelResponse($event);
@@ -124,11 +109,7 @@
         $response = new Response('<html><head></head><body></body></html>');
         $response->headers->set('X-Debug-Token', 'xxxxxxxx');
         $response->headers->set('Content-Type', 'text/xml');
-<<<<<<< HEAD
-        $event = new ResponseEvent($this->createMock(Kernel::class), $this->getRequestMock(), HttpKernelInterface::MAIN_REQUEST, $response);
-=======
-        $event = new ResponseEvent($this->createMock(Kernel::class), new Request(), HttpKernelInterface::MASTER_REQUEST, $response);
->>>>>>> 3e148e84
+        $event = new ResponseEvent($this->createMock(Kernel::class), new Request(), HttpKernelInterface::MAIN_REQUEST, $response);
 
         $listener = new WebDebugToolbarListener($this->getTwigMock());
         $listener->onKernelResponse($event);
@@ -144,11 +125,7 @@
         $response = new Response('<html><head></head><body></body></html>');
         $response->headers->set('X-Debug-Token', 'xxxxxxxx');
         $response->headers->set('Content-Disposition', 'attachment; filename=test.html');
-<<<<<<< HEAD
-        $event = new ResponseEvent($this->createMock(Kernel::class), $this->getRequestMock(false, 'html'), HttpKernelInterface::MAIN_REQUEST, $response);
-=======
-        $event = new ResponseEvent($this->createMock(Kernel::class), new Request(), HttpKernelInterface::MASTER_REQUEST, $response);
->>>>>>> 3e148e84
+        $event = new ResponseEvent($this->createMock(Kernel::class), new Request(), HttpKernelInterface::MAIN_REQUEST, $response);
 
         $listener = new WebDebugToolbarListener($this->getTwigMock());
         $listener->onKernelResponse($event);
@@ -164,11 +141,7 @@
     {
         $response = new Response('<html><head></head><body></body></html>', $statusCode);
         $response->headers->set('X-Debug-Token', 'xxxxxxxx');
-<<<<<<< HEAD
-        $event = new ResponseEvent($this->createMock(Kernel::class), $this->getRequestMock(false, 'html', $hasSession), HttpKernelInterface::MAIN_REQUEST, $response);
-=======
-        $event = new ResponseEvent($this->createMock(Kernel::class), new Request(), HttpKernelInterface::MASTER_REQUEST, $response);
->>>>>>> 3e148e84
+        $event = new ResponseEvent($this->createMock(Kernel::class), new Request(), HttpKernelInterface::MAIN_REQUEST, $response);
 
         $listener = new WebDebugToolbarListener($this->getTwigMock());
         $listener->onKernelResponse($event);
@@ -191,11 +164,7 @@
     {
         $response = new Response('<html><head></head><body></body></html>');
 
-<<<<<<< HEAD
-        $event = new ResponseEvent($this->createMock(Kernel::class), $this->getRequestMock(), HttpKernelInterface::MAIN_REQUEST, $response);
-=======
-        $event = new ResponseEvent($this->createMock(Kernel::class), new Request(), HttpKernelInterface::MASTER_REQUEST, $response);
->>>>>>> 3e148e84
+        $event = new ResponseEvent($this->createMock(Kernel::class), new Request(), HttpKernelInterface::MAIN_REQUEST, $response);
 
         $listener = new WebDebugToolbarListener($this->getTwigMock());
         $listener->onKernelResponse($event);
@@ -227,11 +196,7 @@
         $response = new Response('<div>Some content</div>');
         $response->headers->set('X-Debug-Token', 'xxxxxxxx');
 
-<<<<<<< HEAD
-        $event = new ResponseEvent($this->createMock(Kernel::class), $this->getRequestMock(), HttpKernelInterface::MAIN_REQUEST, $response);
-=======
-        $event = new ResponseEvent($this->createMock(Kernel::class), new Request(), HttpKernelInterface::MASTER_REQUEST, $response);
->>>>>>> 3e148e84
+        $event = new ResponseEvent($this->createMock(Kernel::class), new Request(), HttpKernelInterface::MAIN_REQUEST, $response);
 
         $listener = new WebDebugToolbarListener($this->getTwigMock());
         $listener->onKernelResponse($event);
@@ -247,14 +212,10 @@
         $response = new Response('<html><head></head><body></body></html>');
         $response->headers->set('X-Debug-Token', 'xxxxxxxx');
 
-<<<<<<< HEAD
-        $event = new ResponseEvent($this->createMock(Kernel::class), $this->getRequestMock(true), HttpKernelInterface::MAIN_REQUEST, $response);
-=======
         $request = new Request();
         $request->headers->set('X-Requested-With', 'XMLHttpRequest');
 
-        $event = new ResponseEvent($this->createMock(Kernel::class), $request, HttpKernelInterface::MASTER_REQUEST, $response);
->>>>>>> 3e148e84
+        $event = new ResponseEvent($this->createMock(Kernel::class), $request, HttpKernelInterface::MAIN_REQUEST, $response);
 
         $listener = new WebDebugToolbarListener($this->getTwigMock());
         $listener->onKernelResponse($event);
@@ -270,11 +231,7 @@
         $response = new Response('<html><head></head><body></body></html>');
         $response->headers->set('X-Debug-Token', 'xxxxxxxx');
 
-<<<<<<< HEAD
-        $event = new ResponseEvent($this->createMock(Kernel::class), $this->getRequestMock(false, 'json'), HttpKernelInterface::MAIN_REQUEST, $response);
-=======
-        $event = new ResponseEvent($this->createMock(Kernel::class), new Request([], [], ['_format' => 'json']), HttpKernelInterface::MASTER_REQUEST, $response);
->>>>>>> 3e148e84
+        $event = new ResponseEvent($this->createMock(Kernel::class), new Request([], [], ['_format' => 'json']), HttpKernelInterface::MAIN_REQUEST, $response);
 
         $listener = new WebDebugToolbarListener($this->getTwigMock());
         $listener->onKernelResponse($event);
@@ -295,11 +252,7 @@
             ->willReturn('http://mydomain.com/_profiler/xxxxxxxx')
         ;
 
-<<<<<<< HEAD
-        $event = new ResponseEvent($this->createMock(Kernel::class), $this->getRequestMock(), HttpKernelInterface::MAIN_REQUEST, $response);
-=======
-        $event = new ResponseEvent($this->createMock(Kernel::class), new Request(), HttpKernelInterface::MASTER_REQUEST, $response);
->>>>>>> 3e148e84
+        $event = new ResponseEvent($this->createMock(Kernel::class), new Request(), HttpKernelInterface::MAIN_REQUEST, $response);
 
         $listener = new WebDebugToolbarListener($this->getTwigMock(), false, WebDebugToolbarListener::ENABLED, $urlGenerator);
         $listener->onKernelResponse($event);
@@ -320,11 +273,7 @@
             ->willThrowException(new \Exception('foo'))
         ;
 
-<<<<<<< HEAD
-        $event = new ResponseEvent($this->createMock(Kernel::class), $this->getRequestMock(), HttpKernelInterface::MAIN_REQUEST, $response);
-=======
-        $event = new ResponseEvent($this->createMock(Kernel::class), new Request(), HttpKernelInterface::MASTER_REQUEST, $response);
->>>>>>> 3e148e84
+        $event = new ResponseEvent($this->createMock(Kernel::class), new Request(), HttpKernelInterface::MAIN_REQUEST, $response);
 
         $listener = new WebDebugToolbarListener($this->getTwigMock(), false, WebDebugToolbarListener::ENABLED, $urlGenerator);
         $listener->onKernelResponse($event);
@@ -345,11 +294,7 @@
             ->willThrowException(new \Exception("This\nmultiline\r\ntabbed text should\tcome out\r on\n \ta single plain\r\nline"))
         ;
 
-<<<<<<< HEAD
-        $event = new ResponseEvent($this->createMock(Kernel::class), $this->getRequestMock(), HttpKernelInterface::MAIN_REQUEST, $response);
-=======
-        $event = new ResponseEvent($this->createMock(Kernel::class), new Request(), HttpKernelInterface::MASTER_REQUEST, $response);
->>>>>>> 3e148e84
+        $event = new ResponseEvent($this->createMock(Kernel::class), new Request(), HttpKernelInterface::MAIN_REQUEST, $response);
 
         $listener = new WebDebugToolbarListener($this->getTwigMock(), false, WebDebugToolbarListener::ENABLED, $urlGenerator);
         $listener->onKernelResponse($event);
@@ -357,13 +302,12 @@
         $this->assertEquals('Exception: This multiline tabbed text should come out on a single plain line', $response->headers->get('X-Debug-Error'));
     }
 
-<<<<<<< HEAD
     public function testCspIsDisabledIfDumperWasUsed()
     {
         $response = new Response('<html><head></head><body></body></html>');
         $response->headers->set('X-Debug-Token', 'xxxxxxxx');
 
-        $event = new ResponseEvent($this->createMock(Kernel::class), $this->getRequestMock(), HttpKernelInterface::MAIN_REQUEST, $response);
+        $event = new ResponseEvent($this->createMock(Kernel::class), new Request(), HttpKernelInterface::MAIN_REQUEST, $response);
 
         $cspHandler = $this->createMock(ContentSecurityPolicyHandler::class);
         $cspHandler->expects($this->once())
@@ -384,7 +328,7 @@
         $response = new Response('<html><head></head><body></body></html>');
         $response->headers->set('X-Debug-Token', 'xxxxxxxx');
 
-        $event = new ResponseEvent($this->createMock(Kernel::class), $this->getRequestMock(), HttpKernelInterface::MAIN_REQUEST, $response);
+        $event = new ResponseEvent($this->createMock(Kernel::class), new Request(), HttpKernelInterface::MAIN_REQUEST, $response);
 
         $cspHandler = $this->createMock(ContentSecurityPolicyHandler::class);
         $cspHandler->expects($this->never())
@@ -400,30 +344,6 @@
         $this->assertEquals("<html><head></head><body>\nWDT\n</body></html>", $response->getContent());
     }
 
-    protected function getRequestMock($isXmlHttpRequest = false, $requestFormat = 'html', $hasSession = true)
-    {
-        $request = $this->getMockBuilder(Request::class)->setMethods(['getSession', 'isXmlHttpRequest', 'getRequestFormat'])->disableOriginalConstructor()->getMock();
-        $request->expects($this->any())
-            ->method('isXmlHttpRequest')
-            ->willReturn($isXmlHttpRequest);
-        $request->expects($this->any())
-            ->method('getRequestFormat')
-            ->willReturn($requestFormat);
-
-        $request->headers = new HeaderBag();
-
-        if ($hasSession) {
-            $session = $this->createMock(Session::class);
-            $request->expects($this->any())
-                ->method('getSession')
-                ->willReturn($session);
-        }
-
-        return $request;
-    }
-
-=======
->>>>>>> 3e148e84
     protected function getTwigMock($render = 'WDT')
     {
         $templating = $this->createMock(Environment::class);
