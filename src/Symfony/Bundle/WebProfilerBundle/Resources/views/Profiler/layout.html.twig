{% extends '@WebProfiler/Profiler/base.html.twig' %}

{% block body %}
    {{ include('@WebProfiler/Profiler/header.html.twig', with_context = false) }}

    <div id="summary">
        {% block summary %}
            {% if profile is defined %}
                {% set status_code = ('request' in profile.collectors|keys) ? profile.getcollector('request').statuscode|default(0) : 0 %}
                {% set css_class = status_code > 399 ? 'status-error' : status_code > 299 ? 'status-warning' : 'status-success' %}

                <div class="status {{ css_class }}">
                    <div class="container">
                        <h2 class="break-long-words">
                            {% if profile.method|upper in ['GET', 'HEAD'] %}
                                <a href="{{ profile.url }}">{{ profile.url }}</a>
                            {% else %}
                                {{ profile.url }}
                            {% endif %}
<<<<<<< HEAD
                        </h2>
=======
                            <span class="date">
                                <em>by {{ profile.ip }}</em> at <em>{{ profile.time|date('r') }}</em>
                            </span>
                        </div>
                    {% endif %}

                    <div id="collector-content">
                        {% include '@WebProfiler/Profiler/base_js.html.twig' %}
                        {% block panel '' %}
                    </div>
                </div>
                <div id="navigation">
                    {% if templates is defined %}
                        <ul id="menu-profiler">
                            {% for name, template in templates %}
                                {% set menu -%}
                                    {% with { 'collector': profile.getcollector(name) } %}
                                        {{- block('menu', template) -}}
                                    {% endwith %}
                                {%- endset %}
                                {% if menu != '' %}
                                    <li class="{{ name }}{% if name == panel %} selected{% endif %}">
                                        <a href="{{ path('_profiler', { 'token': token, 'panel': name }) }}">{{ menu|raw }}</a>
                                    </li>
                                {% endif %}
                            {% endfor %}
                            <li class="minimize">
                                <a href="javascript:void(0);" title="Minimize toolbar" onclick="return toggleMenuPanels();">
                                    <span class="label">
                                        <span class="icon"><svg id="minimizePanelIcon" width="30" height="33" xmlns="http://www.w3.org/2000/svg" version="1.1" x="0px" y="0px" viewBox="0 0 30 33" enable-background="new 0 0 30 33" xml:space="preserve"><path fill="#3F3F3F" d="M15 5C8.4 5 3 10.4 3 17c0 6.6 5.4 12 12 12s12-5.4 12-12C27 10.4 21.6 5 15 5z M19.1 21.5l-1.8 1.8L10.9 17 l6.3-6.3l1.8 1.8L14.6 17L19.1 21.5z"/></svg></span>
                                        <strong>Minimize</strong>
                                    </span>
                                </a>
                            </li>
                        </ul>
                    {% endif %}
                    {{ render(path('_profiler_search_bar')) }}
                    {% include '@WebProfiler/Profiler/admin.html.twig' with { 'token': token } only %}
                </div>
            </div>
        </div>
    </div>

    <script>//<![CDATA[

        function toggleMenuPanels(state, doSave) {
            var menu = document.getElementById('navigation'), savedState = Sfjs.getPreference('menu/displayState'), displayState;

            if (null === savedState) {
                savedState = 'block';
            }

            displayState = state || ('block' === savedState ? 'none' : 'block');
>>>>>>> 49addbe0

                        <dl class="metadata">
                            <dt>Method</dt>
                            <dd>{{ profile.method|upper }}</dd>

                            <dt>HTTP Status</dt>
                            <dd>{{ status_code }}</dd>

                            <dt>IP</dt>
                            <dd>{{ profile.ip }}</dd>

                            <dt>Profiled on</dt>
                            <dd>{{ profile.time|date('r') }}</dd>

                            <dt>Token</dt>
                            <dd>{{ profile.token }}</dd>
                        </dl>
                    </div>
                </div>
            {% endif %}
        {% endblock %}
    </div>

    <div id="content" class="container">
        <div id="main">
            <div id="collector-wrapper">
                <div id="collector-content">
                    {{ include('@WebProfiler/Profiler/base_js.html.twig') }}
                    {% block panel '' %}
                </div>
            </div>

            <div id="sidebar">
                <div id="sidebar-shortcuts">
                    <div class="shortcuts">
                        <a href="#" class="visible-small" onclick="Sfjs.toggleClass(document.getElementById('sidebar'), 'expanded'); return false;">
                            <span class="icon">{{ include('@WebProfiler/Icon/menu.svg') }}</span>
                        </a>

                        <a class="btn btn-sm" href="{{ path('_profiler_search', { limit: 10 }) }}">Last 10</a>
                        <a class="btn btn-sm" href="{{ path('_profiler', { token: 'latest' }|merge(request.query.all)) }}">Latest</a>

                        <a class="sf-toggle btn btn-sm" data-toggle-selector="#sidebar-search" {% if tokens is defined or about is defined %}data-toggle-initial="display"{% endif %}>
                            {{ include('@WebProfiler/Icon/search.svg') }} <span class="hidden-small">Search</span>
                        </a>

                        {{ render(path('_profiler_search_bar', request.query.all)) }}
                    </div>
                </div>

                {% if templates is defined %}
                    <ul id="menu-profiler">
                        {% for name, template in templates %}
                            {% set menu -%}
                                {% with { collector: profile.getcollector(name), profiler_markup_version: profiler_markup_version } %}
                                    {{ block('menu', template) }}
                                {% endwith %}
                            {%- endset %}
                            {% if menu is not empty %}
                                <li class="{{ name }} {{ name == panel ? 'selected' : '' }}">
                                    <a href="{{ path('_profiler', { token: token, panel: name }) }}">{{ menu|raw }}</a>
                                </li>
                            {% endif %}
                        {% endfor %}
                    </ul>
                {% endif %}
            </div>
        </div>
    </div>
{% endblock %}<|MERGE_RESOLUTION|>--- conflicted
+++ resolved
@@ -17,63 +17,7 @@
                             {% else %}
                                 {{ profile.url }}
                             {% endif %}
-<<<<<<< HEAD
                         </h2>
-=======
-                            <span class="date">
-                                <em>by {{ profile.ip }}</em> at <em>{{ profile.time|date('r') }}</em>
-                            </span>
-                        </div>
-                    {% endif %}
-
-                    <div id="collector-content">
-                        {% include '@WebProfiler/Profiler/base_js.html.twig' %}
-                        {% block panel '' %}
-                    </div>
-                </div>
-                <div id="navigation">
-                    {% if templates is defined %}
-                        <ul id="menu-profiler">
-                            {% for name, template in templates %}
-                                {% set menu -%}
-                                    {% with { 'collector': profile.getcollector(name) } %}
-                                        {{- block('menu', template) -}}
-                                    {% endwith %}
-                                {%- endset %}
-                                {% if menu != '' %}
-                                    <li class="{{ name }}{% if name == panel %} selected{% endif %}">
-                                        <a href="{{ path('_profiler', { 'token': token, 'panel': name }) }}">{{ menu|raw }}</a>
-                                    </li>
-                                {% endif %}
-                            {% endfor %}
-                            <li class="minimize">
-                                <a href="javascript:void(0);" title="Minimize toolbar" onclick="return toggleMenuPanels();">
-                                    <span class="label">
-                                        <span class="icon"><svg id="minimizePanelIcon" width="30" height="33" xmlns="http://www.w3.org/2000/svg" version="1.1" x="0px" y="0px" viewBox="0 0 30 33" enable-background="new 0 0 30 33" xml:space="preserve"><path fill="#3F3F3F" d="M15 5C8.4 5 3 10.4 3 17c0 6.6 5.4 12 12 12s12-5.4 12-12C27 10.4 21.6 5 15 5z M19.1 21.5l-1.8 1.8L10.9 17 l6.3-6.3l1.8 1.8L14.6 17L19.1 21.5z"/></svg></span>
-                                        <strong>Minimize</strong>
-                                    </span>
-                                </a>
-                            </li>
-                        </ul>
-                    {% endif %}
-                    {{ render(path('_profiler_search_bar')) }}
-                    {% include '@WebProfiler/Profiler/admin.html.twig' with { 'token': token } only %}
-                </div>
-            </div>
-        </div>
-    </div>
-
-    <script>//<![CDATA[
-
-        function toggleMenuPanels(state, doSave) {
-            var menu = document.getElementById('navigation'), savedState = Sfjs.getPreference('menu/displayState'), displayState;
-
-            if (null === savedState) {
-                savedState = 'block';
-            }
-
-            displayState = state || ('block' === savedState ? 'none' : 'block');
->>>>>>> 49addbe0
 
                         <dl class="metadata">
                             <dt>Method</dt>
@@ -129,7 +73,7 @@
                         {% for name, template in templates %}
                             {% set menu -%}
                                 {% with { collector: profile.getcollector(name), profiler_markup_version: profiler_markup_version } %}
-                                    {{ block('menu', template) }}
+                                    {{- block('menu', template) -}}
                                 {% endwith %}
                             {%- endset %}
                             {% if menu is not empty %}
