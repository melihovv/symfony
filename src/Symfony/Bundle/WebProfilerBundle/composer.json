--- conflicted
+++ resolved
@@ -16,21 +16,12 @@
         }
     ],
     "require": {
-<<<<<<< HEAD
         "php": "^7.1.3",
         "symfony/config": "^4.2",
-        "symfony/http-kernel": "~4.2",
+        "symfony/http-kernel": "^4.2.6",
         "symfony/routing": "~3.4|~4.0",
         "symfony/twig-bundle": "~4.2",
         "symfony/var-dumper": "~3.4|~4.0",
-=======
-        "php": "^5.5.9|>=7.0.8",
-        "symfony/http-kernel": "~3.4.25|^4.2.6",
-        "symfony/polyfill-php70": "~1.0",
-        "symfony/routing": "~2.8|~3.0|~4.0",
-        "symfony/twig-bridge": "~2.8|~3.0|~4.0",
-        "symfony/var-dumper": "~3.3|~4.0",
->>>>>>> 32c448f6
         "twig/twig": "~1.34|~2.4"
     },
     "require-dev": {
