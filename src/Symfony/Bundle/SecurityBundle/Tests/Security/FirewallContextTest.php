--- conflicted
+++ resolved
@@ -40,23 +40,6 @@
         $this->assertEquals($config, $context->getConfig());
     }
 
-<<<<<<< HEAD
-=======
-    /**
-     * @expectedDeprecation Method Symfony\Bundle\SecurityBundle\Security\FirewallContext::getContext() is deprecated since Symfony 3.3 and will be removed in 4.0. Use Symfony\Bundle\SecurityBundle\Security\FirewallContext::getListeners/getExceptionListener() instead.
-     * @group legacy
-     */
-    public function testGetContext()
-    {
-        $exceptionListener = $this->getExceptionListenerMock();
-        $logoutListener = $this->getLogoutListenerMock();
-        $context = (new FirewallContext($listeners = array(), $exceptionListener, $logoutListener, new FirewallConfig('main', 'request_matcher', 'user_checker')))
-            ->getContext();
-
-        $this->assertEquals(array($listeners, $exceptionListener, $logoutListener), $context);
-    }
-
->>>>>>> bf2943ec
     private function getExceptionListenerMock()
     {
         return $this
