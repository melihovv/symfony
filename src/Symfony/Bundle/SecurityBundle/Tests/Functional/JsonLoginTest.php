<?php

/*
 * This file is part of the Symfony package.
 *
 * (c) Fabien Potencier <fabien@symfony.com>
 *
 * For the full copyright and license information, please view the LICENSE
 * file that was distributed with this source code.
 */

namespace Symfony\Bundle\SecurityBundle\Tests\Functional;

use Symfony\Component\HttpFoundation\JsonResponse;

/**
 * @author Kévin Dunglas <dunglas@gmail.com>
 */
class JsonLoginTest extends AbstractWebTestCase
{
    public function testDefaultJsonLoginSuccess()
    {
        $client = $this->createClient(['test_case' => 'JsonLogin', 'root_config' => 'config.yml']);
        $client->request('POST', '/chk', [], [], ['CONTENT_TYPE' => 'application/json'], '{"user": {"login": "dunglas", "password": "foo"}}');
        $response = $client->getResponse();

        $this->assertInstanceOf(JsonResponse::class, $response);
        $this->assertSame(200, $response->getStatusCode());
        $this->assertSame(['message' => 'Welcome @dunglas!'], json_decode($response->getContent(), true));
    }

    public function testDefaultJsonLoginFailure()
    {
        $client = $this->createClient(['test_case' => 'JsonLogin', 'root_config' => 'config.yml']);
        $client->request('POST', '/chk', [], [], ['CONTENT_TYPE' => 'application/json'], '{"user": {"login": "dunglas", "password": "bad"}}');
        $response = $client->getResponse();

        $this->assertInstanceOf(JsonResponse::class, $response);
        $this->assertSame(401, $response->getStatusCode());
        $this->assertSame(['error' => 'Invalid credentials.'], json_decode($response->getContent(), true));
    }

    public function testCustomJsonLoginSuccess()
    {
        $client = $this->createClient(['test_case' => 'JsonLogin', 'root_config' => 'custom_handlers.yml']);
        $client->request('POST', '/chk', [], [], ['CONTENT_TYPE' => 'application/json'], '{"user": {"login": "dunglas", "password": "foo"}}');
        $response = $client->getResponse();

        $this->assertInstanceOf(JsonResponse::class, $response);
        $this->assertSame(200, $response->getStatusCode());
        $this->assertSame(['message' => 'Good game @dunglas!'], json_decode($response->getContent(), true));
    }

    public function testCustomJsonLoginFailure()
    {
        $client = $this->createClient(['test_case' => 'JsonLogin', 'root_config' => 'custom_handlers.yml']);
        $client->request('POST', '/chk', [], [], ['CONTENT_TYPE' => 'application/json'], '{"user": {"login": "dunglas", "password": "bad"}}');
        $response = $client->getResponse();

        $this->assertInstanceOf(JsonResponse::class, $response);
        $this->assertSame(500, $response->getStatusCode());
        $this->assertSame(['message' => 'Something went wrong'], json_decode($response->getContent(), true));
    }

    public function testDefaultJsonLoginBadRequest()
    {
        $client = $this->createClient(['test_case' => 'JsonLogin', 'root_config' => 'config.yml']);
        $client->request('POST', '/chk', [], [], ['CONTENT_TYPE' => 'application/json'], 'Not a json content');
        $response = $client->getResponse();

        $this->assertSame(400, $response->getStatusCode());
        $this->assertSame('application/json', $response->headers->get('Content-Type'));
<<<<<<< HEAD
        $this->assertArraySubset(['title' => 'Bad Request', 'status' => 400, 'detail' => 'Invalid JSON.'], json_decode($response->getContent(), true));
=======
        $this->assertSame(['error' => ['code' => 400, 'message' => 'Bad Request']], json_decode($response->getContent(), true));
>>>>>>> 64e3a327
    }
}<|MERGE_RESOLUTION|>--- conflicted
+++ resolved
@@ -70,10 +70,6 @@
 
         $this->assertSame(400, $response->getStatusCode());
         $this->assertSame('application/json', $response->headers->get('Content-Type'));
-<<<<<<< HEAD
-        $this->assertArraySubset(['title' => 'Bad Request', 'status' => 400, 'detail' => 'Invalid JSON.'], json_decode($response->getContent(), true));
-=======
-        $this->assertSame(['error' => ['code' => 400, 'message' => 'Bad Request']], json_decode($response->getContent(), true));
->>>>>>> 64e3a327
+        $this->assertSame(['title' => 'Bad Request', 'status' => 400, 'detail' => 'Invalid JSON.'], json_decode($response->getContent(), true));
     }
 }