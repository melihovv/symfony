<?php

/*
 * This file is part of the Symfony package.
 *
 * (c) Fabien Potencier <fabien@symfony.com>
 *
 * For the full copyright and license information, please view the LICENSE
 * file that was distributed with this source code.
 */

namespace Symfony\Bundle\SecurityBundle\Tests\DependencyInjection;

use PHPUnit\Framework\TestCase;
use Symfony\Bridge\PhpUnit\ExpectDeprecationTrait;
use Symfony\Bundle\SecurityBundle\DependencyInjection\Security\Factory\AuthenticatorFactoryInterface;
use Symfony\Bundle\SecurityBundle\DependencyInjection\Security\Factory\FirewallListenerFactoryInterface;
use Symfony\Bundle\SecurityBundle\DependencyInjection\SecurityExtension;
use Symfony\Bundle\SecurityBundle\SecurityBundle;
use Symfony\Bundle\SecurityBundle\Tests\DependencyInjection\Fixtures\UserProvider\DummyProvider;
use Symfony\Component\Config\Definition\Builder\NodeDefinition;
use Symfony\Component\Config\Definition\Exception\InvalidConfigurationException;
use Symfony\Component\DependencyInjection\Argument\IteratorArgument;
use Symfony\Component\DependencyInjection\Compiler\ResolveChildDefinitionsPass;
use Symfony\Component\DependencyInjection\ContainerBuilder;
use Symfony\Component\DependencyInjection\Reference;
use Symfony\Component\ExpressionLanguage\Expression;
use Symfony\Component\HttpFoundation\Request;
use Symfony\Component\HttpFoundation\Response;
use Symfony\Component\Security\Core\Authentication\Token\TokenInterface;
use Symfony\Component\Security\Core\Exception\AuthenticationException;
use Symfony\Component\Security\Core\User\InMemoryUserChecker;
use Symfony\Component\Security\Core\User\UserCheckerInterface;
use Symfony\Component\Security\Core\User\UserInterface;
use Symfony\Component\Security\Core\User\UserProviderInterface;
use Symfony\Component\Security\Http\Authenticator\AuthenticatorInterface;
use Symfony\Component\Security\Http\Authenticator\HttpBasicAuthenticator;
use Symfony\Component\Security\Http\Authenticator\Passport\Passport;
use Symfony\Component\Security\Http\Authenticator\Passport\PassportInterface;

class SecurityExtensionTest extends TestCase
{
    use ExpectDeprecationTrait;

    public function testInvalidCheckPath()
    {
        $this->expectException(InvalidConfigurationException::class);
        $this->expectExceptionMessage('The check_path "/some_area/login_check" for login method "form_login" is not matched by the firewall pattern "/secured_area/.*".');
        $container = $this->getRawContainer();

        $container->loadFromExtension('security', [
            'enable_authenticator_manager' => true,
            'providers' => [
                'default' => ['id' => 'foo'],
            ],

            'firewalls' => [
                'some_firewall' => [
                    'pattern' => '/secured_area/.*',
                    'form_login' => [
                        'check_path' => '/some_area/login_check',
                    ],
                ],
            ],
        ]);

        $container->compile();
    }

    public function testFirewallWithInvalidUserProvider()
    {
        $this->expectException(InvalidConfigurationException::class);
        $this->expectExceptionMessage('Unable to create definition for "security.user.provider.concrete.my_foo" user provider');
        $container = $this->getRawContainer();

        $extension = $container->getExtension('security');
        $extension->addUserProviderFactory(new DummyProvider());

        $container->loadFromExtension('security', [
            'enable_authenticator_manager' => true,
            'providers' => [
                'my_foo' => ['foo' => []],
            ],

            'firewalls' => [
                'some_firewall' => [
                    'pattern' => '/.*',
                    'http_basic' => [],
                ],
            ],
        ]);

        $container->compile();
    }

    public function testDisableRoleHierarchyVoter()
    {
        $container = $this->getRawContainer();

        $container->loadFromExtension('security', [
            'enable_authenticator_manager' => true,
            'providers' => [
                'default' => ['id' => 'foo'],
            ],

            'role_hierarchy' => null,

            'firewalls' => [
                'some_firewall' => [
                    'pattern' => '/.*',
                    'http_basic' => null,
                ],
            ],
        ]);

        $container->compile();

        $this->assertFalse($container->hasDefinition('security.access.role_hierarchy_voter'));
    }

    public function testSwitchUserNotStatelessOnStatelessFirewall()
    {
        $container = $this->getRawContainer();

        $container->loadFromExtension('security', [
            'enable_authenticator_manager' => true,
            'providers' => [
                'default' => ['id' => 'foo'],
            ],

            'firewalls' => [
                'some_firewall' => [
                    'stateless' => true,
                    'http_basic' => null,
                    'switch_user' => true,
                ],
            ],
        ]);

        $container->compile();

        $this->assertTrue($container->getDefinition('security.authentication.switchuser_listener.some_firewall')->getArgument(9));
    }

    public function testPerListenerProvider()
    {
        $container = $this->getRawContainer();
        $container->loadFromExtension('security', [
            'enable_authenticator_manager' => true,
            'providers' => [
                'first' => ['id' => 'foo'],
                'second' => ['id' => 'bar'],
            ],

            'firewalls' => [
                'default' => [
                    'http_basic' => ['provider' => 'second'],
                ],
            ],
        ]);

        $container->compile();
        $this->addToAssertionCount(1);
    }

    public function testMissingProviderForListener()
    {
        $this->expectException(InvalidConfigurationException::class);
        $this->expectExceptionMessage('Not configuring explicitly the provider for the "http_basic" authenticator on "ambiguous" firewall is ambiguous as there is more than one registered provider.');
        $container = $this->getRawContainer();
        $container->loadFromExtension('security', [
            'enable_authenticator_manager' => true,
            'providers' => [
                'first' => ['id' => 'foo'],
                'second' => ['id' => 'bar'],
            ],

            'firewalls' => [
                'ambiguous' => [
                    'http_basic' => true,
                    'form_login' => ['provider' => 'second'],
                ],
            ],
        ]);

        $container->compile();
    }

    public function testPerListenerProviderWithRememberMeAndAnonymous()
    {
        $container = $this->getRawContainer();
        $container->loadFromExtension('security', [
            'enable_authenticator_manager' => true,
            'providers' => [
                'first' => ['id' => 'foo'],
                'second' => ['id' => 'bar'],
            ],

            'firewalls' => [
                'default' => [
                    'form_login' => ['provider' => 'second'],
                    'remember_me' => ['secret' => 'baz'],
                ],
            ],
        ]);

        $container->compile();
        $this->addToAssertionCount(1);
    }

    public function testRegisterRequestMatchersWithAllowIfExpression()
    {
        $container = $this->getRawContainer();

        $rawExpression = "'foo' == 'bar' or 1 in [1, 3, 3]";

        $container->loadFromExtension('security', [
            'enable_authenticator_manager' => true,
            'providers' => [
                'default' => ['id' => 'foo'],
            ],
            'firewalls' => [
                'some_firewall' => [
                    'pattern' => '/.*',
                    'http_basic' => [],
                ],
            ],
            'access_control' => [
                ['path' => '/', 'allow_if' => $rawExpression],
            ],
        ]);

        $container->compile();
        $accessMap = $container->getDefinition('security.access_map');
        $this->assertCount(1, $accessMap->getMethodCalls());
        $call = $accessMap->getMethodCalls()[0];
        $this->assertSame('add', $call[0]);
        $args = $call[1];
        $this->assertCount(3, $args);
        $expressionId = $args[1][0];
        $this->assertTrue($container->hasDefinition($expressionId));
        $expressionDef = $container->getDefinition($expressionId);
        $this->assertSame(Expression::class, $expressionDef->getClass());
        $this->assertSame($rawExpression, $expressionDef->getArgument(0));

        $this->assertTrue($container->hasDefinition('security.cache_warmer.expression'));
        $this->assertEquals(
            new IteratorArgument([new Reference($expressionId)]),
            $container->getDefinition('security.cache_warmer.expression')->getArgument(0)
        );
    }

    public function testRemovesExpressionCacheWarmerDefinitionIfNoExpressions()
    {
        $container = $this->getRawContainer();
        $container->loadFromExtension('security', [
            'enable_authenticator_manager' => true,
            'providers' => [
                'default' => ['id' => 'foo'],
            ],
            'firewalls' => [
                'some_firewall' => [
                    'pattern' => '/.*',
                    'http_basic' => [],
                ],
            ],
        ]);
        $container->compile();

        $this->assertFalse($container->hasDefinition('security.cache_warmer.expression'));
    }

    public function testRegisterTheUserProviderAlias()
    {
        $container = $this->getRawContainer();

        $container->loadFromExtension('security', [
            'enable_authenticator_manager' => true,
            'providers' => [
                'default' => ['id' => 'foo'],
            ],

            'firewalls' => [
                'some_firewall' => [
                    'pattern' => '/.*',
                    'http_basic' => null,
                ],
            ],
        ]);

        $container->compile();

        $this->assertTrue($container->hasAlias(UserProviderInterface::class));
    }

    public function testDoNotRegisterTheUserProviderAliasWithMultipleProviders()
    {
        $container = $this->getRawContainer();

        $container->loadFromExtension('security', [
            'enable_authenticator_manager' => true,
            'providers' => [
                'first' => ['id' => 'foo'],
                'second' => ['id' => 'bar'],
            ],

            'firewalls' => [
                'some_firewall' => [
                    'pattern' => '/.*',
                    'http_basic' => ['provider' => 'second'],
                ],
            ],
        ]);

        $container->compile();

        $this->assertFalse($container->has(UserProviderInterface::class));
    }

    /**
     * @group legacy
     */
    public function testFirewallWithNoUserProviderTriggerDeprecation()
    {
        $container = $this->getRawContainer();

        $container->loadFromExtension('security', [
            'enable_authenticator_manager' => true,

            'providers' => [
                'first' => ['id' => 'foo'],
                'second' => ['id' => 'foo'],
            ],

            'firewalls' => [
                'some_firewall' => [
                    'custom_authenticator' => 'my_authenticator',
                ],
            ],
        ]);

        $this->expectDeprecation('Since symfony/security-bundle 5.4: Not configuring explicitly the provider for the "some_firewall" firewall is deprecated because it\'s ambiguous as there is more than one registered provider. Set the "provider" key to one of the configured providers, even if your custom authenticators don\'t use it.');

        $container->compile();
    }

    /**
<<<<<<< HEAD
=======
     * @dataProvider sessionConfigurationProvider
     * @group legacy
     */
    public function testRememberMeCookieInheritFrameworkSessionCookie($config, $samesite, $secure)
    {
        $container = $this->getRawContainer();

        $container->registerExtension(new FrameworkExtension());
        $container->setParameter('kernel.bundles_metadata', []);
        $container->setParameter('kernel.project_dir', __DIR__);
        $container->setParameter('kernel.cache_dir', __DIR__);
        $container->setParameter('kernel.container_class', 'FooContainer');

        $container->loadFromExtension('security', [
            'firewalls' => [
                'default' => [
                    'form_login' => null,
                    'remember_me' => [],
                ],
            ],
        ]);
        $container->loadFromExtension('framework', [
            'session' => $config,
        ]);

        $container->compile();

        $definition = $container->getDefinition('security.authentication.rememberme.services.simplehash.default');

        $this->assertEquals($samesite, $definition->getArgument(3)['samesite']);
        $this->assertEquals($secure, $definition->getArgument(3)['secure']);
        $this->assertSame('%kernel.secret%', $definition->getArgument(1));
    }

    /**
>>>>>>> 49ec9afc
     * @dataProvider acceptableIpsProvider
     */
    public function testAcceptableAccessControlIps($ips)
    {
        $container = $this->getRawContainer();

        $container->loadFromExtension('security', [
            'enable_authenticator_manager' => true,
            'providers' => [
                'default' => ['id' => 'foo'],
            ],
            'firewalls' => [
                'some_firewall' => [
                    'pattern' => '/.*',
                    'http_basic' => [],
                ],
            ],
            'access_control' => [
                ['ips' => $ips, 'path' => '/somewhere', 'roles' => 'IS_AUTHENTICATED_FULLY'],
            ],
        ]);

        $container->compile();

        $this->assertTrue(true, 'Ip addresses is successfully consumed: '.(\is_string($ips) ? $ips : json_encode($ips)));
    }

    public function testCustomRememberMeHandler()
    {
        $container = $this->getRawContainer();

        $container->register('custom_remember_me', \stdClass::class);
        $container->loadFromExtension('security', [
            'enable_authenticator_manager' => true,
            'firewalls' => [
                'default' => [
                    'remember_me' => ['secret' => 'very', 'service' => 'custom_remember_me'],
                ],
            ],
        ]);

        $container->compile();

        $handler = $container->getDefinition('security.authenticator.remember_me_handler.default');
        $this->assertEquals(\stdClass::class, $handler->getClass());
        $this->assertEquals([['firewall' => 'default']], $handler->getTag('security.remember_me_handler'));
    }

    public function testSecretRememberMeHasher()
    {
        $container = $this->getRawContainer();

        $container->register('custom_remember_me', \stdClass::class);
        $container->loadFromExtension('security', [
            'enable_authenticator_manager' => true,
            'firewalls' => [
                'default' => [
                    'remember_me' => ['secret' => 'very'],
                ],
            ],
        ]);

        $container->compile();

        $handler = $container->getDefinition('security.authenticator.remember_me_signature_hasher.default');
        $this->assertSame('very', $handler->getArgument(2));
    }

    public function testSecretRememberMeHandler()
    {
        $container = $this->getRawContainer();

        $container->register('custom_remember_me', \stdClass::class);
        $container->loadFromExtension('security', [
            'enable_authenticator_manager' => true,
            'firewalls' => [
                'default' => [
                    'remember_me' => ['secret' => 'very', 'token_provider' => 'token_provider_id'],
                ],
            ],
        ]);

        $container->compile();

        $handler = $container->getDefinition('security.authenticator.remember_me_handler.default');
        $this->assertSame('very', $handler->getArgument(1));
    }

    public function sessionConfigurationProvider()
    {
        return [
            [
                false,
                null,
                false,
            ],
            [
                [
                    'storage_factory_id' => 'session.storage.factory.native',
                    'cookie_secure' => true,
                    'cookie_samesite' => 'lax',
                    'save_path' => null,
                ],
                'lax',
                true,
            ],
        ];
    }

    public function acceptableIpsProvider(): iterable
    {
        yield [['127.0.0.1']];
        yield ['127.0.0.1'];
        yield ['127.0.0.1, 127.0.0.2'];
        yield ['127.0.0.1/8, 127.0.0.2/16'];
        yield [['127.0.0.1/8, 127.0.0.2/16']];
        yield [['127.0.0.1/8', '127.0.0.2/16']];
    }

    public function testSwitchUserWithSeveralDefinedProvidersButNoFirewallRootProviderConfigured()
    {
        $container = $this->getRawContainer();
        $container->loadFromExtension('security', [
            'enable_authenticator_manager' => true,
            'providers' => [
                'first' => ['id' => 'foo'],
                'second' => ['id' => 'bar'],
            ],

            'firewalls' => [
                'foobar' => [
                    'switch_user' => [
                        'provider' => 'second',
                    ],
                ],
            ],
        ]);

        $container->compile();

        $this->assertEquals(new Reference('security.user.provider.concrete.second'), $container->getDefinition('security.authentication.switchuser_listener.foobar')->getArgument(1));
    }

    public function testInvalidAccessControlWithEmptyRow()
    {
        $container = $this->getRawContainer();

        $container->loadFromExtension('security', [
            'enable_authenticator_manager' => true,
            'providers' => [
                'default' => ['id' => 'foo'],
            ],
            'firewalls' => [
                'some_firewall' => [
                    'pattern' => '/.*',
                    'http_basic' => [],
                ],
            ],
            'access_control' => [
                [],
                ['path' => '/admin', 'roles' => 'ROLE_ADMIN'],
            ],
        ]);

        $this->expectException(InvalidConfigurationException::class);
        $this->expectExceptionMessage('One or more access control items are empty. Did you accidentally add lines only containing a "-" under "security.access_control"?');
        $container->compile();
    }

    public function testValidAccessControlWithEmptyRow()
    {
        $container = $this->getRawContainer();

        $container->loadFromExtension('security', [
            'enable_authenticator_manager' => true,
            'providers' => [
                'default' => ['id' => 'foo'],
            ],
            'firewalls' => [
                'some_firewall' => [
                    'pattern' => '/.*',
                    'http_basic' => [],
                ],
            ],
            'access_control' => [
                ['path' => '^/login'],
                ['path' => '^/', 'roles' => 'ROLE_USER'],
            ],
        ]);

        $container->compile();

        $this->assertTrue(true, 'extension throws an InvalidConfigurationException if there is one more more empty access control items');
    }

    /**
     * @dataProvider provideEntryPointRequiredData
     */
    public function testEntryPointRequired(array $firewall, $messageRegex)
    {
        $this->expectException(InvalidConfigurationException::class);
        $this->expectExceptionMessageMatches($messageRegex);

        $container = $this->getRawContainer();
        $container->loadFromExtension('security', [
            'enable_authenticator_manager' => true,
            'providers' => [
                'first' => ['id' => 'users'],
            ],

            'firewalls' => [
                'main' => $firewall,
            ],
        ]);

        $container->compile();
    }

    public function provideEntryPointRequiredData()
    {
        // more than one entry point available and not explicitly set
        yield [
            ['http_basic' => true, 'form_login' => true],
            '/Because you have multiple authenticators in firewall "main", you need to set the "entry_point" key to one of your authenticators \("form_login", "http_basic"\) or a service ID implementing/',
        ];
    }

    /**
     * @dataProvider provideConfigureCustomAuthenticatorData
     */
    public function testConfigureCustomAuthenticator(array $firewall, array $expectedAuthenticators)
    {
        $container = $this->getRawContainer();
        $container->register(TestAuthenticator::class);
        $container->loadFromExtension('security', [
            'enable_authenticator_manager' => true,
            'providers' => [
                'first' => ['id' => 'users'],
            ],

            'firewalls' => [
                'main' => $firewall,
            ],
        ]);

        $container->compile();

        $this->assertEquals($expectedAuthenticators, array_map('strval', $container->getDefinition('security.authenticator.manager.main')->getArgument(0)));
    }

    public function provideConfigureCustomAuthenticatorData()
    {
        yield [
            ['custom_authenticator' => TestAuthenticator::class],
            [TestAuthenticator::class],
        ];

        yield [
            ['custom_authenticators' => [TestAuthenticator::class, HttpBasicAuthenticator::class]],
            [TestAuthenticator::class, HttpBasicAuthenticator::class],
        ];
    }

    public function testCompilesWithoutSessionListenerWithStatelessFirewallWithAuthenticatorManager()
    {
        $container = $this->getRawContainer();

        $firewallId = 'stateless_firewall';
        $container->loadFromExtension('security', [
            'enable_authenticator_manager' => true,
            'firewalls' => [
                $firewallId => [
                    'pattern' => '/.*',
                    'stateless' => true,
                    'http_basic' => null,
                ],
            ],
        ]);

        $container->compile();

        $this->assertFalse($container->has('security.listener.session.'.$firewallId));
    }

    public function testCompilesWithSessionListenerWithStatefulllFirewallWithAuthenticatorManager()
    {
        $container = $this->getRawContainer();

        $firewallId = 'statefull_firewall';
        $container->loadFromExtension('security', [
            'enable_authenticator_manager' => true,
            'firewalls' => [
                $firewallId => [
                    'pattern' => '/.*',
                    'stateless' => false,
                    'http_basic' => null,
                ],
            ],
        ]);

        $container->compile();

        $this->assertTrue($container->has('security.listener.session.'.$firewallId));
    }

    /**
     * @dataProvider provideUserCheckerConfig
     */
    public function testUserCheckerWithAuthenticatorManager(array $config, string $expectedUserCheckerClass)
    {
        $container = $this->getRawContainer();
        $container->register(TestUserChecker::class);

        $container->loadFromExtension('security', [
            'enable_authenticator_manager' => true,
            'firewalls' => [
                'main' => array_merge([
                    'pattern' => '/.*',
                    'http_basic' => true,
                ], $config),
            ],
        ]);

        $container->compile();

        $userCheckerId = (string) $container->getDefinition('security.listener.user_checker.main')->getArgument(0);
        $this->assertTrue($container->has($userCheckerId));
        $this->assertEquals($expectedUserCheckerClass, $container->findDefinition($userCheckerId)->getClass());
    }

    public function provideUserCheckerConfig()
    {
        yield [[], InMemoryUserChecker::class];
        yield [['user_checker' => TestUserChecker::class], TestUserChecker::class];
    }

    public function testConfigureCustomFirewallListener()
    {
        $container = $this->getRawContainer();
        /** @var SecurityExtension $extension */
        $extension = $container->getExtension('security');
        $extension->addAuthenticatorFactory(new TestFirewallListenerFactory());

        $container->loadFromExtension('security', [
            'enable_authenticator_manager' => true,
            'firewalls' => [
                'main' => [
                    'custom_listener' => true,
                ],
            ],
        ]);

        $container->compile();

        /** @var IteratorArgument $listenersIteratorArgument */
        $listenersIteratorArgument = $container->getDefinition('security.firewall.map.context.main')->getArgument(0);
        $firewallListeners = array_map('strval', $listenersIteratorArgument->getValues());
        $this->assertContains('custom_firewall_listener_id', $firewallListeners);
    }

    protected function getRawContainer()
    {
        $container = new ContainerBuilder();
        $container->setParameter('kernel.debug', false);

        $security = new SecurityExtension();
        $container->registerExtension($security);

        $container->getCompilerPassConfig()->setOptimizationPasses([new ResolveChildDefinitionsPass()]);
        $container->getCompilerPassConfig()->setRemovingPasses([]);
        $container->getCompilerPassConfig()->setAfterRemovingPasses([]);

        $bundle = new SecurityBundle();
        $bundle->build($container);

        return $container;
    }

    protected function getContainer()
    {
        $container = $this->getRawContainer();
        $container->compile();

        return $container;
    }
}

class TestAuthenticator implements AuthenticatorInterface
{
    public function supports(Request $request): ?bool
    {
    }

    public function authenticate(Request $request): Passport
    {
    }

    /**
     * @internal for compatibility with Symfony 5.4
     */
    public function createAuthenticatedToken(PassportInterface $passport, string $firewallName): TokenInterface
    {
    }

    public function createToken(Passport $passport, string $firewallName): TokenInterface
    {
    }

    public function onAuthenticationSuccess(Request $request, TokenInterface $token, string $firewallName): ?Response
    {
    }

    public function onAuthenticationFailure(Request $request, AuthenticationException $exception): ?Response
    {
    }
}

class TestUserChecker implements UserCheckerInterface
{
    public function checkPreAuth(UserInterface $user)
    {
    }

    public function checkPostAuth(UserInterface $user)
    {
    }
}

class TestFirewallListenerFactory implements AuthenticatorFactoryInterface, FirewallListenerFactoryInterface
{
    public function createListeners(ContainerBuilder $container, string $firewallName, array $config): array
    {
        $container->register('custom_firewall_listener_id', \stdClass::class);

        return ['custom_firewall_listener_id'];
    }

    public function createAuthenticator(ContainerBuilder $container, string $firewallName, array $config, string $userProviderId): string
    {
        return 'test_authenticator_id';
    }

    public function getPriority(): int
    {
        return 0;
    }

    public function getKey(): string
    {
        return 'custom_listener';
    }

    public function addConfiguration(NodeDefinition $builder)
    {
    }
}<|MERGE_RESOLUTION|>--- conflicted
+++ resolved
@@ -345,44 +345,6 @@
     }
 
     /**
-<<<<<<< HEAD
-=======
-     * @dataProvider sessionConfigurationProvider
-     * @group legacy
-     */
-    public function testRememberMeCookieInheritFrameworkSessionCookie($config, $samesite, $secure)
-    {
-        $container = $this->getRawContainer();
-
-        $container->registerExtension(new FrameworkExtension());
-        $container->setParameter('kernel.bundles_metadata', []);
-        $container->setParameter('kernel.project_dir', __DIR__);
-        $container->setParameter('kernel.cache_dir', __DIR__);
-        $container->setParameter('kernel.container_class', 'FooContainer');
-
-        $container->loadFromExtension('security', [
-            'firewalls' => [
-                'default' => [
-                    'form_login' => null,
-                    'remember_me' => [],
-                ],
-            ],
-        ]);
-        $container->loadFromExtension('framework', [
-            'session' => $config,
-        ]);
-
-        $container->compile();
-
-        $definition = $container->getDefinition('security.authentication.rememberme.services.simplehash.default');
-
-        $this->assertEquals($samesite, $definition->getArgument(3)['samesite']);
-        $this->assertEquals($secure, $definition->getArgument(3)['secure']);
-        $this->assertSame('%kernel.secret%', $definition->getArgument(1));
-    }
-
-    /**
->>>>>>> 49ec9afc
      * @dataProvider acceptableIpsProvider
      */
     public function testAcceptableAccessControlIps($ips)
