--- conflicted
+++ resolved
@@ -69,31 +69,6 @@
         $rootNode
             ->beforeNormalization()
                 ->ifTrue(function ($v) {
-<<<<<<< HEAD
-                    if (!isset($v['access_decision_manager'])) {
-                        return true;
-                    }
-
-                    if (!isset($v['access_decision_manager']['strategy'])
-                        && !isset($v['access_decision_manager']['service'])
-                        && !isset($v['access_decision_manager']['strategy_service'])
-                        && !isset($v['access_decision_manager']['strategy-service'])
-                    ) {
-                        return true;
-                    }
-
-                    return false;
-                })
-                ->then(function ($v) {
-                    $v['access_decision_manager']['strategy'] = self::STRATEGY_AFFIRMATIVE;
-
-                    return $v;
-                })
-            ->end()
-            ->beforeNormalization()
-                ->ifTrue(function ($v) {
-=======
->>>>>>> 653e215c
                     if ($v['encoders'] ?? false) {
                         trigger_deprecation('symfony/security-bundle', '5.3', 'The child node "encoders" at path "security" is deprecated, use "password_hashers" instead.');
 
