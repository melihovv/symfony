--- conflicted
+++ resolved
@@ -67,12 +67,4 @@
             ->end()
         ;
     }
-<<<<<<< HEAD
-
-    public function getKey(): string
-    {
-        return 'form-login-ldap';
-    }
-=======
->>>>>>> fccd9ca3
 }