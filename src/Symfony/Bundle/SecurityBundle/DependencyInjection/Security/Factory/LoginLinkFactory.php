<?php

/*
 * This file is part of the Symfony package.
 *
 * (c) Fabien Potencier <fabien@symfony.com>
 *
 * For the full copyright and license information, please view the LICENSE
 * file that was distributed with this source code.
 */

namespace Symfony\Bundle\SecurityBundle\DependencyInjection\Security\Factory;

use Symfony\Component\Config\Definition\Builder\NodeBuilder;
use Symfony\Component\Config\Definition\Builder\NodeDefinition;
use Symfony\Component\Config\FileLocator;
use Symfony\Component\DependencyInjection\ChildDefinition;
use Symfony\Component\DependencyInjection\ContainerBuilder;
use Symfony\Component\DependencyInjection\Loader\PhpFileLoader;
use Symfony\Component\DependencyInjection\Reference;
use Symfony\Component\Security\Http\Authentication\AuthenticationFailureHandlerInterface;
use Symfony\Component\Security\Http\Authentication\AuthenticationSuccessHandlerInterface;
use Symfony\Component\Security\Http\LoginLink\LoginLinkHandler;

/**
 * @internal
 */
class LoginLinkFactory extends AbstractFactory implements AuthenticatorFactoryInterface
{
    public const PRIORITY = -20;

    public function addConfiguration(NodeDefinition $node)
    {
        /** @var NodeBuilder $builder */
        $builder = $node->fixXmlConfig('signature_property', 'signature_properties')->children();

        $builder
            ->scalarNode('check_route')
                ->isRequired()
                ->info('Route that will validate the login link - e.g. "app_login_link_verify".')
            ->end()
            ->scalarNode('check_post_only')
                ->defaultFalse()
                ->info('If true, only HTTP POST requests to "check_route" will be handled by the authenticator.')
            ->end()
            ->arrayNode('signature_properties')
                ->isRequired()
                ->prototype('scalar')->end()
                ->requiresAtLeastOneElement()
                ->info('An array of properties on your User that are used to sign the link. If any of these change, all existing links will become invalid.')
                ->example(['email', 'password'])
            ->end()
            ->integerNode('lifetime')
                ->defaultValue(600)
                ->info('The lifetime of the login link in seconds.')
            ->end()
            ->integerNode('max_uses')
                ->defaultNull()
                ->info('Max number of times a login link can be used - null means unlimited within lifetime.')
            ->end()
            ->scalarNode('used_link_cache')
                ->info('Cache service id used to expired links of max_uses is set.')
            ->end()
            ->scalarNode('success_handler')
                ->info(sprintf('A service id that implements %s.', AuthenticationSuccessHandlerInterface::class))
            ->end()
            ->scalarNode('failure_handler')
                ->info(sprintf('A service id that implements %s.', AuthenticationFailureHandlerInterface::class))
            ->end()
            ->scalarNode('provider')
                ->info('The user provider to load users from.')
            ->end()
        ;

        foreach (array_merge($this->defaultSuccessHandlerOptions, $this->defaultFailureHandlerOptions) as $name => $default) {
            if (\is_bool($default)) {
                $builder->booleanNode($name)->defaultValue($default);
            } else {
                $builder->scalarNode($name)->defaultValue($default);
            }
        }
    }

    public function getKey(): string
    {
        return 'login-link';
    }

    public function createAuthenticator(ContainerBuilder $container, string $firewallName, array $config, string $userProviderId): string
    {
        if (!class_exists(LoginLinkHandler::class)) {
            throw new \LogicException('Login login link requires symfony/security-http:^5.2.');
        }

        if (!$container->hasDefinition('security.authenticator.login_link')) {
            $loader = new PhpFileLoader($container, new FileLocator(\dirname(__DIR__).'/../../Resources/config'));
            $loader->load('security_authenticator_login_link.php');
        }

        if (null !== $config['max_uses'] && !isset($config['used_link_cache'])) {
            $config['used_link_cache'] = 'security.authenticator.cache.expired_links';
            $defaultCacheDefinition = $container->getDefinition($config['used_link_cache']);
            if (!$defaultCacheDefinition->hasTag('cache.pool')) {
                $defaultCacheDefinition->addTag('cache.pool');
            }
        }

        $expiredStorageId = null;
        if (isset($config['used_link_cache'])) {
            $expiredStorageId = 'security.authenticator.expired_login_link_storage.'.$firewallName;
            $container
                ->setDefinition($expiredStorageId, new ChildDefinition('security.authenticator.expired_login_link_storage'))
                ->replaceArgument(0, new Reference($config['used_link_cache']))
                ->replaceArgument(1, $config['lifetime']);
        }

        $signatureHasherId = 'security.authenticator.login_link_signature_hasher.'.$firewallName;
        $container
            ->setDefinition($signatureHasherId, new ChildDefinition('security.authenticator.abstract_login_link_signature_hasher'))
            ->replaceArgument(1, $config['signature_properties'])
            ->replaceArgument(3, $expiredStorageId ? new Reference($expiredStorageId) : null)
            ->replaceArgument(4, $config['max_uses'] ?? null)
        ;

        $linkerId = 'security.authenticator.login_link_handler.'.$firewallName;
        $linkerOptions = [
            'route_name' => $config['check_route'],
            'lifetime' => $config['lifetime'],
        ];
        $container
            ->setDefinition($linkerId, new ChildDefinition('security.authenticator.abstract_login_link_handler'))
            ->replaceArgument(1, new Reference($userProviderId))
            ->replaceArgument(2, new Reference($signatureHasherId))
            ->replaceArgument(3, $linkerOptions)
            ->addTag('security.authenticator.login_linker', ['firewall' => $firewallName])
        ;

        $authenticatorId = 'security.authenticator.login_link.'.$firewallName;
        $container
            ->setDefinition($authenticatorId, new ChildDefinition('security.authenticator.login_link'))
            ->replaceArgument(0, new Reference($linkerId))
            ->replaceArgument(2, new Reference($this->createAuthenticationSuccessHandler($container, $firewallName, $config)))
            ->replaceArgument(3, new Reference($this->createAuthenticationFailureHandler($container, $firewallName, $config)))
            ->replaceArgument(4, [
                'check_route' => $config['check_route'],
                'check_post_only' => $config['check_post_only'],
            ]);

        return $authenticatorId;
    }

<<<<<<< HEAD
    public function getPosition(): string
=======
    public function getPriority(): int
    {
        return self::PRIORITY;
    }

    public function getPosition()
>>>>>>> d46b34e2
    {
        return 'form';
    }

    protected function createAuthProvider(ContainerBuilder $container, string $id, array $config, string $userProviderId): string
    {
        throw new \Exception('The old authentication system is not supported with login_link.');
    }

    protected function getListenerId(): string
    {
        throw new \Exception('The old authentication system is not supported with login_link.');
    }

    protected function createListener(ContainerBuilder $container, string $id, array $config, string $userProvider)
    {
        throw new \Exception('The old authentication system is not supported with login_link.');
    }

    protected function createEntryPoint(ContainerBuilder $container, string $id, array $config, ?string $defaultEntryPointId): ?string
    {
        throw new \Exception('The old authentication system is not supported with login_link.');
    }
}<|MERGE_RESOLUTION|>--- conflicted
+++ resolved
@@ -149,16 +149,12 @@
         return $authenticatorId;
     }
 
-<<<<<<< HEAD
-    public function getPosition(): string
-=======
     public function getPriority(): int
     {
         return self::PRIORITY;
     }
 
-    public function getPosition()
->>>>>>> d46b34e2
+    public function getPosition(): string
     {
         return 'form';
     }
