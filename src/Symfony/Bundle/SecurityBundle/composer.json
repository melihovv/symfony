--- conflicted
+++ resolved
@@ -37,12 +37,7 @@
         "symfony/yaml": "~2.0,>=2.0.5|~3.0.0",
         "symfony/expression-language": "~2.6|~3.0.0",
         "doctrine/doctrine-bundle": "~1.2",
-<<<<<<< HEAD
-        "twig/twig": "~1.23|~2.0"
-=======
-        "twig/twig": "~1.26|~2.0",
-        "ircmaxell/password-compat": "~1.0"
->>>>>>> b4d5827b
+        "twig/twig": "~1.26|~2.0"
     },
     "autoload": {
         "psr-4": { "Symfony\\Bundle\\SecurityBundle\\": "" },
