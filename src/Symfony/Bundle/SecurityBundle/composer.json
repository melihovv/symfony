{
    "name": "symfony/security-bundle",
    "type": "symfony-bundle",
    "description": "Symfony SecurityBundle",
    "keywords": [],
    "homepage": "https://symfony.com",
    "license": "MIT",
    "authors": [
        {
            "name": "Fabien Potencier",
            "email": "fabien@symfony.com"
        },
        {
            "name": "Symfony Community",
            "homepage": "https://symfony.com/contributors"
        }
    ],
    "require": {
        "php": "^7.2.9",
        "ext-xml": "*",
        "symfony/config": "^4.4|^5.0",
        "symfony/dependency-injection": "^4.4|^5.0",
        "symfony/http-kernel": "^5.0",
        "symfony/security-core": "^4.4|^5.0",
        "symfony/security-csrf": "^4.4|^5.0",
        "symfony/security-guard": "^4.4|^5.0",
        "symfony/security-http": "^4.4|^5.0"
    },
    "require-dev": {
        "symfony/asset": "^4.4|^5.0",
        "symfony/browser-kit": "^4.4|^5.0",
        "symfony/console": "^4.4|^5.0",
        "symfony/css-selector": "^4.4|^5.0",
        "symfony/dom-crawler": "^4.4|^5.0",
        "symfony/form": "^4.4|^5.0",
        "symfony/framework-bundle": "^4.4|^5.0",
        "symfony/http-foundation": "^4.4|^5.0",
        "symfony/translation": "^4.4|^5.0",
        "symfony/twig-bundle": "^4.4|^5.0",
        "symfony/twig-bridge": "^4.4|^5.0",
        "symfony/process": "^4.4|^5.0",
        "symfony/validator": "^4.4|^5.0",
        "symfony/var-dumper": "^4.4|^5.0",
        "symfony/yaml": "^4.4|^5.0",
        "symfony/expression-language": "^4.4|^5.0",
        "doctrine/doctrine-bundle": "^1.5|^2.0",
        "twig/twig": "^2.4"
    },
    "conflict": {
        "symfony/browser-kit": "<4.4",
        "symfony/twig-bundle": "<4.4",
        "symfony/var-dumper": "<4.4",
        "symfony/framework-bundle": "<4.4",
<<<<<<< HEAD
        "symfony/console": "<4.4"
=======
        "symfony/console": "<3.4",
        "symfony/ldap": "<4.4"
>>>>>>> 3e523ddd
    },
    "autoload": {
        "psr-4": { "Symfony\\Bundle\\SecurityBundle\\": "" },
        "exclude-from-classmap": [
            "/Tests/"
        ]
    },
    "minimum-stability": "dev",
    "extra": {
        "branch-alias": {
            "dev-master": "5.0-dev"
        }
    }
}<|MERGE_RESOLUTION|>--- conflicted
+++ resolved
@@ -51,12 +51,8 @@
         "symfony/twig-bundle": "<4.4",
         "symfony/var-dumper": "<4.4",
         "symfony/framework-bundle": "<4.4",
-<<<<<<< HEAD
-        "symfony/console": "<4.4"
-=======
-        "symfony/console": "<3.4",
+        "symfony/console": "<4.4",
         "symfony/ldap": "<4.4"
->>>>>>> 3e523ddd
     },
     "autoload": {
         "psr-4": { "Symfony\\Bundle\\SecurityBundle\\": "" },
