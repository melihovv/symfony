--- conflicted
+++ resolved
@@ -18,11 +18,7 @@
     "require": {
         "php": "^7.1.3",
         "ext-xml": "*",
-<<<<<<< HEAD
-        "symfony/security": "~4.1",
-=======
-        "symfony/security": "~3.4.12|^4.0.12|^4.1.1",
->>>>>>> e540a16f
+        "symfony/security": "^4.1.1",
         "symfony/dependency-injection": "^3.4.3|^4.0.3",
         "symfony/http-kernel": "^4.1"
     },
