<?php

/*
 * This file is part of the Symfony package.
 *
 * (c) Fabien Potencier <fabien@symfony.com>
 *
 * For the full copyright and license information, please view the LICENSE
 * file that was distributed with this source code.
 */

namespace Symfony\Bundle\SecurityBundle\Command;

use Symfony\Component\Console\Command\Command;
use Symfony\Component\Console\Exception\InvalidArgumentException;
use Symfony\Component\Console\Exception\RuntimeException;
use Symfony\Component\Console\Input\InputArgument;
use Symfony\Component\Console\Input\InputInterface;
use Symfony\Component\Console\Input\InputOption;
use Symfony\Component\Console\Output\ConsoleOutputInterface;
use Symfony\Component\Console\Output\OutputInterface;
use Symfony\Component\Console\Question\Question;
use Symfony\Component\Console\Style\SymfonyStyle;
use Symfony\Component\Security\Core\Encoder\EncoderFactoryInterface;
use Symfony\Component\Security\Core\Encoder\SelfSaltingEncoderInterface;

/**
 * Encode a user's password.
 *
 * @author Sarah Khalil <mkhalil.sarah@gmail.com>
 *
 * @final
 */
class UserPasswordEncoderCommand extends Command
{
    protected static $defaultName = 'security:encode-password';

    private $encoderFactory;
    private $userClasses;

    public function __construct(EncoderFactoryInterface $encoderFactory, array $userClasses = [])
    {
<<<<<<< HEAD
=======
        if (null === $encoderFactory) {
            @trigger_error(sprintf('Passing null as the first argument of "%s()" is deprecated since Symfony 3.3 and support for it will be removed in 4.0. If the command was registered by convention, make it a service instead.', __METHOD__), \E_USER_DEPRECATED);
        }

>>>>>>> 4351a706
        $this->encoderFactory = $encoderFactory;
        $this->userClasses = $userClasses;

        parent::__construct();
    }

    /**
     * {@inheritdoc}
     */
    protected function configure()
    {
        $this
            ->setDescription('Encodes a password.')
            ->addArgument('password', InputArgument::OPTIONAL, 'The plain password to encode.')
            ->addArgument('user-class', InputArgument::OPTIONAL, 'The User entity class path associated with the encoder used to encode the password.')
            ->addOption('empty-salt', null, InputOption::VALUE_NONE, 'Do not generate a salt or let the encoder generate one.')
            ->setHelp(<<<EOF

The <info>%command.name%</info> command encodes passwords according to your
security configuration. This command is mainly used to generate passwords for
the <comment>in_memory</comment> user provider type and for changing passwords
in the database while developing the application.

Suppose that you have the following security configuration in your application:

<comment>
# app/config/security.yml
security:
    encoders:
        Symfony\Component\Security\Core\User\User: plaintext
        App\Entity\User: auto
</comment>

If you execute the command non-interactively, the first available configured
user class under the <comment>security.encoders</comment> key is used and a random salt is
generated to encode the password:

  <info>php %command.full_name% --no-interaction [password]</info>

Pass the full user class path as the second argument to encode passwords for
your own entities:

  <info>php %command.full_name% --no-interaction [password] 'App\Entity\User'</info>

Executing the command interactively allows you to generate a random salt for
encoding the password:

  <info>php %command.full_name% [password] 'App\Entity\User'</info>

In case your encoder doesn't require a salt, add the <comment>empty-salt</comment> option:

  <info>php %command.full_name% --empty-salt [password] 'App\Entity\User'</info>

EOF
            )
        ;
    }

    /**
     * {@inheritdoc}
     */
    protected function execute(InputInterface $input, OutputInterface $output): int
    {
        $io = new SymfonyStyle($input, $output);
        $errorIo = $output instanceof ConsoleOutputInterface ? new SymfonyStyle($input, $output->getErrorOutput()) : $io;

        $input->isInteractive() ? $errorIo->title('Symfony Password Encoder Utility') : $errorIo->newLine();

        $password = $input->getArgument('password');
        $userClass = $this->getUserClass($input, $io);
        $emptySalt = $input->getOption('empty-salt');

        $encoder = $this->encoderFactory->getEncoder($userClass);
        $saltlessWithoutEmptySalt = !$emptySalt && $encoder instanceof SelfSaltingEncoderInterface;

        if ($saltlessWithoutEmptySalt) {
            $emptySalt = true;
        }

        if (!$password) {
            if (!$input->isInteractive()) {
                $errorIo->error('The password must not be empty.');

                return 1;
            }
            $passwordQuestion = $this->createPasswordQuestion();
            $password = $errorIo->askQuestion($passwordQuestion);
        }

        $salt = null;

        if ($input->isInteractive() && !$emptySalt) {
            $emptySalt = true;

            $errorIo->note('The command will take care of generating a salt for you. Be aware that some encoders advise to let them generate their own salt. If you\'re using one of those encoders, please answer \'no\' to the question below. '.\PHP_EOL.'Provide the \'empty-salt\' option in order to let the encoder handle the generation itself.');

            if ($errorIo->confirm('Confirm salt generation ?')) {
                $salt = $this->generateSalt();
                $emptySalt = false;
            }
        } elseif (!$emptySalt) {
            $salt = $this->generateSalt();
        }

        $encodedPassword = $encoder->encodePassword($password, $salt);

        $rows = [
            ['Encoder used', \get_class($encoder)],
            ['Encoded password', $encodedPassword],
        ];
        if (!$emptySalt) {
            $rows[] = ['Generated salt', $salt];
        }
        $io->table(['Key', 'Value'], $rows);

        if (!$emptySalt) {
            $errorIo->note(sprintf('Make sure that your salt storage field fits the salt length: %s chars', \strlen($salt)));
        } elseif ($saltlessWithoutEmptySalt) {
            $errorIo->note('Self-salting encoder used: the encoder generated its own built-in salt.');
        }

        $errorIo->success('Password encoding succeeded');

        return 0;
    }

    /**
     * Create the password question to ask the user for the password to be encoded.
     */
    private function createPasswordQuestion(): Question
    {
        $passwordQuestion = new Question('Type in your password to be encoded');

        return $passwordQuestion->setValidator(function ($value) {
            if ('' === trim($value)) {
                throw new InvalidArgumentException('The password must not be empty.');
            }

            return $value;
        })->setHidden(true)->setMaxAttempts(20);
    }

    private function generateSalt(): string
    {
        return base64_encode(random_bytes(30));
    }

    private function getUserClass(InputInterface $input, SymfonyStyle $io): string
    {
        if (null !== $userClass = $input->getArgument('user-class')) {
            return $userClass;
        }

        if (empty($this->userClasses)) {
            throw new RuntimeException('There are no configured encoders for the "security" extension.');
        }

        if (!$input->isInteractive() || 1 === \count($this->userClasses)) {
            return reset($this->userClasses);
        }

        $userClasses = $this->userClasses;
        natcasesort($userClasses);
        $userClasses = array_values($userClasses);

        return $io->choice('For which user class would you like to encode a password?', $userClasses, reset($userClasses));
    }
}<|MERGE_RESOLUTION|>--- conflicted
+++ resolved
@@ -40,13 +40,6 @@
 
     public function __construct(EncoderFactoryInterface $encoderFactory, array $userClasses = [])
     {
-<<<<<<< HEAD
-=======
-        if (null === $encoderFactory) {
-            @trigger_error(sprintf('Passing null as the first argument of "%s()" is deprecated since Symfony 3.3 and support for it will be removed in 4.0. If the command was registered by convention, make it a service instead.', __METHOD__), \E_USER_DEPRECATED);
-        }
-
->>>>>>> 4351a706
         $this->encoderFactory = $encoderFactory;
         $this->userClasses = $userClasses;
 
