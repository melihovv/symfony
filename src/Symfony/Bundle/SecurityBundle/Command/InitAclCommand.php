<?php

/*
 * This file is part of the Symfony package.
 *
 * (c) Fabien Potencier <fabien@symfony.com>
 *
 * For the full copyright and license information, please view the LICENSE
 * file that was distributed with this source code.
 */

namespace Symfony\Bundle\SecurityBundle\Command;

<<<<<<< HEAD
use Symfony\Component\Console\Command\Command;
=======
@trigger_error(sprintf('Class "%s" is deprecated since version 3.4 and will be removed in 4.0. Use Symfony\Bundle\AclBundle\Command\SetAclCommand instead.', SetAclCommand::class), E_USER_DEPRECATED);

use Symfony\Bundle\FrameworkBundle\Command\ContainerAwareCommand;
>>>>>>> 3c262bab
use Symfony\Component\Console\Input\InputInterface;
use Symfony\Component\Console\Output\ConsoleOutputInterface;
use Symfony\Component\Console\Output\OutputInterface;
use Symfony\Component\Console\Style\SymfonyStyle;
use Symfony\Component\Security\Acl\Dbal\Schema;
use Doctrine\DBAL\Connection;
use Doctrine\DBAL\Schema\SchemaException;

/**
 * Installs the tables required by the ACL system.
 *
 * @author Johannes M. Schmitt <schmittjoh@gmail.com>
 *
 * @deprecated since version 3.4, to be removed in 4.0. See Symfony\Bundle\AclBundle\Command\SetAclCommand instead.
 */
class InitAclCommand extends Command
{
    protected static $defaultName = 'init:acl';

    private $connection;
    private $schema;

<<<<<<< HEAD
    public function __construct(Connection $connection, Schema $schema)
    {
=======
    public function __construct($connection = null, Schema $schema = null)
    {
        if (!$connection instanceof Connection) {
            parent::__construct($connection);

            return;
        }

>>>>>>> 3c262bab
        parent::__construct();

        $this->connection = $connection;
        $this->schema = $schema;
    }

    /**
     * {@inheritdoc}
<<<<<<< HEAD
=======
     */
    public function isEnabled()
    {
        if (!$this->connection && !$this->getContainer()->has('security.acl.dbal.connection')) {
            return false;
        }

        return parent::isEnabled();
    }

    /**
     * {@inheritdoc}
>>>>>>> 3c262bab
     */
    protected function configure()
    {
        $this
            ->setDescription('Mounts ACL tables in the database')
            ->setHelp(<<<'EOF'
The <info>%command.name%</info> command mounts ACL tables in the database.

  <info>php %command.full_name%</info>

The name of the DBAL connection must be configured in your <info>app/config/security.yml</info> configuration file in the <info>security.acl.connection</info> variable.

  <info>security:
      acl:
          connection: default</info>
EOF
            )
        ;
    }

    /**
     * {@inheritdoc}
     */
    protected function execute(InputInterface $input, OutputInterface $output)
    {
<<<<<<< HEAD
=======
        (new SymfonyStyle($input, $output instanceof ConsoleOutputInterface ? $output->getErrorOutput() : $output))->warning('Command "init:acl" is deprecated since version 3.4 and will be removed from SecurityBundle in 4.0. Install symfony/acl-bundle and use "acl:init" instead.');

        if (null === $this->connection) {
            $this->connection = $this->getContainer()->get('security.acl.dbal.connection');
            $this->schema = $this->getContainer()->get('security.acl.dbal.schema');
        }

>>>>>>> 3c262bab
        try {
            $this->schema->addToSchema($this->connection->getSchemaManager()->createSchema());
        } catch (SchemaException $e) {
            $output->writeln('Aborting: '.$e->getMessage());

            return 1;
        }

        foreach ($this->schema->toSql($this->connection->getDatabasePlatform()) as $sql) {
            $this->connection->exec($sql);
        }

        $output->writeln('ACL tables have been initialized successfully.');
    }
}<|MERGE_RESOLUTION|>--- conflicted
+++ resolved
@@ -11,13 +11,9 @@
 
 namespace Symfony\Bundle\SecurityBundle\Command;
 
-<<<<<<< HEAD
-use Symfony\Component\Console\Command\Command;
-=======
 @trigger_error(sprintf('Class "%s" is deprecated since version 3.4 and will be removed in 4.0. Use Symfony\Bundle\AclBundle\Command\SetAclCommand instead.', SetAclCommand::class), E_USER_DEPRECATED);
 
 use Symfony\Bundle\FrameworkBundle\Command\ContainerAwareCommand;
->>>>>>> 3c262bab
 use Symfony\Component\Console\Input\InputInterface;
 use Symfony\Component\Console\Output\ConsoleOutputInterface;
 use Symfony\Component\Console\Output\OutputInterface;
@@ -33,17 +29,13 @@
  *
  * @deprecated since version 3.4, to be removed in 4.0. See Symfony\Bundle\AclBundle\Command\SetAclCommand instead.
  */
-class InitAclCommand extends Command
+class InitAclCommand extends ContainerAwareCommand
 {
     protected static $defaultName = 'init:acl';
 
     private $connection;
     private $schema;
 
-<<<<<<< HEAD
-    public function __construct(Connection $connection, Schema $schema)
-    {
-=======
     public function __construct($connection = null, Schema $schema = null)
     {
         if (!$connection instanceof Connection) {
@@ -52,7 +44,6 @@
             return;
         }
 
->>>>>>> 3c262bab
         parent::__construct();
 
         $this->connection = $connection;
@@ -61,8 +52,6 @@
 
     /**
      * {@inheritdoc}
-<<<<<<< HEAD
-=======
      */
     public function isEnabled()
     {
@@ -75,7 +64,6 @@
 
     /**
      * {@inheritdoc}
->>>>>>> 3c262bab
      */
     protected function configure()
     {
@@ -101,8 +89,6 @@
      */
     protected function execute(InputInterface $input, OutputInterface $output)
     {
-<<<<<<< HEAD
-=======
         (new SymfonyStyle($input, $output instanceof ConsoleOutputInterface ? $output->getErrorOutput() : $output))->warning('Command "init:acl" is deprecated since version 3.4 and will be removed from SecurityBundle in 4.0. Install symfony/acl-bundle and use "acl:init" instead.');
 
         if (null === $this->connection) {
@@ -110,7 +96,6 @@
             $this->schema = $this->getContainer()->get('security.acl.dbal.schema');
         }
 
->>>>>>> 3c262bab
         try {
             $this->schema->addToSchema($this->connection->getSchemaManager()->createSchema());
         } catch (SchemaException $e) {
